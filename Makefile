--- conflicted
+++ resolved
@@ -29,14 +29,8 @@
 .PHONY: .env
 .env: nodes-media/.env desci-repo/.env
 	# Phony target, always runs but is idempotent
-<<<<<<< HEAD
-	# Copies example env if not present
-	if [ ! -e .env ]; then cp .env.example .env; fi
-	# fails until MNEMONIC is set
-=======
 	# Copies example env if not present, and fails until MNEMONIC is set
 	if [ ! -f .env ]; then cp .env.example .env; fi
->>>>>>> 8fe1efc4
 	if ! grep -q MNEMONIC .env; then echo "ERROR: set MNEMONIC in .env"; exit 1; fi
 
 desci-contracts/.env: .env
