.PHONY: build
build: .env desci-contracts/.env
	$(MAKE) -C desci-models build
	$(MAKE) -C desci-contracts build
	$(MAKE) -C desci-server install
	$(MAKE) -C desci-repo install
<<<<<<< HEAD
	$(MAKE) -C sync-server install
=======
	$(MAKE) -C nodes-lib build
>>>>>>> 2774db2c

.PHONY: sterile
sterile: clean-rec
	# Remove containers and volumes
	docker compose -p desci down --volumes
	sudo rm -rf local-data

.PHONY: clean
clean: clean-rec
	rm -rf local-data/ganache
	./resetTables.sh

	# Down stops and removes containers
	docker compose -p desci down

.PHONY: clean-rec
clean-rec:
	$(MAKE) -C desci-contracts clean
	$(MAKE) -C desci-models clean
	$(MAKE) -C desci-server clean
	$(MAKE) -C desci-repo clean

.PHONY: .env
.env: nodes-media/.env desci-repo/.env
	# Phony target, always runs but is idempotent
	# Copies example env if not present, and fails until MNEMONIC is set
	if [ ! -f .env ]; then cp .env.example .env; fi
	if ! grep -q MNEMONIC .env; then echo "ERROR: set MNEMONIC in .env"; exit 1; fi

desci-contracts/.env: .env
	grep "MNEMONIC" .env > desci-contracts/.env

nodes-media/.env:
	if [ ! -f nodes-media/.env ]; then cp nodes-media/.env.example nodes-media/.env; fi

desci-repo/.env:
	if [ ! -f desci-repo/.env ]; then cp desci-repo/.env.example desci-repo/.env; fi

desci-media-isolated/.env:
	if [ ! -f desci-media-isolated/.env ]; then cp desci-media-isolated/.env.example desci-media-isolated/.env; fi
<|MERGE_RESOLUTION|>--- conflicted
+++ resolved
@@ -4,11 +4,8 @@
 	$(MAKE) -C desci-contracts build
 	$(MAKE) -C desci-server install
 	$(MAKE) -C desci-repo install
-<<<<<<< HEAD
 	$(MAKE) -C sync-server install
-=======
 	$(MAKE) -C nodes-lib build
->>>>>>> 2774db2c
 
 .PHONY: sterile
 sterile: clean-rec
