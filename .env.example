NODE_ENV=dev

PORT=5420

IPFS_NODE_URL=http://host.docker.internal:5001
PUBLIC_IPFS_RESOLVER=https://ipfs.io

IPFS_RESOLVER_OVERRIDE=http://host.docker.internal:8089/ipfs

### Database - Postgres
PG_HOST=db_boilerplate
PG_PORT=5432
POSTGRES_USER=walter
POSTGRES_PASSWORD=white
POSTGRES_DB=boilerplate
DATABASE_URL=postgresql://walter:white@db_boilerplate:5432/boilerplate

### JWT
JWT_SECRET=secretshhh
JWT_EXPIRATION=

SESSION_KEY=

# log4j Levels: trace, debug, info, warn, error, fatal
PINO_LOG_LEVEL=trace

### Redis Cache
REDIS_HOST=host.docker.internal
REDIS_PORT=6379
REDIS_URL=redis://host.docker.internal:6379

# LOCAL DEV
MNEMONIC=test test test test test test test test test test test junk
# http://localhost:1984
#
# LIVE:
# host: 'arweave.net',
# port: 443,
# protocol: 'https'
#
ARWEAVE_ENABLED=0
ARWEAVE_HOST=
ARWEAVE_PORT=
ARWEAVE_PROTOCOL=

## generate here: npx ts-node desci-server/src/utils/generateArweaveKeys.ts
ARWEAVE_PUBKEY=
# base64-encoded private key JSON stringified object (https://docs.arweave.org/developers/server/http-api#key-format)
ARWAVE_SECRET_PRIVATE_KEY_SECRET=

COOKIE_DOMAIN=

ESTUARY_API_KEY=
ESTUARY_API_URL=https://api.estuary.tech

SERVER_URL=http://localhost:5420
DAPP_URL=http://localhost:3000
THEGRAPH_API_URL=http://host.docker.internal:8000/subgraphs/name/nodes

# set to true if need to send email
SHOULD_SEND_EMAIL=
SENDGRID_API_KEY=

# S3 Bucket
AWS_S3_BUCKET_NAME=
AWS_S3_BUCKET_REGION=
AWS_ACCESS_KEY_ID=
AWS_SECRET_ACCESS_KEY=

# for faucet
HOT_WALLET_KEY=
# https://cso-classifier.internal
CSO_CLASSIFIER_API=
# vscode runnable
VSCODE_ACCESS_TOKEN=

# nodes media server (DOI resolution, video transcoding, LaTeX -> PDF Conversion)
NODES_MEDIA_SERVER_URL=http://host.docker.internal:5454

# honeycomb.io telemetry
OTEL_SERVICE_NAME=
HONEYCOMB_API_KEY=
DISCORD_NOTIFICATIONS_WEBHOOK_URL=

# for sending nodes cover cid to media servers
# must match value in nodes-media/.env
MEDIA_SECRET_KEY=supersecret

ORCID_API_DOMAIN=sandbox.orcid.org
ORCID_CLIENT_ID=
ORCID_CLIENT_SECRET=

REPO_SERVER_URL=http://host.docker.internal:5484
REPO_SERVICE_SECRET_KEY=secretrepo

# To run bootstrapCeramic.sh, you need the admin seed for the model IDs to be the same
CERAMIC_ADMIN_SEED=

# ISOLATED MEDIA SERVER
ISOLATED_MEDIA_SERVER_URL=http://media_isolated:7771
IPFS_READ_ONLY_GATEWAY_SERVER=http://host.docker.internal:8089/ipfs # Used to proxy ipfs requests for ISOLATED_MEDIA_SERVER

# SET TO 1 to run communities seed script
RUN=1

# Enable google api functionalities
GOOGLE_CLIENT_ID=
GOOGLE_CLIENT_SECRET= # Unnecessary for now, not doing serverside 2step
GOOGLE_DEV_API_KEY= # Unnecessary for now, not doing serverside 2step

## Configure RPC nodes (open an issue/ping us to access DeSci Labs' nodes)
ETHEREUM_RPC_URL=http://host.docker.internal:8545

# Use this for Goerli testnet
# ETHEREUM_RPC_URL=https://eth-goerli.g.alchemy.com/v2/demo

# Use this for Sepolia testnet
# ETHEREUM_RPC_URL=https://eth-sepolia.g.alchemy.com/v2/demo

DPID_URL_OVERRIDE=https://dev-beta.dpid.org

# Set to true if you want to mute the publish worker in local dev
MUTE_PUBLISH_WORKER=false
# SingleNodeLockServce
<<<<<<< HEAD
MAX_LOCK_TIME=3600 # 1 hour
=======
MAX_LOCK_TIME=3600 # 1 hour

DOI_PREFIX=https://doi.org/10.555

# Cross ref api 
CROSS_REF_API=https://api.crossref.org
CROSS_REF_API_KEY=
CROSS_REF_EMAIL=
>>>>>>> c4adb9b5
<|MERGE_RESOLUTION|>--- conflicted
+++ resolved
@@ -122,9 +122,6 @@
 # Set to true if you want to mute the publish worker in local dev
 MUTE_PUBLISH_WORKER=false
 # SingleNodeLockServce
-<<<<<<< HEAD
-MAX_LOCK_TIME=3600 # 1 hour
-=======
 MAX_LOCK_TIME=3600 # 1 hour
 
 DOI_PREFIX=https://doi.org/10.555
@@ -132,5 +129,4 @@
 # Cross ref api 
 CROSS_REF_API=https://api.crossref.org
 CROSS_REF_API_KEY=
-CROSS_REF_EMAIL=
->>>>>>> c4adb9b5
+CROSS_REF_EMAIL=