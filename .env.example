NODE_ENV=dev

PORT=5420

IPFS_NODE_URL=http://host.docker.internal:5001
PUBLIC_IPFS_RESOLVER=https://ipfs.io

IPFS_RESOLVER_OVERRIDE=http://host.docker.internal:8089/ipfs

### Database - Postgres
PG_HOST=db_boilerplate
PG_PORT=5432
POSTGRES_USER=walter
POSTGRES_PASSWORD=white
POSTGRES_DB=boilerplate
DATABASE_URL=postgresql://walter:white@db_boilerplate:5432/boilerplate

### JWT
JWT_SECRET=secretshhh
JWT_EXPIRATION=

SESSION_KEY=

# log4j Levels: trace, debug, info, warn, error, fatal
PINO_LOG_LEVEL=trace

### Redis Cache
REDIS_HOST=host.docker.internal
REDIS_PORT=6379
REDIS_URL=redis://host.docker.internal:6379

# LOCAL DEV
MNEMONIC=test test test test test test test test test test test junk
# http://localhost:1984
#
# LIVE:
# host: 'arweave.net',
# port: 443,
# protocol: 'https'
#
ARWEAVE_ENABLED=0
ARWEAVE_HOST=
ARWEAVE_PORT=
ARWEAVE_PROTOCOL=

## generate here: npx ts-node desci-server/src/utils/generateArweaveKeys.ts
ARWEAVE_PUBKEY=
# base64-encoded private key JSON stringified object (https://docs.arweave.org/developers/server/http-api#key-format)
ARWAVE_SECRET_PRIVATE_KEY_SECRET=

COOKIE_DOMAIN=

ESTUARY_API_KEY=
ESTUARY_API_URL=https://api.estuary.tech

SERVER_URL=http://localhost:5420
DAPP_URL=http://localhost:3000
THEGRAPH_API_URL=http://host.docker.internal:8000/subgraphs/name/nodes

# set to true if need to send email
SHOULD_SEND_EMAIL=
SENDGRID_API_KEY=

# S3 Bucket
AWS_S3_BUCKET_NAME=
AWS_S3_BUCKET_REGION=
AWS_ACCESS_KEY_ID=
AWS_SECRET_ACCESS_KEY=

# for faucet
HOT_WALLET_KEY=
# https://cso-classifier.internal
CSO_CLASSIFIER_API=
# vscode runnable
VSCODE_ACCESS_TOKEN=

# nodes media server (DOI resolution, video transcoding, LaTeX -> PDF Conversion)
NODES_MEDIA_SERVER_URL=http://host.docker.internal:5454

# honeycomb.io telemetry
OTEL_SERVICE_NAME=
HONEYCOMB_API_KEY=
DISCORD_NOTIFICATIONS_WEBHOOK_URL=

# for sending nodes cover cid to media servers
# must match value in nodes-media/.env
MEDIA_SECRET_KEY=supersecret

ORCID_API_DOMAIN=https://api.sandbox.orcid.org
ORCID_CLIENT_ID=
ORCID_CLIENT_SECRET=

REPO_SERVER_URL=http://host.docker.internal:5484
REPO_SERVICE_SECRET_KEY=secretrepo

# Ceramic publish feature toggle, set to 1 for active
TOGGLE_CERAMIC=
# If above is set, clone `@desci-labs/desci-codex` and put the path to it here
CODEX_REPO_PATH=



# ISOLATED MEDIA SERVER
ISOLATED_MEDIA_SERVER_URL=http://media_isolated:7771
IPFS_READ_ONLY_GATEWAY_SERVER=http://host.docker.internal:8089/ipfs # Used to proxy ipfs requests for ISOLATED_MEDIA_SERVER

# SET TO 1 to run communities seed script
RUN=1

<<<<<<< HEAD
# Enable google api functionalities
GOOGLE_CLIENT_ID=
GOOGLE_CLIENT_SECRET= # Unnecessary for now, not doing serverside 2step
GOOGLE_DEV_API_KEY= # Unnecessary for now, not doing serverside 2step
=======

## Configure RPC nodes (open an issue/ping us to access DeSci Labs' nodes)
ETHEREUM_RPC_URL=http://host.docker.internal:8545

# Use this for Goerli testnet
# ETHEREUM_RPC_URL=https://eth-goerli.g.alchemy.com/v2/demo

# Use this for Sepolia testnet
# ETHEREUM_RPC_URL=https://eth-sepolia.g.alchemy.com/v2/demo
>>>>>>> d999d586
<|MERGE_RESOLUTION|>--- conflicted
+++ resolved
@@ -107,12 +107,10 @@
 # SET TO 1 to run communities seed script
 RUN=1
 
-<<<<<<< HEAD
 # Enable google api functionalities
 GOOGLE_CLIENT_ID=
 GOOGLE_CLIENT_SECRET= # Unnecessary for now, not doing serverside 2step
 GOOGLE_DEV_API_KEY= # Unnecessary for now, not doing serverside 2step
-=======
 
 ## Configure RPC nodes (open an issue/ping us to access DeSci Labs' nodes)
 ETHEREUM_RPC_URL=http://host.docker.internal:8545
@@ -121,5 +119,4 @@
 # ETHEREUM_RPC_URL=https://eth-goerli.g.alchemy.com/v2/demo
 
 # Use this for Sepolia testnet
-# ETHEREUM_RPC_URL=https://eth-sepolia.g.alchemy.com/v2/demo
->>>>>>> d999d586
+# ETHEREUM_RPC_URL=https://eth-sepolia.g.alchemy.com/v2/demo