apiVersion: v1
kind: Service
metadata:
  name: desci-media-isolated-prod-service
  labels:
    App: DesciMediaIsolatedProd
spec:
  type: ClusterIP
  selector:
    App: DesciMediaIsolatedProd
  ports:
    - name: api
      port: 7771
      targetPort: 7771
---
apiVersion: apps/v1
kind: Deployment
metadata:
  name: desci-media-isolated-prod
  labels:
    App: DesciMediaIsolatedProd
spec:
  replicas: 1
  revisionHistoryLimit: 2
  selector:
    matchLabels:
      App: DesciMediaIsolatedProd
  strategy:
    rollingUpdate:
      maxSurge: 25%
      maxUnavailable: 25%
    type: RollingUpdate
  template:
    metadata:
      labels:
        App: DesciMediaIsolatedProd
    spec:
      containers:
        - image: 523044037273.dkr.ecr.us-east-2.amazonaws.com/desci-media-isolated-prod:production
          name: desci-media-isolated-prod
          ports:
            - containerPort: 7771
              name: api
          env:
            - name: NODE_ENV
              value: 'production'
            - name: PORT
              value: '7771'
            - name: IPFS_GATEWAY
<<<<<<< HEAD
              value: 'http://host.docker.internal:5420/v1/ipfs'
            - name: DPID_RESOLVER_URL
              value: 'https://beta.dpid.org'
=======
              value: 'https://ipfs.desci.com/ipfs'
>>>>>>> 51ffece2
          resources:
            limits:
              cpu: '4'
              memory: 4Gi
            requests:
              cpu: '1'
              memory: 2Gi
      serviceAccountName: 'default'<|MERGE_RESOLUTION|>--- conflicted
+++ resolved
@@ -47,13 +47,9 @@
             - name: PORT
               value: '7771'
             - name: IPFS_GATEWAY
-<<<<<<< HEAD
-              value: 'http://host.docker.internal:5420/v1/ipfs'
+              value: 'https://ipfs.desci.com/ipfs'
             - name: DPID_RESOLVER_URL
               value: 'https://beta.dpid.org'
-=======
-              value: 'https://ipfs.desci.com/ipfs'
->>>>>>> 51ffece2
           resources:
             limits:
               cpu: '4'
