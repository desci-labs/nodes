--- conflicted
+++ resolved
@@ -47,9 +47,6 @@
       componentTypeMap: ResearchObjectComponentTypeMap;
     }
   | { type: 'Set Drive Clock'; time: string }
-<<<<<<< HEAD
-  | { type: 'Set Dpid'; prefix: string; id: string };
-=======
   // frontend changes to support
   | { type: 'Update Title'; title: string }
   | { type: 'Update Description'; description: string }
@@ -70,7 +67,6 @@
       type: 'Publish Dpid';
       dpid: ResearchObjectV1Dpid;
     };
->>>>>>> 266f460e
 
 export const getDocumentUpdater = (documentId: DocumentId) => {
   const automergeUrl = getAutomergeUrl(documentId);
@@ -192,13 +188,6 @@
           { time: Date.now(), message: action.type },
         );
         break;
-<<<<<<< HEAD
-      case 'Set Dpid':
-        handle.change(
-          (document) => {
-            document.manifest.dpid.id = action.id;
-            document.manifest.dpid.prefix = action.prefix;
-=======
       case 'Update License':
         handle.change(
           (document) => {
@@ -299,7 +288,6 @@
           (document) => {
             if (!document.manifest.authors) document.manifest.authors = [];
             document.manifest.authors?.push(action.author);
->>>>>>> 266f460e
           },
           { time: Date.now(), message: action.type },
         );
