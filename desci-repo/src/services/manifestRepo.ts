--- conflicted
+++ resolved
@@ -200,8 +200,6 @@
           { time: Date.now(), message: action.type },
         );
         break;
-<<<<<<< HEAD
-=======
       case 'Update Component':
         handle.change(
           (document) => {
@@ -228,7 +226,6 @@
           );
         });
         break;
->>>>>>> 0221ca65
       case 'Publish Dpid':
         handle.change(
           (document) => {
