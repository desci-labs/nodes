<<<<<<< HEAD
import 'reflect-metadata';
import path from 'path';

import * as Sentry from '@sentry/node';
import { nodeProfilingIntegration } from '@sentry/profiling-node';

const ENABLE_TELEMETRY = process.env.NODE_ENV === 'production';
const IS_DEV = !ENABLE_TELEMETRY;

// @ts-check

=======
import type { Server as HttpServer } from 'http';
import path from 'path';
import { fileURLToPath } from 'url';

import * as Sentry from '@sentry/node';
import { nodeProfilingIntegration } from '@sentry/profiling-node';
import 'dotenv/config';
import 'reflect-metadata';
import bodyParser from 'body-parser';
import cors from 'cors';
>>>>>>> 2774db2c
import express from 'express';
import type { Express, Request } from 'express';
import { pinoHttp } from 'pino-http';
import { v4 } from 'uuid';

import { als, logger } from './logger.js';
import { RequestWithUser } from './middleware/guard.js';
import { extractAuthToken, extractUserFromToken } from './middleware/permissions.js';
import { socket as wsSocket } from './repo.js';
import routes from './routes/index.js';
// import SocketServer from './wsServer.js';

<<<<<<< HEAD
import { fileURLToPath } from 'url';
// import { socket as wsSocket } from './repo.js';

import { extractAuthToken, extractUserFromToken } from './middleware/permissions.js';
import { pinoHttp } from 'pino-http';
import { RequestWithUser } from './middleware/guard.js';
import { ENABLE_PARTYKIT_FEATURE } from './config.js';
=======
const ENABLE_TELEMETRY = process.env.NODE_ENV === 'production';
const IS_DEV = !ENABLE_TELEMETRY;
>>>>>>> 2774db2c

const __filename = fileURLToPath(import.meta.url);
const __dirname = path.dirname(__filename);

const serverUuid = v4();

const allowlist = [
  'http://localhost:3000',
  'http://localhost:3001',
  'http://localhost:61440',
  'http://localhost:3002',
  'http://host.docker.internal:3000',
  'http://host.docker.internal:3002',
  'http://127.0.0.1:3000',
  'https://nodes.desci.com',
  'https://nodes-dev.desci.com',
  'https://nodes-demo.desci.com',
  'd2195goqok3wlx.amplifyapp.com',
  'd3ge8gcb3rt5iw.amplifyapp.com',
  'desci.com',
  'gitpod.io',
  'loca.lt' /** NOT SECURE */,
  'vercel.app' /** NOT SECURE */,
];

function getRemoteAddress(req: Request) {
  let xForwardedFor = req.headers['x-forwarded-for'];
  xForwardedFor = Array.isArray(xForwardedFor) ? xForwardedFor.join(',') : xForwardedFor;
  if (xForwardedFor) {
    return xForwardedFor.split(',')[0].trim();
  } else {
    return req.socket.remoteAddress;
  }
}

class AppServer {
  #readyResolvers: ((value: any) => void)[] = [];

  #isReady = false;

  app: Express;
  server: HttpServer;
  port: number;

  constructor() {
    this.app = express();

    this.#initSerialiser();

    this.app.use(function (req, res, next) {
      const origin = req.headers.origin;
      if (
        allowlist.indexOf(origin!) !== -1 ||
        allowlist.filter((a) => a.indexOf('http') != 0 && origin && origin.endsWith(a)).length
      ) {
        res.setHeader('Access-Control-Allow-Origin', origin!);
        res.setHeader(
          'Access-Control-Allow-Headers',
          'X-Requested-With,Content-Type,Authorization,sentry-trace,baggage',
        );
        res.setHeader('Access-Control-Allow-Methods', 'GET, POST, PATCH, OPTIONS, PUT, DELETE');
        res.setHeader('Access-Control-Allow-Credentials', 'true');
        // if (req.headers['set-cookie']) {
        //   res.setHeader('set-cookie', req.headers['set-cookie']);
        // }
      }
      next();
    });

    // attach trace id to every request
    this.app.use((req: RequestWithUser, res, next) => {
      req.traceId = v4();
      req.callerTraceId = req.headers['x-api-remote-traceid'] as string;

      res.header('X-Desci-Trace-Id', req.traceId);
      res.header('X-Desci-Request-Trace-Id', req.headers['x-api-remote-traceid']);

      als.run({ traceId: req.traceId, callerTraceId: req.callerTraceId, timing: [new Date()] }, () => {
        next();
      });
    });

    // init telementry
    this.#initTelemetry();

    this.app.use(bodyParser.json({ limit: '100mb' }));
    this.app.use(bodyParser.urlencoded({ extended: false }));

    this.app.set('trust proxy', 2); // detect AWS ELB IP + cloudflare

    this.app.use(cors());

    this.app.get('/readyz', (_, res) => {
      res.status(200).json({ status: 'ok' });
    });

    this.app.use('/', routes);
    this.app.get('/id', (_, res) => {
      res.status(200).json({ id: serverUuid });
    });

    this.port = process.env.PORT ? parseInt(process.env.PORT) : 5484;
    logger.info(`Server starting on port ${this.port}`);
    this.server = this.app.listen(this.port, () => {
      this.#isReady = true;
      this.#readyResolvers.forEach((resolve) => resolve(true));
      logger.info(`Server running on port ${this.port}`);
    });

    if (!ENABLE_PARTYKIT_FEATURE) {
      this.acceptWebsocketConnections();
    }
  }

  async acceptWebsocketConnections() {
    const wsSocket = await import('./repo.js').then((x) => x.socket);

    wsSocket.on('listening', () => {
      logger.info({ module: 'WebSocket SERVER', port: wsSocket.address() }, 'WebSocket Server Listening');
    });

    wsSocket.on('connection', async (socket, request) => {
      try {
        logger.info({ module: 'WebSocket' }, 'WebSocket Connection Attempt');
        const token = await extractAuthToken(request as Request);
        const authUser = await extractUserFromToken(token!);
        if (!authUser) {
          socket.close(); // Close connection if user is not authorized
          return;
        }
        logger.info(
          { module: 'WebSocket SERVER', id: authUser.id, name: authUser.name },
          'WebSocket Connection Authorised',
        );
        socket.on('message', (message) => {
          // Handle incoming messages
          // console.log(`Received message: ${message}`);
        });
        // Additional event listeners (e.g., 'close', 'error') can be set up here
      } catch (error) {
        socket.close(); // Close the connection in case of an error
        logger.error(error, 'Error during WebSocket connection');
      }
    });
  }

  #initSerialiser() {
    this.app.use(
      pinoHttp({
        logger,
        customProps: (req: RequestWithUser) => ({
          traceId: (als.getStore() as any)?.traceId,
          callerTraceId: req.headers['x-api-remote-traceid'],
          http: 1,
          remoteAddress: getRemoteAddress(req),
        }),
        serializers: {
          res: (res) => {
            if (IS_DEV) {
              return {
                responseTime: res.responseTime,
                status: res.statusCode,
              };
            } else {
              return res;
            }
          },
          req: (req) => {
            if (IS_DEV) {
              return {
                query: req.query,
                params: req.params,
                method: req.method,
                url: req.url,
              };
            } else {
              return req;
            }
          },
        },
      }),
    );
  }

  #initTelemetry() {
    if (ENABLE_TELEMETRY) {
      logger.info('[DeSci Repo] Telemetry enabled');
      Sentry.init({
        dsn: 'https://d508a5c408f34b919ccd94aac093e076@o1330109.ingest.sentry.io/6619754',
        release: 'desci-nodes-repo@' + process.env.npm_package_version,
        integrations: [nodeProfilingIntegration()],
        // Set tracesSampleRate to 1.0 to capture 100%
        // of transactions for performance monitoring.
        // We recommend adjusting this value in production
        tracesSampleRate: 1.0,
        profilesSampleRate: 1.0,
      });
      // Sentry.setupExpressErrorHandler(this.app);
      this.app.use(Sentry.expressErrorHandler());
    } else {
      logger.info('[DeSci Repo] Telemetry disabled');
    }
  }

  async ready() {
    if (this.#isReady) {
      return true;
    }

    return new Promise((resolve) => {
      this.#readyResolvers.push(resolve);
    });
  }
}

export const server = new AppServer();<|MERGE_RESOLUTION|>--- conflicted
+++ resolved
@@ -1,4 +1,3 @@
-<<<<<<< HEAD
 import 'reflect-metadata';
 import path from 'path';
 
@@ -10,18 +9,13 @@
 
 // @ts-check
 
-=======
 import type { Server as HttpServer } from 'http';
-import path from 'path';
 import { fileURLToPath } from 'url';
 
-import * as Sentry from '@sentry/node';
-import { nodeProfilingIntegration } from '@sentry/profiling-node';
 import 'dotenv/config';
 import 'reflect-metadata';
 import bodyParser from 'body-parser';
 import cors from 'cors';
->>>>>>> 2774db2c
 import express from 'express';
 import type { Express, Request } from 'express';
 import { pinoHttp } from 'pino-http';
@@ -30,22 +24,9 @@
 import { als, logger } from './logger.js';
 import { RequestWithUser } from './middleware/guard.js';
 import { extractAuthToken, extractUserFromToken } from './middleware/permissions.js';
-import { socket as wsSocket } from './repo.js';
 import routes from './routes/index.js';
-// import SocketServer from './wsServer.js';
-
-<<<<<<< HEAD
-import { fileURLToPath } from 'url';
-// import { socket as wsSocket } from './repo.js';
-
-import { extractAuthToken, extractUserFromToken } from './middleware/permissions.js';
-import { pinoHttp } from 'pino-http';
-import { RequestWithUser } from './middleware/guard.js';
+
 import { ENABLE_PARTYKIT_FEATURE } from './config.js';
-=======
-const ENABLE_TELEMETRY = process.env.NODE_ENV === 'production';
-const IS_DEV = !ENABLE_TELEMETRY;
->>>>>>> 2774db2c
 
 const __filename = fileURLToPath(import.meta.url);
 const __dirname = path.dirname(__filename);
