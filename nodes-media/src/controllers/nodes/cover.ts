import { Request, Response } from 'express';
import { cleanupManifestUrl } from 'utils';
// import { fromPath } from 'pdf2pic';
import axios from 'axios';
import { createWriteStream, existsSync, mkdirSync } from 'fs';
import { promisify } from 'util';
import * as stream from 'stream';
import path from 'path';
import * as ipfs from 'ipfs-http-client';
import { PUBLIC_IPFS_PATH } from 'config';
import { readFile } from 'fs/promises';
import * as im from 'imagemagick';

const client = ipfs.create({ url: process.env.IPFS_NODE_URL });

const finished = promisify(stream.finished);
const convertAsync = promisify(im.convert);

const TMP_DIR = path.join(process.cwd(), '/tmp');
const TMP_FILE = path.join(TMP_DIR, 'cover.pdf');
const TARGET_IMG = path.join(TMP_DIR, 'cover.jpeg');

if (!existsSync(TMP_DIR)) {
  mkdirSync(TMP_DIR);
}

<<<<<<< HEAD
=======

console.log("TMPDIR", TMP_DIR);

>>>>>>> f2dcebee
const cover = async function (req: Request, res: Response) {
  console.log("REQ", req.params, req.query)
  try {
    const url = cleanupManifestUrl(req.params.cid, req.query?.g as string);
    console.log("URL", url)

    const downloaded = await downloadFile(url, TMP_FILE);

    if (downloaded === false) {
      console.log("cover not found",url);
      res.status(400).send({ ok: false, message: 'Cover not found' });
      return;
    }

<<<<<<< HEAD
    await convertAsync([`${TMP_FILE}[0]`, '-quality', '100', TARGET_IMG]);

=======
    console.log("starting convert", url)
    await convertAsync([`${TMP_FILE}[0]`, '-quality', '100', TARGET_IMG])
    console.log("done convert", url)
>>>>>>> f2dcebee
    const buffer = await readFile(TARGET_IMG);
    const storedCover = await client.add(buffer, { cidVersion: 1 });

    res.status(200).send({ ok: true, url: `${PUBLIC_IPFS_PATH}/${storedCover.cid}` });
  } catch (err) {
    console.log(err);
    res.status(500).send({ ok: false, message: JSON.stringify(err) });
  }
};

export const downloadFile = async (url: string, outputFileLocation: string): Promise<any> => {
  const writer = createWriteStream(outputFileLocation);

  return await axios({
    method: 'get',
    url: url,
    responseType: 'stream',
    headers: {
      'User-Agent':
        'Mozilla/5.0 (Macintosh; Intel Mac OS X 10_15_7) AppleWebKit/537.36 (KHTML, like Gecko) Chrome/101.0.4951.41 Safari/537.36',
    },
  })
    .then((response) => {
      response.data.pipe(writer);
      return finished(writer);
    })
    .catch((err) => false);
};

export default cover;<|MERGE_RESOLUTION|>--- conflicted
+++ resolved
@@ -24,12 +24,9 @@
   mkdirSync(TMP_DIR);
 }
 
-<<<<<<< HEAD
-=======
 
 console.log("TMPDIR", TMP_DIR);
 
->>>>>>> f2dcebee
 const cover = async function (req: Request, res: Response) {
   console.log("REQ", req.params, req.query)
   try {
@@ -44,14 +41,9 @@
       return;
     }
 
-<<<<<<< HEAD
-    await convertAsync([`${TMP_FILE}[0]`, '-quality', '100', TARGET_IMG]);
-
-=======
     console.log("starting convert", url)
     await convertAsync([`${TMP_FILE}[0]`, '-quality', '100', TARGET_IMG])
     console.log("done convert", url)
->>>>>>> f2dcebee
     const buffer = await readFile(TARGET_IMG);
     const storedCover = await client.add(buffer, { cidVersion: 1 });
 
