--- conflicted
+++ resolved
@@ -1,10 +1,6 @@
 {
   "name": "@desci-labs/desci-models",
-<<<<<<< HEAD
-  "version": "0.2.26-rc1",
-=======
-  "version": "0.2.26",
->>>>>>> 56b22c74
+  "version": "0.2.27",
   "description": "Data models for DeSci Nodes",
   "main": "dist/index.js",
   "types": "dist/index.d.ts",
