import { describe } from "mocha";
import { expect } from "chai";
import { RoCrateTransformer } from "../../src/transformers/RoCrateTransformer";
import ResearchObjectTi from "../../src/ResearchObject-ti";
import { RoCrate, RoCrateGraph } from "../../src/RoCrate";
import { createCheckers } from "ts-interface-checker";
import exampleNode from "../example-data/exampleNode.json";
import exampleRoCrate from "../example-data/exampleRoCrate.json";
import exampleNodeWithAuthors from "../example-data/exampleNodeWithAuthors.json";
import expectedJsonLd from "../example-data/exampleNodeToRoCrate.json";
import exampleRoCrateWithWorkflow from "../example-data/roCrateWithWorkflow.json";
import {
  CodeComponent,
  DataComponent,
  PdfComponent,
  ResearchObjectV1,
} from "../../src/ResearchObject";

import { CreativeWork } from "schema-dts";
const context = "https://www.researchobject.org/ro-crate/1.1/context.jsonld";
const checkers = createCheckers(ResearchObjectTi);

const transformer = new RoCrateTransformer();

describe("RoCrateTransformer", () => {
  it("Imports a simple valid RO-Crate object", () => {
    const roCrate = exampleRoCrate;

    const researchObject = transformer.importObject(roCrate);
    checkers.ResearchObjectV1.check(researchObject);
  });

  // skipping due to lossy conversion, need to update spec to capture encoding
  it("Exports a simple valid ResearchObject to RO-Crate format", async () => {
    const researchObject = exampleNode;

    const roCrate = transformer.exportObject(researchObject);
    // Validate the output as JSON-LD

    // res = await compact(roCrate["@graph"], roCrate["@context"]);
    expect(roCrate).to.deep.equal(expectedJsonLd);
  });

  it("Properly imports PDF components", () => {
    const roCrate = exampleRoCrate;

    const researchObject = transformer.importObject(
      roCrate
    ) as ResearchObjectV1;
    const pdfComponent = researchObject.components.find(
      (component) => component.type === "pdf"
    ) as PdfComponent;

    expect(pdfComponent).to.not.be.undefined;
    expect(pdfComponent.payload.url).to.equal(
      "https://example.com/example.pdf"
    );
  });

  it("Properly imports code components", () => {
    const roCrate = exampleRoCrateWithWorkflow;

    const researchObject = transformer.importObject(
      roCrate
    ) as ResearchObjectV1;

    const codeComponent = researchObject.components.find(
      (component) => component.type === "code"
    ) as CodeComponent;

    expect(codeComponent).to.not.be.undefined;
    expect(codeComponent.payload.url).to.equal(
      "http://example.com/workflows/alignment"
    );
  });

  it("Properly imports data components", () => {
    const roCrate = exampleRoCrate;

    const researchObject = transformer.importObject(
      roCrate
    ) as ResearchObjectV1;
    const dataComponent = researchObject.components.find(
      (component) => component.type === "data"
    ) as DataComponent;

    expect(dataComponent).to.not.be.undefined;
    expect(dataComponent.payload.cid).to.equal(
      "https://doi.org/10.5281/zenodo.1234567"
    );
  });

  it("Properly exports PDF components", () => {
    const researchObject = exampleNode;

    const roCrate = transformer.exportObject(researchObject) as RoCrate;
    const pdfComponent = roCrate["@graph"].find(
      (item: RoCrateGraph) =>
        typeof item !== "string" &&
        item["@type"] &&
        item["@type"] === "CreativeWork" &&
        (item as CreativeWork).encodingFormat === "application/pdf"
    ) as CreativeWork;

    expect(pdfComponent).to.not.be.undefined;
    expect(pdfComponent.url).to.equal(
      "https://ipfs.io/ipfs/bafybeic3ach4ibambafznjsa3p446ghds3hp7742fkisldroe4wt6q5bsy"
    );
    expect((pdfComponent as any)["/"]).to.equal(
      "bafybeic3ach4ibambafznjsa3p446ghds3hp7742fkisldroe4wt6q5bsy"
    );
  });

  it("Properly exports code components", () => {
    const researchObject = exampleNode;

    const roCrate = transformer.exportObject(researchObject);

    const codeComponent = roCrate["@graph"].find(
      (item: RoCrateGraph) =>
        typeof item !== "string" &&
        item["@type"] === "SoftwareSourceCode" &&
        item.encodingFormat === "text/plain"
    );

    expect(codeComponent).to.not.be.undefined;
    expect(codeComponent["/"]).to.equal(
      "bafybeibzxn2il4q7att4bf3lvrcc2peovcdokv3jsbzne5v6ad5tr6mi6i"
    );
    expect(codeComponent.url).to.equal(
      "https://ipfs.io/ipfs/bafybeibzxn2il4q7att4bf3lvrcc2peovcdokv3jsbzne5v6ad5tr6mi6i"
    );
  });

  it("Properly exports data components", () => {
    const researchObject = exampleNode;
    const roCrate = transformer.exportObject(researchObject);
    const dataComponent = roCrate["@graph"].find(
      (item: RoCrateGraph) =>
        typeof item !== "string" &&
        item["@type"] === "Dataset" &&
        item.encodingFormat === "application/octet-stream"
    );

    expect(dataComponent).to.not.be.undefined;
    expect(dataComponent.url).to.equal(
      "https://ipfs.io/ipfs/bafybeigzwjr6xkcdy4b7rrtzbbpwq3isx3zaesfopnpr3bqld3uddc5k3m"
    );
    expect(dataComponent["/"]).to.equal(
      "bafybeigzwjr6xkcdy4b7rrtzbbpwq3isx3zaesfopnpr3bqld3uddc5k3m"
    );
  });

  it("Properly exports authors", () => {
    const researchObject = exampleNodeWithAuthors;
    const roCrate = transformer.exportObject(researchObject);
    // console.log("RO", roCrate);
    const authors = roCrate["@graph"].filter(
      (item: RoCrateGraph) =>
        typeof item !== "string" && item["@type"] === "Person"
    );

    expect(authors).to.not.be.undefined;
    expect(authors.length).to.equal(17);
  });
<<<<<<< HEAD
=======
  it("Properly handles CEDAR link", () => {
    const researchObject = exampleNodeWithAuthors;
    const roCrate = transformer.exportObject(researchObject);
    // console.log("RO", roCrate);
    const cedar = roCrate["@graph"].find(
      (item: RoCrateGraph) =>
        typeof item !== "string" &&
        item["@type"] === "Dataset" &&
        item["@id"] == "dd562a70-0bb9-4a07-8b00-c414bc8b9ad9" &&
        item["schemaVersion"] &&
        item["schemaVersion"].toString().length > 0
    );

    expect(cedar).to.not.be.undefined;
  });
>>>>>>> e6e8c0ec
  it("Adds orcid.org prefix to author ids", () => {
    const researchObject = exampleNodeWithAuthors;
    const roCrate = transformer.exportObject(researchObject);
    // console.log("RO", roCrate);
    console.log("EXPORTED RO-CRATE", JSON.stringify(roCrate));
    const authors = roCrate["@graph"].filter(
      (item: RoCrateGraph) =>
        typeof item !== "string" && item["@type"] === "Person"
    );

    expect(authors).to.not.be.undefined;
    expect(authors[0]["@id"]).to.equal(
      `https://orcid.org/${researchObject.authors[0].orcid}`
    );
  });
});<|MERGE_RESOLUTION|>--- conflicted
+++ resolved
@@ -163,8 +163,6 @@
     expect(authors).to.not.be.undefined;
     expect(authors.length).to.equal(17);
   });
-<<<<<<< HEAD
-=======
   it("Properly handles CEDAR link", () => {
     const researchObject = exampleNodeWithAuthors;
     const roCrate = transformer.exportObject(researchObject);
@@ -180,7 +178,6 @@
 
     expect(cedar).to.not.be.undefined;
   });
->>>>>>> e6e8c0ec
   it("Adds orcid.org prefix to author ids", () => {
     const researchObject = exampleNodeWithAuthors;
     const roCrate = transformer.exportObject(researchObject);
