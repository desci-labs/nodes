--- conflicted
+++ resolved
@@ -218,41 +218,25 @@
 
 export interface PdfComponent extends ResearchObjectV1Component {
   type: ResearchObjectComponentType.PDF;
-<<<<<<< HEAD
   subtype?: ResearchObjectComponentDocumentSubtype;
-=======
-  subtype?: ResearchObjectComponentDocumentSubtype | ResearchObjectComponentType.PDF;
->>>>>>> 930a4a5e
   payload: PdfComponentPayload & CommonComponentPayload;
 }
 
 export interface ExternalLinkComponent extends ResearchObjectV1Component {
   type: ResearchObjectComponentType.LINK;
-<<<<<<< HEAD
   subtype?: ResearchObjectComponentLinkSubtype;
-=======
-  subtype?: ResearchObjectComponentLinkSubtype | ResearchObjectComponentType.LINK;
->>>>>>> 930a4a5e
   payload: ExternalLinkComponentPayload & CommonComponentPayload;
 }
 
 export interface DataComponent extends ResearchObjectV1Component {
   type: ResearchObjectComponentType.DATA;
-<<<<<<< HEAD
   subtype?: ResearchObjectComponentDataSubtype;
-=======
-  subtype?: ResearchObjectComponentDataSubtype | ResearchObjectComponentType.DATA;
->>>>>>> 930a4a5e
   payload: DataComponentPayload & DataComponentMetadata;
 }
 
 export interface CodeComponent extends ResearchObjectV1Component {
   type: ResearchObjectComponentType.CODE;
-<<<<<<< HEAD
   subtype?: ResearchObjectComponentCodeSubtype;
-=======
-  subtype?: ResearchObjectComponentCodeSubtype | ResearchObjectComponentType.CODE;
->>>>>>> 930a4a5e
   payload: {
     language?: string;
     code?: string;
