#!/bin/sh
echo "Install bash and execute 'wait-for-it.sh' script"
apt-get add --update bash
apt-get update
apt-get install -y postgresql-client

./desci-server/scripts/wait-for-it.sh $PG_HOST:5432 --timeout=5 --strict -- echo "postgres up and running"

<<<<<<< HEAD
=======
waitForPostgres() {
    pg_uri="postgres://walter:white@host.docker.internal:5433/boilerplate"
    # make sure pg is ready to accept connections
    until pg_isready -h host.docker.internal -p 5433 -U walter; do
        echo "Waiting for postgres at: $pg_uri"
        sleep 5
    done
    # Now able to connect to postgres
}

# npm run migration:run
# npm run seed:run
>>>>>>> 2e3a2092
chmod -R 777 /app/node_modules/.prisma
chmod -R 777 /app/node_modules/prisma
chmod -R 777 /root/ && chown node:node /root/.cache/prisma/master/2920a97877e12e055c1333079b8d19cee7f33826/debian-openssl-1.1.x/libquery-engine # for prisma studio
cd desci-server
waitForPostgres
yarn run migrate
npx prisma db seed
(npx prisma studio&)
yarn dev<|MERGE_RESOLUTION|>--- conflicted
+++ resolved
@@ -6,8 +6,6 @@
 
 ./desci-server/scripts/wait-for-it.sh $PG_HOST:5432 --timeout=5 --strict -- echo "postgres up and running"
 
-<<<<<<< HEAD
-=======
 waitForPostgres() {
     pg_uri="postgres://walter:white@host.docker.internal:5433/boilerplate"
     # make sure pg is ready to accept connections
@@ -20,7 +18,6 @@
 
 # npm run migration:run
 # npm run seed:run
->>>>>>> 2e3a2092
 chmod -R 777 /app/node_modules/.prisma
 chmod -R 777 /app/node_modules/prisma
 chmod -R 777 /root/ && chown node:node /root/.cache/prisma/master/2920a97877e12e055c1333079b8d19cee7f33826/debian-openssl-1.1.x/libquery-engine # for prisma studio
