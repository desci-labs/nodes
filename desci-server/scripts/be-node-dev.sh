--- conflicted
+++ resolved
@@ -4,11 +4,7 @@
 
 # Exit on error
 set -e
-<<<<<<< HEAD
-./desci-server/scripts/wait-for-it.sh $PG_HOST:5433 --timeout=5 --strict -- echo "postgres up and running"
-=======
 ./desci-server/scripts/wait-for-it.sh $PG_HOST:$PG_PORT --timeout=5 --strict -- echo "postgres up and running"
->>>>>>> 316bfb17
 
 # npm run migration:run
 # npm run seed:run
