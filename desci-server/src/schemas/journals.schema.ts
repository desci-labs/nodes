--- conflicted
+++ resolved
@@ -358,12 +358,6 @@
   }),
 });
 
-<<<<<<< HEAD
-export const listRefereeAssignmentsSchema = z.object({
-  // params: z.object({
-  //   journalId: z.coerce.number(),
-  // }),
-=======
 // Form Template Schemas
 export const createFormTemplateSchema = z.object({
   params: z.object({
@@ -491,5 +485,4 @@
       }),
     ),
   }),
->>>>>>> ec7df519
 });