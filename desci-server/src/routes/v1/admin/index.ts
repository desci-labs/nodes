--- conflicted
+++ resolved
@@ -10,11 +10,7 @@
 import { asyncHandler } from '../../../utils/asyncHandler.js';
 
 import communities from './communities/index.js';
-<<<<<<< HEAD
-=======
 import doiRouter from './doi.js';
-import usersRouter from './users/index.js';
->>>>>>> 1afbe392
 
 const router = Router();
 
