import { Router } from 'express';
import multer from 'multer';

import { ephemeralThumbnail } from '../../controllers/proxy/ephemeralThumbnail.js';
import { orcidDid, orcidProfile } from '../../controllers/proxy/orcidProfile.js';
<<<<<<< HEAD
import { ensureUser } from '../../internal.js';
import { logger as parentLogger } from '../../logger.js';
=======
import { ensureUser } from '../../middleware/permissions.js';
>>>>>>> bea51463

const router = Router();

const upload = multer();

router.get('/orcid/profile/:orcidId', [], orcidProfile);
router.get('/orcid/did/:did', [], orcidDid);

const logger = parentLogger.child({ module: 'Services UploadHandler' });

const wrappedHandler = (req, res, next) => {
  upload.single('file')(req, res, (err) => {
    // debugger
    if (err) {
      if (err instanceof multer.MulterError) {
        logger.error({ err, type: 'MulterError' }, 'MulterError');
        throw err;
      } else {
        logger.error({ err }, 'Upload Handler Error encountered');
        res.status(401).send({ msg: 'unauthorized', code: '5412419' });
        return;
      }
    }
    next();
  });
};

router.post('/thumbnails/ephemeral', [ensureUser, wrappedHandler], ephemeralThumbnail);

export default router;<|MERGE_RESOLUTION|>--- conflicted
+++ resolved
@@ -3,12 +3,8 @@
 
 import { ephemeralThumbnail } from '../../controllers/proxy/ephemeralThumbnail.js';
 import { orcidDid, orcidProfile } from '../../controllers/proxy/orcidProfile.js';
-<<<<<<< HEAD
-import { ensureUser } from '../../internal.js';
 import { logger as parentLogger } from '../../logger.js';
-=======
 import { ensureUser } from '../../middleware/permissions.js';
->>>>>>> bea51463
 
 const router = Router();
 
