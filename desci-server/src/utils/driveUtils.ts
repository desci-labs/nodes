import { randomUUID } from 'crypto';

import {
  DEFAULT_COMPONENT_TYPE,
  fillIpfsTree,
  isNodeRoot,
  isResearchObjectComponentTypeMap,
  ResearchObjectComponentType,
} from '@desci-labs/desci-models';
import type {
  DrivePath,
  FileExtension,
  ResearchObjectComponentSubtypes,
<<<<<<< HEAD
  ResearchObjectV1,
  ResearchObjectV1Component,
=======
  ResearchObjectComponentType,
  ResearchObjectComponentTypeMap,
  ResearchObjectV1,
  ResearchObjectV1Component,
  extractExtension,
  fillIpfsTree,
  isNodeRoot,
  isResearchObjectComponentTypeMap,
>>>>>>> 3e7539cb
} from '@desci-labs/desci-models';
import { DataReference, DataType } from '@prisma/client';

import { prisma } from '../client.js';
import { DataReferenceSrc } from '../controllers/data/retrieve.js';
import { separateFileNameAndExtension } from '../controllers/data/utils.js';
import { logger } from '../logger.js';
import { getOrCache } from '../redisClient.js';
import { getDirectoryTree, type RecursiveLsResult } from '../services/ipfs.js';
import { getIndexedResearchObjects } from '../theGraph.js';

import { draftNodeTreeEntriesToFlatIpfsTree, flatTreeToHierarchicalTree } from './draftTreeUtils';

export function fillDirSizes(tree, cidInfoMap) {
  const contains = [];
  tree.forEach((fd) => {
    if (fd.type === 'dir') {
      fd.size = cidInfoMap[fd.cid]?.size || 0;
      fd.contains = fillDirSizes(fd.contains, cidInfoMap);
    }
    // debugger
    fd.date = cidInfoMap[fd.cid]?.date || Date.now();
    fd.published = cidInfoMap[fd.cid]?.published;
    contains.push(fd);
  });
  return contains;
}

// Fills in the access status of CIDs and dates
export function fillCidInfo(tree, cidInfoMap) {
  // debugger;
  const contains = [];
  tree.forEach((fd) => {
    if (fd.type === 'dir' && fd.contains?.length) fd.contains = fillCidInfo(fd.contains, cidInfoMap);
    fd.date = cidInfoMap[fd.cid]?.date || Date.now();
    fd.published = cidInfoMap[fd.cid]?.published;
    contains.push(fd);
  });
  return contains;
}

interface CidEntryDetails {
  size?: number;
  published?: boolean;
  date?: string;
}

//deprecated tree filling function, used for old datasets, pre unopinionated data model
export async function getTreeAndFillDeprecated(
  rootCid: string,
  nodeUuid: string,
  dataSrc: DataReferenceSrc,
  ownerId?: number,
) {
  //NOTE/TODO: Adapted for priv(owner) and public (unauthed), may not work for node sharing users(authed/contributors)
  const externalCidMap = await generateExternalCidMap(nodeUuid + '.');
  const tree: RecursiveLsResult[] = await getDirectoryTree(rootCid, externalCidMap);

  /*
   ** Get all entries for the nodeUuid, for filling the tree
   */
  const dbEntries =
    dataSrc === DataReferenceSrc.PRIVATE
      ? await prisma.dataReference.findMany({
          where: {
            userId: ownerId,
            type: { not: DataType.MANIFEST },
            rootCid: rootCid,
            // cid: { in: dirCids },
            node: {
              uuid: nodeUuid + '.',
            },
          },
        })
      : await prisma.publicDataReference.findMany({
          where: {
            type: { not: DataType.MANIFEST },
            // cid: { in: dirCids },
            // rootCid: rootCid,
            node: {
              uuid: nodeUuid + '.',
            },
          },
        });

  // Necessary to determine if any private entries are already published
  const pubEntries =
    dataSrc === DataReferenceSrc.PRIVATE
      ? await prisma.publicDataReference.findMany({
          where: {
            type: { not: DataType.MANIFEST },
            node: {
              uuid: nodeUuid + '.',
            },
          },
        })
      : null;

  const cidInfoMap: Record<string, CidEntryDetails> = {};
  if (dbEntries.length) {
    const pubCids = pubEntries ? pubEntries.map((e) => e.cid) : null;
    // debugger
    dbEntries.forEach((d) => {
      const isPublished = dataSrc === DataReferenceSrc.PUBLIC ? true : pubCids.includes(d.cid);
      const entryDetails = {
        size: d.size || 0,
        published: isPublished,
        date: d.createdAt?.toString(),
        external: d.external ? true : false,
      };
      cidInfoMap[d.cid] = entryDetails;
    });
  }

  const filledTree = fillDirSizes(tree, cidInfoMap);

  return filledTree;
}

export async function getTreeAndFill(
  manifest: ResearchObjectV1,
  nodeUuid: string,
  ownerId?: number,
  published?: boolean,
) {
  // debugger;
  const dataBucket = manifest.components.find((c) => isNodeRoot(c));
  if (!dataBucket) throw new Error(`No data bucket found in manifest for nodeUuid ${nodeUuid}`);
  const rootCid = dataBucket.payload.cid;
  const externalCidMap = published
    ? await generateExternalCidMap(nodeUuid + '.', rootCid)
    : await generateExternalCidMap(nodeUuid + '.');

  const node = await prisma.node.findUnique({ where: { uuid: nodeUuid.endsWith('.') ? nodeUuid : nodeUuid + '.' } });

  const dbTree = await prisma.draftNodeTree.findMany({ where: { nodeId: node.id } });
  let tree: RecursiveLsResult[] = published
    ? await getDirectoryTree(rootCid, externalCidMap)
    : flatTreeToHierarchicalTree(await draftNodeTreeEntriesToFlatIpfsTree(dbTree));
  logger.info('ran getTreeAndFill');
  /*
   ** Get all entries for the nodeUuid, for filling the tree
   ** Both entries neccessary to determine publish state, prioritize public entries over private
   */
  const privEntries = await prisma.dataReference.findMany({
    where: {
      userId: ownerId,
      type: { not: DataType.MANIFEST },
      rootCid: rootCid,
      node: {
        uuid: nodeUuid + '.',
      },
    },
  });
  const pubEntries = await prisma.publicDataReference.findMany({
    where: {
      type: { not: DataType.MANIFEST },
      node: {
        uuid: nodeUuid + '.',
      },
    },
    include: {
      nodeVersion: true,
    },
  });

  const cidInfoMap: Record<string, CidEntryDetails> = {};
  if (privEntries.length | pubEntries.length) {
    const pubCids: Record<string, boolean> = {};
    pubEntries.forEach((e) => (pubCids[e.cid] = true));
    // debugger;
    // Build cidInfoMap
    privEntries.forEach((ref) => {
      if (pubCids[ref.cid]) return; // Skip if there's a pub entry
      const entryDetails = {
        size: ref.size || 0,
        published: false,
        date: ref.createdAt?.getTime().toString(),
        external: ref.external ? true : false,
      };
      cidInfoMap[ref.cid] = entryDetails;
    });
    const promises = pubEntries.map(async (ref) => {
      const blockTime = await getBlockTime(nodeUuid, ref.nodeVersion.transactionId);
      const date = !!blockTime && blockTime !== '-1' ? blockTime : ref.createdAt?.getTime().toString();
      const entryDetails = {
        size: ref.size || 0,
        published: true,
        date: date,
        external: ref.external ? true : false,
      };
      cidInfoMap[ref.cid] = entryDetails;
    });

    await Promise.all(promises);
  }

  tree = fillCidInfo(tree, cidInfoMap);
  const treeRoot = await fillIpfsTree(manifest, tree);

  return treeRoot;
}

export async function getBlockTime(nodeUuid: string, txHash: string) {
  let blockTime;
  try {
    blockTime = await getOrCache(`txHash-blockTime-${txHash}`, retrieveBlockTime);
    if (blockTime !== '-1' && !blockTime) throw new Error('[getBlockTime] Failed to retrieve blocktime from cache');
  } catch (err) {
    logger.warn({ fn: 'getBlockTime', err, nodeUuid, txHash }, '[getBlockTime] error');
    logger.info('[getBlockTime] Falling back on uncached tree retrieval');
    return await retrieveBlockTime();
  }
  return blockTime === '-1' ? null : blockTime;

  async function retrieveBlockTime() {
    const { researchObjects } = await getIndexedResearchObjects([nodeUuid]);
    if (!researchObjects.length)
      logger.warn({ fn: 'getBlockTime' }, `No research objects found for nodeUuid ${nodeUuid}`);
    const indexedNode = researchObjects[0];
    const correctVersion = indexedNode.versions.find((v) => v.id === txHash);
    if (!correctVersion) {
      logger.warn({ fn: 'getBlockTime', nodeUuid, txHash }, `No version match was found for nodeUuid/txHash`);
      return '-1';
    }
    return correctVersion.time;
  }
}

export const gbToBytes = (gb: number) => gb * 1000000000;
export const bytesToGb = (bytes: number) => bytes / 1000000000;

export const ROTypesToPrismaTypes = {
  [ResearchObjectComponentType.DATA]: DataType.DATASET,
  [ResearchObjectComponentType.PDF]: DataType.DOCUMENT,
  [ResearchObjectComponentType.CODE]: DataType.CODE_REPOS,
  [ResearchObjectComponentType.VIDEO]: DataType.VIDEOS,
  [ResearchObjectComponentType.DATA_BUCKET]: DataType.DATA_BUCKET,
};

/**
 * Converts desci-models component types into the database types auto genereated via the prisma schema.
 * If a component type map is used as the component type, it would return the data bucket type if the component represents the node root,
 * else it returns the default component type.
 */
export function getDbComponentType(component: ResearchObjectV1Component) {
  // if (isNodeRoot(component)) return ROTypesToPrismaTypes[ResearchObjectComponentType.DATA_BUCKET];
  return isResearchObjectComponentTypeMap(component.type)
    ? componentTypeMapToDbComponentTypeMap(component.type)
    : ROTypesToPrismaTypes[component.type];
}

function componentTypeMapToDbComponentTypeMap(componentTypeMap: ResearchObjectComponentTypeMap) {
  const dbTypeMap: Record<FileExtension, DataType> = {};
  Object.keys(componentTypeMap).forEach((ext) => {
    dbTypeMap[ext as FileExtension] = ROTypesToPrismaTypes[componentTypeMap[ext as FileExtension]];
  });
  return dbTypeMap;
}

export type ExtensionDataTypeMap = Record<FileExtension, DataType>;
export function generateManifestPathsToDbTypeMap(manifest: ResearchObjectV1) {
  const manifestPathsToTypes: Record<DrivePath, DataType | ExtensionDataTypeMap> = {};
  manifest.components.forEach((c) => {
    if (c.payload?.path) {
      const dbType: DataType = getDbComponentType(c);

      if (dbType) manifestPathsToTypes[c.payload.path] = dbType;
    }
  });
  // manifestPathsToTypes[DRIVE_NODE_ROOT_PATH] = DataType.DATA_BUCKET;
  return manifestPathsToTypes;
}

/**
 * Inherits component types from the most specific node/parent
 * NOTE: Used for DB DataType, not ResearchObjectComponentType!
 */
export function inheritComponentType(path, pathToDbTypeMap: Record<string, DataType | ExtensionDataTypeMap>): DataType {
  if (path === DRIVE_NODE_ROOT_PATH) return DataType.DATA_BUCKET;

  // Check if path has a direct type on it, meaning a component exists for that path
  const directType = pathToDbTypeMap[path];
  if (directType) {
    // The direct type is either a component type map or a type
    if (isResearchObjectComponentTypeMap(directType)) {
      // If it is a component type map, return it as as the default component type (Data), as a component type map isn't a valid DB type.
      return ROTypesToPrismaTypes[DEFAULT_COMPONENT_TYPE];
    } else {
      // It's a regular type, return it.
      return directType as DataType;
    }
  }

  // debugger;
  // No direct types found, so try to inherit from parents
  const pathSplit = path.split('/');
  // If pathSplit.length is < 2, and a direct component doesn't exist on it, it has no parent to inherit from.
  if (pathSplit.length < 2) return DataType.UNKNOWN;
  while (pathSplit.length > 1) {
    // debugger;
    pathSplit.pop();

    const parentPath = pathSplit.join('/');
    const parentType = pathToDbTypeMap[parentPath];
    if (parentType) {
      // A parent with a type exists, it's either a type or a component type map.
      if (isResearchObjectComponentTypeMap(parentType)) {
        const extension = extractExtension(path);
        if (extension && parentType[extension]) {
          // A match on the extension was found inside the parents component type map, return it.
          return (parentType as ExtensionDataTypeMap)[extension] as DataType;
        } else {
          // A component type map exists, but it doesn't contain the extension, return the default component type (Data).
          return ROTypesToPrismaTypes[DEFAULT_COMPONENT_TYPE];
        }
      } else {
        // The parent has a regular type, return it.
        return parentType as DataType;
      }
    }
  }
  // Inheritance failed to find a type, return default.
  // return DataType.UNKNOWN;
  return ROTypesToPrismaTypes[DEFAULT_COMPONENT_TYPE];
}

/* 
Inconsistent use of URL and CID within the manifest payloads, PDFs and Code Repos use .url,
 others generally use .cid, this helper function fetches the appropriate property
  */
export function urlOrCid(cid: string, type: ResearchObjectComponentType) {
  switch (type) {
    case ResearchObjectComponentType.PDF:
    case ResearchObjectComponentType.CODE:
    case ResearchObjectComponentType.LINK:
      return { url: cid };
    case ResearchObjectComponentType.DATA:
    case ResearchObjectComponentType.DATA_BUCKET:
      return { cid };
    default:
      return { cid };
  }
}

export const DRIVE_NODE_ROOT_PATH = 'root';

export interface FirstNestingComponent {
  name: string;
  path: string;
  cid: string;
  componentType?: ResearchObjectComponentType;
  componentSubtype?: ResearchObjectComponentSubtypes;
  star?: boolean;
  externalUrl?: string;
}
export function addComponentsToManifest(manifest: ResearchObjectV1, firstNestingComponents: FirstNestingComponent[]) {
  //add duplicate path check
  firstNestingComponents.forEach((c) => {
    const comp = {
      id: randomUUID(),
      name: c.name,
      ...(c.componentType && { type: c.componentType }),
      ...(c.componentSubtype && { subtype: c.componentSubtype }),
      payload: {
        ...urlOrCid(c.cid, c.componentType),
        path: c.path,
        ...(c.externalUrl && { externalUrl: c.externalUrl }),
      },
      starred: c.star || false,
    };
    manifest.components.push(comp);
  });
  return manifest;
}

export type oldCid = string;
export type newCid = string;
export function updateManifestComponentDagCids(manifest: ResearchObjectV1, updatedDagCidMap: Record<oldCid, newCid>) {
  manifest.components.forEach((c) => {
    if (c.payload?.cid in updatedDagCidMap) c.payload.cid = updatedDagCidMap[c.payload.cid];
    if (c.payload?.url in updatedDagCidMap) c.payload.url = updatedDagCidMap[c.payload.url];
  });
  return manifest;
}

export type ExternalCidMap = Record<string, { size: number; path: string; directory: boolean }>;

export async function generateExternalCidMap(nodeUuid, dataBucketCid?: string) {
  // dataBucketCid matters for public nodes, if a dataBucketCid is provided, this function will generate external cids for a specific version of the node
  const externalCidMap: ExternalCidMap = {};

  const dataReferences = dataBucketCid
    ? await prisma.publicDataReference.findMany({
        where: {
          node: {
            uuid: nodeUuid.endsWith('.') ? nodeUuid : nodeUuid + '.',
          },
          rootCid: dataBucketCid,
          external: true,
        },
      })
    : await prisma.dataReference.findMany({
        where: {
          node: {
            uuid: nodeUuid.endsWith('.') ? nodeUuid : nodeUuid + '.',
          },
          external: true,
        },
      });

  dataReferences.forEach((d: DataReference) => {
    externalCidMap[d.cid] = {
      size: d.size,
      path: d.path,
      directory: d.directory,
    };
  });
  return externalCidMap;
}<|MERGE_RESOLUTION|>--- conflicted
+++ resolved
@@ -2,19 +2,9 @@
 
 import {
   DEFAULT_COMPONENT_TYPE,
-  fillIpfsTree,
-  isNodeRoot,
-  isResearchObjectComponentTypeMap,
-  ResearchObjectComponentType,
-} from '@desci-labs/desci-models';
-import type {
   DrivePath,
   FileExtension,
   ResearchObjectComponentSubtypes,
-<<<<<<< HEAD
-  ResearchObjectV1,
-  ResearchObjectV1Component,
-=======
   ResearchObjectComponentType,
   ResearchObjectComponentTypeMap,
   ResearchObjectV1,
@@ -23,19 +13,17 @@
   fillIpfsTree,
   isNodeRoot,
   isResearchObjectComponentTypeMap,
->>>>>>> 3e7539cb
 } from '@desci-labs/desci-models';
 import { DataReference, DataType } from '@prisma/client';
 
 import { prisma } from '../client.js';
 import { DataReferenceSrc } from '../controllers/data/retrieve.js';
-import { separateFileNameAndExtension } from '../controllers/data/utils.js';
 import { logger } from '../logger.js';
 import { getOrCache } from '../redisClient.js';
 import { getDirectoryTree, type RecursiveLsResult } from '../services/ipfs.js';
 import { getIndexedResearchObjects } from '../theGraph.js';
 
-import { draftNodeTreeEntriesToFlatIpfsTree, flatTreeToHierarchicalTree } from './draftTreeUtils';
+import { draftNodeTreeEntriesToFlatIpfsTree, flatTreeToHierarchicalTree } from './draftTreeUtils.js';
 
 export function fillDirSizes(tree, cidInfoMap) {
   const contains = [];
