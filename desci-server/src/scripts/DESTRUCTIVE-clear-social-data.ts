import { prisma } from '../client.js';

export const clearSocialData = async () => {
  await prisma.nodeFeedItemEndorsement.deleteMany({
    where: {
      desciCommunityId: { not: undefined },
    },
  });
<<<<<<< HEAD
  await prisma.annotation.deleteMany({});
  await prisma.nodeAttestationReaction.deleteMany({});
  await prisma.nodeAttestationVerification.deleteMany({});
  await prisma.communitySelectedAttestation.deleteMany({});
  await prisma.attestationVersion.deleteMany({});
  await prisma.attestation.deleteMany({});
=======
  await prisma.communityEntryAttestation.deleteMany({});
  await prisma.attestationVersion.deleteMany({});
  await prisma.attestation.deleteMany({});
  await prisma.nodeAttestationReaction.deleteMany({});
  await prisma.nodeAttestationVerification.deleteMany({});
  await prisma.nodeAttestation.deleteMany({});
>>>>>>> 2f3e74db
  await prisma.desciCommunity.deleteMany({});
};

if (process.env.RUN) {
  clearSocialData()
    .then(() => {
      console.log('Social data cleared');
      process.exit(0);
    })
    .catch((e) => {
      console.error('Error clearing social data', e);
      process.exit(1);
    });
} else {
  console.log('Must set RUN=1');
  process.exit(0);
}<|MERGE_RESOLUTION|>--- conflicted
+++ resolved
@@ -6,21 +6,12 @@
       desciCommunityId: { not: undefined },
     },
   });
-<<<<<<< HEAD
-  await prisma.annotation.deleteMany({});
-  await prisma.nodeAttestationReaction.deleteMany({});
-  await prisma.nodeAttestationVerification.deleteMany({});
-  await prisma.communitySelectedAttestation.deleteMany({});
-  await prisma.attestationVersion.deleteMany({});
-  await prisma.attestation.deleteMany({});
-=======
   await prisma.communityEntryAttestation.deleteMany({});
   await prisma.attestationVersion.deleteMany({});
   await prisma.attestation.deleteMany({});
   await prisma.nodeAttestationReaction.deleteMany({});
   await prisma.nodeAttestationVerification.deleteMany({});
   await prisma.nodeAttestation.deleteMany({});
->>>>>>> 2f3e74db
   await prisma.desciCommunity.deleteMany({});
 };
 
