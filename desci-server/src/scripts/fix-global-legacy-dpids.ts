--- conflicted
+++ resolved
@@ -97,26 +97,6 @@
   });
 }
 
-<<<<<<< HEAD
-export async function getDpidFromNodeUuid(nodeUuid: string): Promise<number | string | undefined> {
-  const node = await prisma.node.findUnique({
-    where: { uuid: ensureUuidEndsWithDot(nodeUuid) },
-    select: { manifestUrl: true },
-  });
-
-  try {
-    if (!node?.manifestUrl) throw new Error('No manifest URL found for node');
-    const manifestCid = node.manifestUrl;
-    const manifest = await getManifestByCid(manifestCid);
-    return manifest?.dpid?.id;
-  } catch (e) {
-    console.log(`failing to resolve the manifest for ${nodeUuid}`, e);
-    return undefined;
-  }
-}
-
-=======
->>>>>>> b6df5df2
 /**
  * Main function to find and fix missing legacy DPIDs for published nodes.
  */
