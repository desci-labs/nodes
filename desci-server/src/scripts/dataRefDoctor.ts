import { DataType, Prisma } from '@prisma/client';
import axios from 'axios';

<<<<<<< HEAD
import { prisma } from '../client.js';
import { cleanupManifestUrl } from '../controllers/nodes/show.js';
import { logger as parentLogger } from '../logger.js';
import { getSizeForCid } from '../services/ipfs.js';
import { getIndexedResearchObjects } from '../theGraph.js';
import { validateAndHealDataRefs, validateDataReferences } from '../utils/dataRefTools.js';
import { hexToCid } from '../utils.js';
=======
import prisma from 'client';
import parentLogger from 'logger';
import { getSizeForCid } from 'services/ipfs';
import { getIndexedResearchObjects } from 'theGraph';
import { hexToCid } from 'utils';
import { validateAndHealDataRefs, validateDataReferences } from 'utils/dataRefTools';
import { cleanupManifestUrl } from 'utils/manifest';
>>>>>>> 005f8a4e

/* 
Usage Guidelines:
- validate makes no changes, just outputs the validation results.
- heal will add missing refs, remove unused refs, and fix refs with a diff discrepancy.
- fillPublic will fill a nodes public data refs that is published on another nodes environment, under the USER_EMAIL provided.
- PUBLIC_REFS is an optional flag, if true, it will fix public refs.
- START and END are optional flags, if set, it will only process nodes within the range.
- MARK_EXTERNALS is an optional flag, if true, it will mark external refs as external, downside is that it can take significantly longer to process, also size diff checking disabled when marking externals.
- TX_HASH is an optional param, used for fixing node version of a specific published node version. (Edgecase of multiple publishes with same manifestCid)
- USER_EMAIL is only required for the fillPublic operation
- WORKING_TREE_URL is only required for the fillPublic operation, useful if a node is known to contain external cids, it can cut down the backfill time significantly for dags with external cids.

Operation Types [validate, heal, validateAll, healAll]

Usage Examples:
validate:         OPERATION=validate NODE_UUID=noDeUuiD. MANIFEST_CID=bafkabc123 PUBLIC_REFS=true npm run script:fix-data-refs
heal:             OPERATION=heal NODE_UUID=noDeUuiD. MANIFEST_CID=bafkabc123 PUBLIC_REFS=true npm run script:fix-data-refs
validateAll:      OPERATION=validateAll PUBLIC_REFS=true npm run script:fix-data-refs
healAll:          OPERATION=healAll PUBLIC_REFS=true npm run script:fix-data-refs
fillPublic:       OPERATION=fillPublic USER_EMAIL=noreply@desci.com NODE_UUID=noDeUuiD. npm run script:fix-data-refs
clonePrivateNode: OPERATION=clonePrivateNode NODE_UUID=noDeUuiD. NEW_NODE_UUID=nEwnoDeUuiD2. npm run script:fix-data-refs

Heal external flag in refs:
healAll:      OPERATION=healAll PUBLIC_REFS=true MARK_EXTERNALS=true npm run script:fix-data-refs
 */

const logger = parentLogger.child({ module: 'SCRIPTS::dataRefDoctor' });

main();
function main() {
  const {
    operation,
    nodeUuid,
    manifestCid,
    publicRefs,
    start,
    end,
    markExternals,
    txHash,
    userEmail,
    workingTreeUrl,
    newNodeUuid,
  } = getOperationEnvs();
  const startIterator = isNaN(start as any) ? undefined : parseInt(start);
  const endIterator = isNaN(end as any) ? undefined : parseInt(end);

  switch (operation) {
    case 'validate':
      if (!nodeUuid && !manifestCid) return logger.error('Missing NODE_UUID or MANIFEST_CID');
      validateDataReferences({ nodeUuid, manifestCid, publicRefs, markExternals, txHash });
      break;
    case 'heal':
      if (!nodeUuid && !manifestCid) return logger.error('Missing NODE_UUID or MANIFEST_CID');
      validateAndHealDataRefs({ nodeUuid, manifestCid, publicRefs, markExternals, txHash });
      break;
    case 'validateAll':
      dataRefDoctor(false, publicRefs, startIterator, endIterator, markExternals);
      break;
    case 'healAll':
      dataRefDoctor(true, publicRefs, startIterator, endIterator, markExternals);
      break;
    case 'fillPublic':
      if (!nodeUuid && !userEmail) return logger.error('Missing NODE_UUID or USER_EMAIL');
      fillPublic(nodeUuid, userEmail, workingTreeUrl);
      break;
    case 'clonePrivateNode':
      if (!nodeUuid && !newNodeUuid) return logger.error('Missing NODE_UUID or NEW_NODE_UUID');
      clonePrivateNode(nodeUuid, newNodeUuid);
      break;
    default:
      logger.error('Invalid operation, valid operations include: validate, heal, validateAll, healAll');
      return;
  }
}

function getOperationEnvs() {
  return {
    operation: process.env.OPERATION || null,
    nodeUuid: process.env.NODE_UUID || null,
    newNodeUuid: process.env.NEW_NODE_UUID || null,
    manifestCid: process.env.MANIFEST_CID || null,
    publicRefs: process.env.PUBLIC_REFS?.toLowerCase() === 'true' ? true : false,
    start: process.env.START,
    end: process.env.END,
    markExternals: process.env.MARK_EXTERNALS?.toLowerCase() === 'true' ? true : false,
    txHash: process.env.TX_HASH || null,
    workingTreeUrl: process.env.WORKING_TREE_URL || null,
    userEmail: process.env.USER_EMAIL || null,
  };
}

//todo: add public handling
async function dataRefDoctor(
  heal: boolean,
  publicRefs: boolean,
  start?: number,
  end?: number,
  markExternals?: boolean,
) {
  const nodes = await prisma.node.findMany({
    orderBy: {
      id: 'asc',
    },
  });
  logger.info(`[DataRefDoctor]Nodes found: ${nodes.length}`);

  const startIdx = start || 0;
  const endIdx = end || nodes.length;

  for (let i = startIdx; i < endIdx; i++) {
    try {
      logger.info(`[DataRefDoctor]Processing node: ${nodes[i].id}`);
      const node = nodes[i];

      if (publicRefs) {
        const { researchObjects } = await getIndexedResearchObjects([node.uuid]);
        if (!researchObjects.length) continue;
        const indexedNode = researchObjects[0];
        const totalVersionsIndexed = indexedNode.versions.length || 0;
        if (!totalVersionsIndexed) continue;
        logger.info(
          `[DataRefDoctor]Processing node: ${nodes[i].id}, found versions indexed: ${totalVersionsIndexed}, for nodeUuid: ${node.uuid}`,
        );
        for (let nodeVersIdx = 0; nodeVersIdx < totalVersionsIndexed; nodeVersIdx++) {
          logger.info(
            `[DataRefDoctor]Processing indexed version: ${nodeVersIdx}, with txHash: ${indexedNode.versions[nodeVersIdx]?.id}`,
          );
          const hexCid = indexedNode.versions[nodeVersIdx]?.cid || indexedNode.recentCid;
          const txHash = indexedNode.versions[nodeVersIdx]?.id;
          const manifestCid = hexToCid(hexCid);
          if (heal) {
            await validateAndHealDataRefs({
              nodeUuid: node.uuid,
              manifestCid,
              publicRefs: true,
              markExternals,
              txHash,
            });
          } else {
            validateDataReferences({ nodeUuid: node.uuid, manifestCid, publicRefs: true, markExternals, txHash });
          }
        }
      }
      if (!publicRefs) {
        if (heal) {
          await validateAndHealDataRefs({
            nodeUuid: node.uuid,
            manifestCid: node.manifestUrl,
            publicRefs: false,
            markExternals,
          });
        } else {
          await validateDataReferences({
            nodeUuid: node.uuid,
            manifestCid: node.manifestUrl,
            publicRefs: false,
            markExternals,
          });
        }
      }
    } catch (e) {
      logger.error({ error: e, node: nodes[i] }, `[DataRefDoctor]Error processing node: ${nodes[i].id}`);
    }
  }
}

async function fillPublic(nodeUuid: string, userEmail: string, workingTreeUrl?: string) {
  const user = await prisma.user.findUnique({ where: { email: userEmail } });
  if (!user) return logger.error(`[FillPublic] Failed to find user with email: ${userEmail}`);

  if (!nodeUuid.endsWith('.')) nodeUuid += '.';
  const { researchObjects } = await getIndexedResearchObjects([nodeUuid]);
  if (!researchObjects.length)
    logger.error(`[FillPublic] Failed to resolve any public nodes with the uuid: ${nodeUuid}`);

  const indexedNode = researchObjects[0];
  const latestHexCid = indexedNode.recentCid;
  const latestManifestCid = hexToCid(latestHexCid);
  const manifestUrl = cleanupManifestUrl(latestManifestCid);
  const latestManifest = await (await axios.get(manifestUrl)).data;

  if (!latestManifest)
    return logger.error(
      { manifestUrl, latestManifestCid },
      `[FillPublic] Failed to retrieve manifest from ipfs cid: ${latestManifestCid}`,
    );

  const title = '[IMPORTED NODE]' + latestManifest.title || 'Imported Node';
  let node = await prisma.node.findUnique({ where: { uuid: nodeUuid } });
  if (!node) {
    node = await prisma.node.create({
      data: {
        title,
        uuid: nodeUuid,
        manifestUrl: latestManifestCid,
        replicationFactor: 0,
        restBody: {},
        ownerId: user.id,
      },
    });
  }

  const totalVersionsIndexed = indexedNode.versions.length || 0;
  try {
    for (let nodeVersIdx = 0; nodeVersIdx < totalVersionsIndexed; nodeVersIdx++) {
      logger.info(
        `[DataRefDoctor]Processing indexed version: ${nodeVersIdx}, with txHash: ${indexedNode.versions[nodeVersIdx]?.id}`,
      );
      const hexCid = indexedNode.versions[nodeVersIdx]?.cid || indexedNode.recentCid;
      const txHash = indexedNode.versions[nodeVersIdx]?.id;
      const manifestCid = hexToCid(hexCid);

      const nodeVersion = await prisma.nodeVersion.create({
        data: {
          nodeId: node.id,
          manifestUrl: manifestCid,
          transactionId: txHash,
        },
      });

      //create pub dref entry for the manifest
      const manifestEntry: Prisma.PublicDataReferenceCreateManyInput = {
        cid: manifestCid,
        userId: node.ownerId,
        root: false,
        directory: false,
        size: await getSizeForCid(manifestCid, false),
        type: DataType.MANIFEST,
        nodeId: node.id,
        versionId: nodeVersion.id,
      };
      logger.info(
        { manifestEntry },
        `[DataRefDoctor] Manifest entry being created for indexed version ${nodeVersIdx}, with txHash: ${indexedNode.versions[nodeVersIdx]?.id}`,
      );
      await prisma.publicDataReference.create({ data: manifestEntry });

      //generate pub drefs for the bucket
      await validateAndHealDataRefs({
        nodeUuid: node.uuid,
        manifestCid,
        publicRefs: true,
        txHash,
        workingTreeUrl,
      });
      logger.info(
        `[DataRefDoctor]Successfully processed indexed node v: ${nodeVersIdx}, with txHash: ${indexedNode.versions[nodeVersIdx]?.id}, under user: ${user.email}`,
      );
    }
    logger.info(`[FillPublic] Successfully backfilled data refs for public node: ${nodeUuid}`);
  } catch (e) {
    logger.error(
      {
        err: e,
        nodeUuid,
        latestHexCid,
        latestManifestCid,
        userEmail,
        manifestUrl,
        latestManifest,
        totalVersionsIndexed,
        indexedNode,
      },
      `[FillPublic] Failed to backfill data refs for public node: ${nodeUuid}, error`,
    );
  }
}

async function clonePrivateNode(nodeUuid: string, newNodeUuid: string) {
  // find new node, get associated user
  logger.info({ nodeUuid, newNodeUuid }, '[clonePrivateNode] Cloning node started');

  if (!nodeUuid.endsWith('.')) nodeUuid += '.';
  if (!newNodeUuid.endsWith('.')) newNodeUuid += '.';

  const oldNode = await prisma.node.findUnique({ where: { uuid: nodeUuid } });
  const newNode = await prisma.node.findUnique({ where: { uuid: newNodeUuid } });
  if (!oldNode) return logger.error(`[clonePrivateNode] Failed to find new node with uuid: ${nodeUuid}`);
  if (!newNode) return logger.error(`[clonePrivateNode] Failed to find new node with uuid: ${newNodeUuid}`);

  const newNodeUser = await prisma.user.findUnique({ where: { id: newNode.ownerId } });
  if (!newNodeUser) return logger.error(`[clonePrivateNode] Failed to find userid: ${newNode.ownerId}`);

  // clone node state
  const newNodeObj = {
    ...oldNode,
    uuid: newNodeUuid,
    ownerId: newNodeUser.id,
    id: newNode.id,
  };

  const updatedNode = await prisma.node.update({
    where: {
      id: newNode.id,
    },
    data: newNodeObj,
  });

  if (!updatedNode) {
    return logger.error(`[clonePrivateNode] Failed to clone old node state to new node: ${newNodeUuid}`);
  }
  logger.info('[clonePrivateNode] Successfully cloned node state');

  // clone refs
  logger.info('[clonePrivateNode] Cloning data refs...');
  const oldNodeDataRefs = await prisma.dataReference.findMany({ where: { nodeId: oldNode.id } });
  if (!oldNodeDataRefs.length)
    return logger.error({ oldNodeDataRefs }, `[clonePrivateNode] Failed to find data refs for node: ${nodeUuid}`);

  const newNodeDataRefs = oldNodeDataRefs.map((ref) => {
    delete ref.id;
    return {
      ...ref,
      nodeId: newNode.id,
      userId: newNodeUser.id,
    };
  });

  const createdDataRefs = await prisma.dataReference.createMany({ data: newNodeDataRefs });

  if (!createdDataRefs.count)
    return logger.error({ createdDataRefs }, `[clonePrivateNode] Failed to create data refs for: ${newNodeUuid}`);

  logger.info('[clonePrivateNode] Successfully cloned data refs');
  logger.info(`[clonePrivateNode] Successfully cloned private node ${nodeUuid} to ${newNodeUuid}`);
}<|MERGE_RESOLUTION|>--- conflicted
+++ resolved
@@ -1,23 +1,13 @@
 import { DataType, Prisma } from '@prisma/client';
 import axios from 'axios';
 
-<<<<<<< HEAD
 import { prisma } from '../client.js';
-import { cleanupManifestUrl } from '../controllers/nodes/show.js';
 import { logger as parentLogger } from '../logger.js';
 import { getSizeForCid } from '../services/ipfs.js';
 import { getIndexedResearchObjects } from '../theGraph.js';
+import { hexToCid } from '../utils.js';
 import { validateAndHealDataRefs, validateDataReferences } from '../utils/dataRefTools.js';
-import { hexToCid } from '../utils.js';
-=======
-import prisma from 'client';
-import parentLogger from 'logger';
-import { getSizeForCid } from 'services/ipfs';
-import { getIndexedResearchObjects } from 'theGraph';
-import { hexToCid } from 'utils';
-import { validateAndHealDataRefs, validateDataReferences } from 'utils/dataRefTools';
-import { cleanupManifestUrl } from 'utils/manifest';
->>>>>>> 005f8a4e
+import { cleanupManifestUrl } from '../utils/manifest.js';
 
 /* 
 Usage Guidelines:
