import { NextFunction, Request, Response } from 'express';
import { ZodError, z } from 'zod';

<<<<<<< HEAD
import { BadRequestError, InternalError } from '../core/ApiError.js';
import { asyncHandler } from '../utils/asyncHandler.js';
=======
import { BadRequestError, InternalError, asyncHandler } from '../internal.js';
>>>>>>> faa671b1

export const validate = <T extends z.ZodRawShape>(schema: z.ZodObject<T>) =>
  asyncHandler(async (req: Request, res: Response, next: NextFunction) => {
    try {
      await schema.parseAsync(req);
      next();
    } catch (err) {
      if (err instanceof ZodError) {
        // console.log('Error', err);
        throw new BadRequestError(
          err.errors.map((err) => err.message).join(','),
          err.issues.map((err) => `${err.path[err.path.length - 1]}: ${err.message}`),
        );
      }
      throw new InternalError(err.toString());
    }
  });<|MERGE_RESOLUTION|>--- conflicted
+++ resolved
@@ -1,12 +1,8 @@
 import { NextFunction, Request, Response } from 'express';
 import { ZodError, z } from 'zod';
 
-<<<<<<< HEAD
 import { BadRequestError, InternalError } from '../core/ApiError.js';
 import { asyncHandler } from '../utils/asyncHandler.js';
-=======
-import { BadRequestError, InternalError, asyncHandler } from '../internal.js';
->>>>>>> faa671b1
 
 export const validate = <T extends z.ZodRawShape>(schema: z.ZodObject<T>) =>
   asyncHandler(async (req: Request, res: Response, next: NextFunction) => {
