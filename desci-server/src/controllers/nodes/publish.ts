import { ResearchObjectV1 } from '@desci-labs/desci-models';
import { ActionType, Node, Prisma, PublishTaskQueue, PublishTaskQueueStatus, User } from '@prisma/client';
import { Request, Response, NextFunction } from 'express';
import { stdSerializers } from 'pino';

import { prisma } from '../../client.js';
import { logger as parentLogger } from '../../logger.js';
import { delFromCache } from '../../redisClient.js';
import { attestationService } from '../../services/Attestation.js';
import { directStreamLookup } from '../../services/ceramic.js';
import {
  checkExternalPublications,
  sendExternalPublicationsNotification,
} from '../../services/crossRef/externalPublication.js';
import { getManifestByCid } from '../../services/data/processing.js';
import { ElasticNodesService } from '../../services/ElasticNodesService.js';
import { getTargetDpidUrl } from '../../services/fixDpid.js';
import { doiService } from '../../services/index.js';
import { saveInteraction, saveInteractionWithoutReq } from '../../services/interactionLog.js';
import {
  cacheNodeMetadata,
  getAllCidsRequiredForPublish,
  createPublicDataRefs,
  setCeramicStream,
  setDpidAlias,
} from '../../services/nodeManager.js';
import { emitNotificationOnPublish } from '../../services/NotificationService.js';
import { PublishServices } from '../../services/PublishServices.js';
import { _getIndexedResearchObjects, getIndexedResearchObjects } from '../../theGraph.js';
import { DiscordChannel, discordNotify, DiscordNotifyType } from '../../utils/discordUtils.js';
import { ensureUuidEndsWithDot } from '../../utils.js';

import { getOrCreateDpid, upgradeDpid } from './createDpid.js';

export type PublishReqBody = {
  uuid: string;
  cid: string;
  manifest: ResearchObjectV1;
  transactionId: string;
  ceramicStream?: string;
  commitId?: string;
  useNewPublish: boolean;
  mintDoi: boolean;
};

export type PublishRequest = Request<never, never, PublishReqBody> & {
  user: User; // added by auth middleware
};

export type PublishResBody =
  | {
      ok: boolean;
      dpid: number;
      taskId?: number;
    }
  | {
      error: string;
    };

export const publish = async (req: PublishRequest, res: Response<PublishResBody>, _next: NextFunction) => {
  const { uuid, cid, manifest, transactionId, ceramicStream, commitId, useNewPublish, mintDoi } = req.body;
  const email = req.user.email;
  const owner = req.user;
  const logger = parentLogger.child({
    // id: req.id,
    module: 'NODE::publishController',
    body: req.body,
    uuid,
    cid,
    transactionId,
    ceramicStream,
    commitId,
    email,
    user: owner,
    useNewPublish,
  });

  if (!uuid || !cid || !manifest) {
    return res.status(404).send({ error: 'uuid, cid, email, and manifest must be valid' });
  }

  if (!(ceramicStream && commitId)) {
    logger.warn({ uuid }, `[publish] called with unexpected stream (${ceramicStream}) and/org commit (${commitId})`);
  }

  try {
    const node = await prisma.node.findFirst({
      where: {
        ownerId: owner.id,
        uuid: ensureUuidEndsWithDot(uuid),
      },
    });

    if (!node) {
      logger.warn({ owner, uuid }, `unauthed node user: ${owner}, node uuid provided: ${uuid}`);
      return res.status(400).json({ error: 'failed' });
    }

    // Check if there is already an ongoing publish job in the queue
    const task = await prisma.publishTaskQueue.findFirst({
      where: { uuid: ensureUuidEndsWithDot(uuid), status: { not: PublishTaskQueueStatus.FAILED } },
    });

    if (task) return res.status(400).json({ error: 'Node publishing in progress' });

    /*
     ** Add PublishStatus entry
     */
    const publishStatusEntry = await PublishServices.createPublishStatusEntry(uuid);
    await PublishServices.updatePublishStatusEntry({
      publishStatusId: publishStatusEntry.id,
      data: {
        commitId: commitId,
        manifestCid: cid, // Ideally extracted from the stream commit, so we know they align
        ceramicCommit: true,
      },
    });

    logger.info({ ceramicStream, commitId, uuid, owner: owner.id }, 'Triggering new publish flow');
    const dpidAlias = await syncPublish(
      ceramicStream,
      commitId,
      node,
      owner,
      cid,
      uuid,
      manifest,
      publishStatusEntry.id,
    );

    PublishServices.updateAssociatedAttestations(
      node.uuid,
      dpidAlias ? dpidAlias.toString() : manifest.dpid?.id,
      publishStatusEntry.id,
    );

    await PublishServices.transformDraftComments({
      node,
      owner,
      dpidAlias: dpidAlias ? dpidAlias : manifest.dpid?.id ? parseInt(manifest.dpid.id) : undefined,
      publishStatusId: publishStatusEntry.id,
    });

    // Make sure we don't serve stale manifest state when a publish is happening
    delFromCache(`node-draft-${ensureUuidEndsWithDot(node.uuid)}`);

    saveInteraction(
      req,
      ActionType.PUBLISH_NODE,
      {
        cid,
        dpid: dpidAlias?.toString() ?? manifest.dpid?.id,
        userId: owner.id,
        transactionId,
        ceramicStream,
        commitId,
        uuid: ensureUuidEndsWithDot(uuid),
        outcome: 'SUCCESS',
      },
      owner.id,
    );

    if (mintDoi) {
      // trigger doi minting workflow
      try {
        const submission = await doiService.autoMintTrigger(node.uuid);
        const targetDpidUrl = getTargetDpidUrl();
        discordNotify({
          channel: DiscordChannel.DoiMinting,
          type: DiscordNotifyType.INFO,
          title: 'Mint DOI',
          message: `${targetDpidUrl}/${submission.dpid} sent a request to mint: ${submission.uniqueDoi}`,
        });
        await PublishServices.updatePublishStatusEntry({
          publishStatusId: publishStatusEntry.id,
          data: {
            triggerDoiMint: true,
          },
        });
      } catch (err) {
        logger.error({ err }, 'Error:  Mint DOI on Publish');
        await PublishServices.updatePublishStatusEntry({
          publishStatusId: publishStatusEntry.id,
          data: {
            triggerDoiMint: false,
          },
        });
      }
    }

<<<<<<< HEAD
    res.send({
=======
    // trigger external publications email if any
    checkExternalPublications(node).then((_) => sendExternalPublicationsNotification(node));

    return res.send({
>>>>>>> 7cfadf60
      ok: true,
      dpid: dpidAlias ?? parseInt(manifest.dpid?.id),
    });

    // Index on ES
    try {
      ElasticNodesService.indexResearchObject(node.uuid);
    } catch (err) {
      logger.error({ err }, 'Error: Indexing published node in ElasticSearch failed');
    }
  } catch (err) {
    logger.error({ err }, '[publish::publish] node-publish-err');
    saveInteraction(req, ActionType.PUBLISH_NODE, {
      cid,
      user: req.user,
      transactionId,
      ceramicStream,
      commitId,
      uuid: ensureUuidEndsWithDot(uuid),
      outcome: 'FAILURE',
      err: stdSerializers.errWithCause(err as Error),
    });
    return res.status(400).send({ ok: false, error: err.message });
  }
};

/**
 * Synchronously perform publish steps before returning.
 *
 * This is generally fast because the ceramic update is already done,
 * but two cases are a bit slower:
 * 1. first time publish (wait on backend tx)
 * 2. dpid upgrade (wait on backend tx)
 *
 * Semantically, these can both be made fire-and-forget promises if we can
 * manage without instantly having the dPID alias available in this function.
 *
 * @returns dpidAlias
 */
const syncPublish = async (
  ceramicStream: string,
  commitId: string,
  node: Node,
  owner: User,
  cid: string,
  uuid: string,
  manifest: ResearchObjectV1,
  publishStatusId: number,
): Promise<number> => {
  const logger = parentLogger.child({
    module: 'NODE::syncPublish',
    uuid,
    cid,
    ceramicStream,
    commitId,
  });

  const nodeVersion = await PublishServices.updateNodeVersionEntry({
    manifestCid: cid,
    commitId,
    node,
    publishStatusId,
  });

  // first time we see a stream for this node, make sure we bind it in the db
  if (!node.ceramicStream) {
    logger.trace(`[publish:publish] setting streamID ${ceramicStream} on node ${uuid}`);
    await setCeramicStream(uuid, ceramicStream);
  } else if (node.ceramicStream !== ceramicStream) {
    logger.warn(
      { database: node.ceramicStream, ceramicStream },
      // This is unexpected and weird, but important to know if it occurs
      `[publish:publish] stream on record does not match passed streamID`,
    );
  }

  const legacyDpid = manifest.dpid?.id ? parseInt(manifest.dpid.id) : undefined;
  let dpidAlias: number = node.dpidAlias;

  // Do dataRef and dPID registration operations concurrently
  const promises = [];

  if (!dpidAlias) {
    // The only reason this isn't just fire-and-forget is that we want the dpid
    // for the discord notification, which won't be available otherwise for
    // first time publishes.
    promises.push(
      createOrUpgradeDpidAlias(legacyDpid, ceramicStream, uuid, publishStatusId).then((dpid) => (dpidAlias = dpid)),
    );
  }

  promises.push(
    // Make sure artifacts are resolvable on public IPFS node
    handlePublicDataRefs({
      nodeId: node.id,
      userId: owner.id,
      manifestCid: cid,
      nodeVersionId: nodeVersion.id,
      nodeUuid: node.uuid,
      publishStatusId,
    }),
  );

  await Promise.all(promises);

  const dpid = dpidAlias?.toString() || legacyDpid?.toString();
  // Intentionally above stacked promise, needs the DPID to be resolved!!!
  // Send emails coupled to the publish event
  await PublishServices.handleDeferredEmails(node.uuid, dpid, publishStatusId);

  /*
   * Emit notification on publish
   */
  await emitNotificationOnPublish(node, owner, dpid, publishStatusId);

  const targetDpidUrl = getTargetDpidUrl();
  discordNotify({ message: `${targetDpidUrl}/${dpidAlias}` });

  /**
   * Save the cover art for this Node for later sharing: PDF -> JPG for this version
   */
  cacheNodeMetadata(node.uuid, cid);
  return dpidAlias;
};

/**
 * Creates new dPID if legacyDpid is falsy, otherwise tries to upgrade
 * the dPID by binding the stream in the alias registry for that dPID.
 */
export const createOrUpgradeDpidAlias = async (
  legacyDpid: number | undefined,
  ceramicStream: string,
  uuid: string,
  publishStatusId: number,
): Promise<number> => {
  const logger = parentLogger.child({
    module: 'NODE::createOrUpgradeDpidAlias',
    legacyDpid,
    ceramicStream,
    uuid,
    publishStatusId,
  });

  let dpidAlias: number;
  if (legacyDpid) {
    // Use subgraph lookup to ensure we don't get the owner from the stream and compare with itself
    const legacyHistory = await _getIndexedResearchObjects([uuid]);

    // On the initial legacy publish, the subgraph hasn't had time to index the event at this point.
    // If it returns successfully, but array is empty, we can assume this is the first publish.
    // and OK the check as there isn't any older history to contend with.
    // This likely only happens in the legacy publish tests in nodes-lib, as legacy publish is disabled in the app.
    const legacyOwner = legacyHistory.researchObjects[0]?.owner;

    const streamInfo = await directStreamLookup(ceramicStream);
    if ('err' in streamInfo) {
      logger.error(streamInfo, 'Failed to load stream when doing checks before upgrade');
      throw new Error('Failed to load stream');
    }
    const streamController = streamInfo.state.metadata.controllers[0].toLowerCase();
    const differentOwner = legacyOwner?.toLowerCase() !== streamController.split(':').pop().toLowerCase();

    // Caveat from above: if there was a legacyDpid, but no owner, we're likely in the middle of that process
    // and nodes-lib has published both with the same key regardless
    if (differentOwner && legacyOwner !== undefined) {
      logger.error({ streamController, legacyOwner }, 'Legacy owner and stream controller differs');
      throw new Error('Legacy owner and stream controller differs');
    }

    // Requires the REGISTRY_OWNER_PKEY to be set in env
    dpidAlias = await upgradeDpid(legacyDpid, ceramicStream);
  } else {
    // Will nicely return the existing dpid if this is called multiple times
    dpidAlias = await getOrCreateDpid(ceramicStream);
  }
  await setDpidAlias(uuid, dpidAlias);
  if (dpidAlias) {
    await PublishServices.updatePublishStatusEntry({
      publishStatusId,
      data: {
        assignDpid: true,
      },
    });
  } else {
    console.error({ fn: 'createOrUpgradeDpidAlias', dpidAlias, uuid, publishStatusId }, 'Failed DPID assignment');
    await PublishServices.updatePublishStatusEntry({
      publishStatusId,
      data: {
        assignDpid: false,
      },
    });
  }
  return dpidAlias;
};

type PublishData = {
  nodeId: number;
  nodeUuid: string;
  userId: number;
  manifestCid: string;
  nodeVersionId: number;
  publishStatusId: number;
};

export const handlePublicDataRefs = async (params: PublishData): Promise<void> => {
  const { nodeId, nodeUuid, userId, manifestCid, nodeVersionId } = params;

  const logger = parentLogger.child({
    module: 'NODE::handlePublicDataRefs',
    uuid: nodeUuid,
    cid: manifestCid,
  });

  /**
   * Publish Step 1:
   * Create public data refs and data mirror jobs from the CIDs in the manifest
   */
  let cidsRequiredForPublish: Prisma.PublicDataReferenceCreateManyInput[] = [];
  try {
    /***
     * Traverse the DAG structure to find all relevant CIDs and get relevant info for indexing
     */
    cidsRequiredForPublish = await getAllCidsRequiredForPublish(manifestCid, nodeUuid, userId, nodeId, nodeVersionId);

    /**
     * Index the DAGs from IPFS in order to avoid recurrent IPFS calls when requesting data in the future
     */
    const newPublicDataRefs = await createPublicDataRefs(cidsRequiredForPublish, userId, nodeVersionId);

    /**
     * Save a success for configurable service quality tracking purposes
     */
    await saveInteractionWithoutReq(ActionType.PUBLISH_NODE_CID_SUCCESS, {
      params,
      result: { newPublicDataRefs },
    });
    await PublishServices.updatePublishStatusEntry({
      publishStatusId: params.publishStatusId,
      data: {
        createPdr: true,
      },
    });
  } catch (error) {
    logger.error({ error }, `[publish::publish] error=${error}`);
    /**
     * Save a failure for configurable service quality tracking purposes
     */
    await saveInteractionWithoutReq(ActionType.PUBLISH_NODE_CID_FAIL, {
      params,
      error,
    });
    await PublishServices.updatePublishStatusEntry({
      publishStatusId: params.publishStatusId,
      data: {
        createPdr: false,
      },
    });
    throw error;
  }
};

export const publishHandler = async ({
  transactionId,
  userId,
  ceramicStream,
  commitId,
  cid,
  uuid,
}: {
  transactionId: string;
  cid: string;
  userId: number;
  uuid: string;
  ceramicStream: string;
  commitId: string;
}) => {
  const logger = parentLogger.child({
    // id: req.id,
    module: 'NODE::publishTask',
    uuid,
    cid,
    transactionId,
  });
  try {
    /**TODO: MOVE TO MIDDLEWARE */
    const owner = await prisma.user.findFirst({
      where: {
        id: userId,
      },
    });

    if (!owner.id || owner.id < 1) {
      throw Error('User ID mismatch');
    }

    const node = await prisma.node.findFirst({
      where: {
        ownerId: owner.id,
        uuid: ensureUuidEndsWithDot(uuid),
      },
    });

    if (!node) {
      logger.warn({ owner, uuid }, `unauthed node user: ${owner}, node uuid provided: ${uuid}`);
      // return res.status(400).json({ error: 'failed' });
      throw new Error('Node not found');
    }
    /**TODO: END MOVE TO MIDDLEWARE */

    /*
     ** Add PublishStatus entry
     */
    const publishStatusEntry = await PublishServices.createPublishStatusEntry(uuid);
    await PublishServices.updatePublishStatusEntry({
      publishStatusId: publishStatusEntry.id,
      data: {
        commitId: commitId,
        ceramicCommit: true,
      },
    });

    // update node version
    const latestNodeVersion = await prisma.nodeVersion.findFirst({
      where: {
        nodeId: node.id,
      },
      orderBy: {
        id: 'desc',
      },
    });

    // Prevent duplicating the NodeVersion entry if the latest version is the same as the one we're trying to publish, as a draft save is triggered before publishing
    const latestNodeVersionId = latestNodeVersion?.manifestUrl === cid ? latestNodeVersion.id : -1;

    const nodeVersion = await prisma.nodeVersion.upsert({
      where: {
        id: latestNodeVersionId,
      },
      update: {
        transactionId,
        commitId,
      },
      create: {
        nodeId: node.id,
        manifestUrl: cid,
        transactionId,
        commitId,
      },
    });

    // Prevent removing the stream info if subsequent publish request is missing it
    if (ceramicStream) {
      logger.trace(`[ceramic] setting streamID ${ceramicStream} on node ${uuid}`);
      await setCeramicStream(uuid, ceramicStream);
    } else {
      // Likely feature toggle is active in backend, but not in frontend
      logger.warn(`[ceramic] wanted to set streamID for ${node.uuid} but request did not contain one`);
    }

    logger.trace(`[publish::publish] nodeUuid=${node.uuid}, manifestCid=${cid}, transaction=${transactionId}`);

    await handlePublicDataRefs({
      nodeId: node.id,
      nodeUuid: node.uuid,
      userId: owner.id,
      manifestCid: cid,
      nodeVersionId: nodeVersion.id,
      publishStatusId: publishStatusEntry.id,
    });

    const manifest = await getManifestByCid(cid);
    const targetDpidUrl = getTargetDpidUrl();
    discordNotify({ message: `${targetDpidUrl}/${manifest.dpid?.id}` });

    const dpid = node.dpidAlias?.toString() ?? manifest.dpid?.id;

    /**
     * Fire off any deferred emails awaiting publish
     */
    await PublishServices.handleDeferredEmails(node.uuid, dpid, publishStatusEntry.id);

    /*
     * Emit notification on publish
     */
    await emitNotificationOnPublish(node, owner, dpid, publishStatusEntry.id);

    /**
     * Save the cover art for this Node for later sharing: PDF -> JPG for this version
     */
    cacheNodeMetadata(node.uuid, cid);

    return true;
  } catch (err) {
    logger.error({ err }, '[publish::publish] node-publish-err');
    return false;
  }
};<|MERGE_RESOLUTION|>--- conflicted
+++ resolved
@@ -188,14 +188,10 @@
       }
     }
 
-<<<<<<< HEAD
-    res.send({
-=======
     // trigger external publications email if any
     checkExternalPublications(node).then((_) => sendExternalPublicationsNotification(node));
 
-    return res.send({
->>>>>>> 7cfadf60
+    res.send({
       ok: true,
       dpid: dpidAlias ?? parseInt(manifest.dpid?.id),
     });
