--- conflicted
+++ resolved
@@ -18,10 +18,7 @@
 // call node publish service and add job to queue
 export const publish = async (req: Request, res: Response, next: NextFunction) => {
   const { uuid, cid, manifest, transactionId, nodeVersionId } = req.body;
-<<<<<<< HEAD
-=======
   // debugger;
->>>>>>> 1c619dfd
   const email = (req as any).user.email;
   const logger = parentLogger.child({
     // id: req.id,
