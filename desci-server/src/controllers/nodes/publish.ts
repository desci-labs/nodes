--- conflicted
+++ resolved
@@ -155,32 +155,6 @@
       owner.id,
     );
 
-<<<<<<< HEAD
-    // trigger doi minting workflow
-    try {
-      const submission = await doiService.autoMintTrigger(node.uuid);
-      const targetDpidUrl = getTargetDpidUrl();
-      discordNotify({
-        channel: DiscordChannel.DoiMinting,
-        type: DiscordNotifyType.INFO,
-        title: 'Mint DOI',
-        message: `${targetDpidUrl}/${submission.dpid} sent a request to mint: ${submission.uniqueDoi}`,
-      });
-      await PublishServices.updatePublishStatusEntry({
-        publishStatusId: publishStatusEntry.id,
-        data: {
-          triggerDoiMint: true,
-        },
-      });
-    } catch (err) {
-      logger.error({ err }, 'Error:  Mint DOI on Publish');
-      await PublishServices.updatePublishStatusEntry({
-        publishStatusId: publishStatusEntry.id,
-        data: {
-          triggerDoiMint: false,
-        },
-      });
-=======
     if (mintDoi) {
       // trigger doi minting workflow
       try {
@@ -192,10 +166,21 @@
           title: 'Mint DOI',
           message: `${targetDpidUrl}/${submission.dpid} sent a request to mint: ${submission.uniqueDoi}`,
         });
+        await PublishServices.updatePublishStatusEntry({
+          publishStatusId: publishStatusEntry.id,
+          data: {
+            triggerDoiMint: true,
+          },
+        });
       } catch (err) {
         logger.error({ err }, 'Error:  Mint DOI on Publish');
+        await PublishServices.updatePublishStatusEntry({
+          publishStatusId: publishStatusEntry.id,
+          data: {
+            triggerDoiMint: false,
+          },
+        });
       }
->>>>>>> 1afbe392
     }
 
     return res.send({
