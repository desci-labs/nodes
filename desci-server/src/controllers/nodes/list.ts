--- conflicted
+++ resolved
@@ -3,19 +3,12 @@
 import { Request, Response, NextFunction } from 'express';
 
 import prisma from 'client';
-<<<<<<< HEAD
+import parentLogger from 'logger';
 import { RequestWithUser } from 'middleware/nodeGuard';
 import { getIndexedResearchObjects } from 'theGraph';
 import { decodeBase64UrlSafeToHex, encodeBase64UrlSafe, randomUUID64 } from 'utils';
 
 export const list = async (req: RequestWithUser, res: Response, next: NextFunction) => {
-  const owner = req.user;
-=======
-import parentLogger from 'logger';
-import { getIndexedResearchObjects } from 'theGraph';
-import { decodeBase64UrlSafeToHex, encodeBase64UrlSafe, randomUUID64 } from 'utils';
-
-export const list = async (req: Request, res: Response, next: NextFunction) => {
   const owner = (req as any).user;
   const logger = parentLogger.child({
     // id: req.id,
@@ -23,7 +16,6 @@
     body: req.body,
     user: (req as any).user,
   });
->>>>>>> 48f024c7
 
   let nodes = await prisma.node.findMany({
     select: {
