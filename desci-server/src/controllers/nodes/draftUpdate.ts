import { ResearchObjectV1 } from '@desci-labs/desci-models';
import { Request, Response, NextFunction } from 'express';

<<<<<<< HEAD
import { prisma } from '../../client.js';
import { logger as parentLogger } from '../../logger.js';
import { updateManifestAndAddToIpfs } from '../../services/ipfs.js';
import { cleanManifestForSaving } from '../../utils/manifestDraftUtils.js';
=======
import prisma from 'client';
import { getLatestManifestFromRepo } from 'controllers/data/utils';
import parentLogger from 'logger';
import { updateManifestAndAddToIpfs } from 'services/ipfs';
import { cleanManifestForSaving } from 'utils/manifestDraftUtils';
>>>>>>> 005f8a4e

export const draftUpdate = async (req: Request, res: Response, next: NextFunction) => {
  const { uuid, manifest } = req.body;
  const logger = parentLogger.child({
    // id: req.id,
    module: 'NODE::draftUpdateController',
    body: req.body,
    uuid,
    manifest,
    user: (req as any).user,
  });
  logger.trace('updateDraft');

  if (!uuid) {
    res.status(404).send();
    return;
  }

  try {
    const loggedInUserEmail = (req as any).user.email;

    const loggedIn = await prisma.user.findFirst({
      where: {
        email: loggedInUserEmail,
      },
    });

    logger.info(`[draftUpdate] for user id ${loggedIn.id}`);
    const loggedInUser = loggedIn.id;

    if (!loggedInUser || loggedInUser < 1) {
      throw Error('User ID mismatch');
    }

    const node = await prisma.node.findFirst({
      where: {
        ownerId: loggedInUser,
        uuid: uuid + '.',
      },
    });

    let manifestParsed: ResearchObjectV1;

    let manifest: ResearchObjectV1;
    try {
      manifestParsed = await getLatestManifestFromRepo(node.uuid);
      console.log('[getLatestManifestFromRepo]', manifest);
    } catch (e) {
      console.log('[getLatestManifest]', manifest?.title);
      manifestParsed = req.body.manifest as ResearchObjectV1;
    }

    if (!manifestParsed) {
      manifestParsed = req.body.manifest as ResearchObjectV1;
    }

    const updatedMeta: any = {};
    if (manifestParsed.title) updatedMeta.title = manifestParsed.title;

    cleanManifestForSaving(manifestParsed);

    const { cid: hash, nodeVersion } = await updateManifestAndAddToIpfs(manifestParsed, {
      userId: loggedInUser,
      nodeId: node.id,
    });

    const uri = `${hash}`;

    await prisma.node.update({
      where: {
        id: node.id,
      },
      data: {
        manifestUrl: uri,
        ...updatedMeta,
      },
    });

    const nodeCopy = Object.assign({}, node);
    nodeCopy.uuid = nodeCopy.uuid.replace(/\.$/, '');

    res.send({
      ok: true,
      hash,
      uri,
      node: nodeCopy,
      version: nodeVersion,
    });
  } catch (err) {
    logger.error({ err }, 'node-update-err', err);
    res.status(400).send({ ok: false, error: err.message });
  }
};<|MERGE_RESOLUTION|>--- conflicted
+++ resolved
@@ -1,18 +1,11 @@
 import { ResearchObjectV1 } from '@desci-labs/desci-models';
 import { Request, Response, NextFunction } from 'express';
 
-<<<<<<< HEAD
 import { prisma } from '../../client.js';
 import { logger as parentLogger } from '../../logger.js';
 import { updateManifestAndAddToIpfs } from '../../services/ipfs.js';
 import { cleanManifestForSaving } from '../../utils/manifestDraftUtils.js';
-=======
-import prisma from 'client';
-import { getLatestManifestFromRepo } from 'controllers/data/utils';
-import parentLogger from 'logger';
-import { updateManifestAndAddToIpfs } from 'services/ipfs';
-import { cleanManifestForSaving } from 'utils/manifestDraftUtils';
->>>>>>> 005f8a4e
+import { getLatestManifestFromRepo } from '../data/utils.js';
 
 export const draftUpdate = async (req: Request, res: Response, next: NextFunction) => {
   const { uuid, manifest } = req.body;
