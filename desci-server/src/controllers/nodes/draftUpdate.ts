--- conflicted
+++ resolved
@@ -2,21 +2,16 @@
 import { Request, Response, NextFunction } from 'express';
 
 import prisma from 'client';
-<<<<<<< HEAD
+import parentLogger from 'logger';
 import { RequestWithNodeAccess } from 'middleware/nodeGuard';
-=======
-import parentLogger from 'logger';
->>>>>>> 48f024c7
 import { updateManifestAndAddToIpfs } from 'services/ipfs';
 import { cleanManifestForSaving } from 'utils/manifestDraftUtils';
 
 export const draftUpdate = async (req: RequestWithNodeAccess, res: Response, next: NextFunction) => {
   const { uuid, manifest } = req.body;
-<<<<<<< HEAD
   const node = req.node;
 
   console.log('updateDraft', req.body);
-=======
   const logger = parentLogger.child({
     // id: req.id,
     module: 'NODE::draftUpdateController',
@@ -26,7 +21,6 @@
     user: (req as any).user,
   });
   logger.trace('updateDraft');
->>>>>>> 48f024c7
 
   try {
     const loggedInUserEmail = (req as any).user.email;
