import type { Request, Response } from 'express';

import { prisma } from '../../client.js';
import { logger as parentLogger } from '../../logger.js';
import { publishPackageService } from '../../services/PublishPackage.js';
import { ensureUuidEndsWithDot } from '../../utils.js';

type FrontmatterPreviewQueryParams = {
  contentPageOnly?: boolean;
};

type FrontmatterPreviewReqBodyParams = {
  uuid: string;
  pdfCid: string;
};

type FrontmatterPreviewResponse = {
  ok: true;
  frontmatterPageCid: string;
  contentPageCid: string;
};

type FrontmatterPreviewErrorResponse = {
  ok: false;
  error: string;
  status?: number;
};
const logger = parentLogger.child({
  module: 'NODES::FrontmatterPreview',
});
/**
 * Generates previews for the frontmatter and first content page of a PDF
 * @param req.params.contentPageOnly will only generate the first content page preview (Used before frontmatter is generated)
 */
export const frontmatterPreview = async (
  req: Request<FrontmatterPreviewQueryParams, any, FrontmatterPreviewReqBodyParams>,
  res: Response<FrontmatterPreviewResponse | FrontmatterPreviewErrorResponse>,
) => {
  logger.trace({ fn: 'Retrieving frontmatter previews', ...req.body, ...req.params });
  const user = (req as any).user;
  const { uuid, pdfCid } = req.body;
  const { contentPageOnly } = req.params;
<<<<<<< HEAD
  const logger = parentLogger.child({
    module: 'NODES::FrontmatterPreview',
    uuid,
    contentPageOnly,
    userId: user?.id,
  });
  logger.trace({ fn: 'Retrieving frontmatter previews' });
  // debugger;
=======

  logger.trace({ fn: 'Retrieving frontmatter previews', uuid, contentPageOnly, userId: user?.id });

>>>>>>> 1b1ed31e
  if (!uuid) return res.status(400).json({ ok: false, error: 'UUID is required.' });
  if (!pdfCid) return res.status(400).json({ ok: false, error: 'pdfCid is required.' });

  if (user) {
    // Check if user owns node, if requesting previews
    const node = await prisma.node.findFirst({
      where: {
        ownerId: user.id,
        uuid: ensureUuidEndsWithDot(uuid),
      },
    });

    if (!node) return res.status(401).json({ ok: false, error: 'Unauthorized' });
  }

  // debugger;
  const previewMap = await publishPackageService.generatePdfPreview(pdfCid, 1000, [1, 2], ensureUuidEndsWithDot(uuid));
  // debugger;
  return res.status(200).json({ ok: true, frontmatterPageCid: previewMap[1], contentPageCid: previewMap[2] });
};<|MERGE_RESOLUTION|>--- conflicted
+++ resolved
@@ -40,26 +40,15 @@
   const user = (req as any).user;
   const { uuid, pdfCid } = req.body;
   const { contentPageOnly } = req.params;
-<<<<<<< HEAD
-  const logger = parentLogger.child({
-    module: 'NODES::FrontmatterPreview',
-    uuid,
-    contentPageOnly,
-    userId: user?.id,
-  });
-  logger.trace({ fn: 'Retrieving frontmatter previews' });
-  // debugger;
-=======
 
   logger.trace({ fn: 'Retrieving frontmatter previews', uuid, contentPageOnly, userId: user?.id });
 
->>>>>>> 1b1ed31e
   if (!uuid) return res.status(400).json({ ok: false, error: 'UUID is required.' });
   if (!pdfCid) return res.status(400).json({ ok: false, error: 'pdfCid is required.' });
 
   if (user) {
     // Check if user owns node, if requesting previews
-    const node = await prisma.node.findFirst({
+    const node = await prisma.node.findFirst({\
       where: {
         ownerId: user.id,
         uuid: ensureUuidEndsWithDot(uuid),
