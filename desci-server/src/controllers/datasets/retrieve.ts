import * as fs from 'fs';

import { DataType } from '@prisma/client';
import archiver from 'archiver';
import { Request, Response, NextFunction } from 'express';
import mkdirp from 'mkdirp';
import tar from 'tar';

import prisma from 'client';
import { getDatasetTar } from 'services/ipfs';
import { getTreeAndFillSizes } from 'utils/driveUtils';

export enum DataReferenceSrc {
  PRIVATE = 'private',
  PUBLIC = 'public',
}

export const retrieveTree = async (req: Request, res: Response, next: NextFunction) => {
  let ownerId = (req as any).user?.id;
  const cid: string = req.params.cid;
  const uuid: string = req.params.nodeUuid;
  const shareId: string = req.params.shareId;

  if (shareId) {
    const privateShare = await prisma.privateShare.findFirst({
      where: { shareId },
      select: { node: true, nodeUUID: true },
    });
    const node = privateShare.node;

    if (privateShare && node) {
      ownerId = node.ownerId;
    }

    const verifiedOwner = await prisma.user.findFirst({ where: { id: ownerId } });
    if (!verifiedOwner || (verifiedOwner.id !== ownerId && verifiedOwner.id > 0)) {
      res.status(400).send({ ok: false, message: 'Invalid node owner' });
      return;
    }
  }
  if (!ownerId) {
    res.status(401).send({ ok: false, message: 'Unauthorized user' });
    return;
  }

  console.log(`retrieveTree called, cid received: ${cid} uuid provided: ${uuid}`);
  if (!cid) {
    res.status(400).json({ error: 'no CID provided' });
    return;
  }
  if (!uuid) {
    res.status(400).json({ error: 'no UUID provided' });
    return;
  }

  // TODOD: Pull data references from publishDataReferences table
  // TODO: Later expand to never require auth from publicDataRefs
  let dataSource = DataReferenceSrc.PRIVATE;
  const dataset = await prisma.dataReference.findFirst({
    where: {
<<<<<<< HEAD
      userId: owner.id,
      type: { not: DataType.MANIFEST },
=======
      userId: ownerId,
      type: dataType,
>>>>>>> 951f2d18
      cid: cid,
      node: {
        uuid: uuid + '.',
      },
    },
  });
  const publicDataset = await prisma.publicDataReference.findFirst({
    where: {
      cid: cid,
      type: { not: DataType.MANIFEST },
      node: {
        uuid: uuid + '.',
      },
    },
  });

  if (publicDataset) dataSource = DataReferenceSrc.PUBLIC;

  if (!dataset && dataSource === DataReferenceSrc.PRIVATE) {
    console.log(`unauthed access user: ${ownerId}, cid provided: ${cid}, nodeUuid provided: ${uuid}`);
    res.status(400).json({ error: 'failed' });
    return;
  }

  const filledTree = await getTreeAndFillSizes(cid, uuid, dataSource, ownerId);

  res.status(200).json({ tree: filledTree, date: dataset?.updatedAt });
};

export const pubTree = async (req: Request, res: Response, next: NextFunction) => {
  // const owner = (req as any).user;
  const cid: string = req.params.cid;
  const uuid: string = req.params.nodeUuid;
  console.log(`pubTree called, cid received: ${cid} uuid provided: ${uuid}`);
  if (!cid) return res.status(400).json({ error: 'no CID provided' });
  if (!uuid) return res.status(400).json({ error: 'no UUID provided' });

  // TODO: Later expand to datasets that aren't originated locally, currently the fn will fail if we don't store a pubDataRef to the dataset
  let dataSource = DataReferenceSrc.PRIVATE;
  const publicDataset = await prisma.publicDataReference.findFirst({
    where: {
      type: { not: DataType.MANIFEST },
      cid: cid,
      node: {
        uuid: uuid + '.',
      },
    },
  });

  if (publicDataset) dataSource = DataReferenceSrc.PUBLIC;

  if (!publicDataset) {
    console.log(`Dataset not found, cid provided: ${cid}, nodeUuid provided: ${uuid}`);
    return res.status(400).json({ error: 'Dataset not found' });
  }

  const filledTree = await getTreeAndFillSizes(cid, uuid, dataSource);

  return res.status(200).json({ tree: filledTree, date: publicDataset.updatedAt });
};

export const downloadDataset = async (req: Request, res: Response, next: NextFunction) => {
  const owner = (req as any).user;
  const cid: string = req.params.cid;
  const uuid: string = req.params.nodeUuid;
  console.log(`downloadDataset called, cid received: ${cid} uuid provided: ${uuid}`);

  if (!uuid) {
    res.status(400).json({ error: 'no UUID provided' });
    return;
  }

  if (!cid) {
    res.status(400).json({ error: 'no CID provided' });
    return;
  }

  const dataset = await prisma.dataReference.findFirst({
    where: {
      userId: owner.id,
      type: { not: DataType.MANIFEST },
      cid: cid,
      node: {
        uuid: uuid + '.',
      },
    },
  });

  if (!dataset) {
    console.log(`unauthed access user: ${owner}, cid provided: ${cid}, nodeUuid provided: ${uuid}`);
    res.status(400).json({ error: 'failed' });
    return;
  }

  const tarPath = `temp_downloads/dataset_${cid}.tar`;
  const zipPath = `temp_downloads/dataset_${cid}.zip`;

  const contents = await getDatasetTar(cid);
  const output = fs.createWriteStream(tarPath);

  for await (const chunk of contents) {
    output.write(chunk);
  }
  output.end();

  await tarToZip(tarPath, zipPath);

  res.writeHead(200, {
    'Content-Type': 'application/zip',
    'Content-disposition': `attachment; filename=dataset_${cid}.zip`,
  });

  const basePath = process.cwd() + '/';
  const targetPath = basePath + zipPath;
  const zipped = fs.createReadStream(targetPath);

  zipped.on('open', function () {
    zipped.pipe(res);
  });

  zipped.on('close', () => {
    const dirPath = tarPath.split('.tar')[0];
    fs.promises.rm(targetPath);
    fs.promises.rm(basePath + tarPath);
    fs.promises.rm(basePath + dirPath, { recursive: true });
  });

  zipped.on('error', (e) => {
    console.log(e);
    res.status(500).send({ ok: false });
  });
};

async function tarToZip(tarPath: string, zipPath: string): Promise<void> {
  const dirPath = tarPath.split('.tar')[0];

  //creates the dirs to prevent permission errors
  await mkdirp(dirPath);
  console.log(dirPath);

  try {
    await tar.extract({
      file: tarPath,
      cwd: dirPath,
    });

    const output = fs.createWriteStream(zipPath);
    const archive = archiver('zip', { zlib: { level: 9 } });
    return new Promise((success, fail) => {
      output.on('close', () => {
        console.log(`Zipped ${tarPath}, ${archive.pointer()} bytes`);
        success();
      });
      archive.on('warning', (err) => {
        if (err.code === 'ENOENT') {
          console.warn(err);
        } else {
          throw err;
        }
      });
      archive.on('error', function (err) {
        fail(err);
        throw err;
      });

      archive.pipe(output);
      archive.directory(dirPath, false);
      archive.finalize();
    });
    // return archive;
  } catch (err) {
    console.error(err);
  }
}<|MERGE_RESOLUTION|>--- conflicted
+++ resolved
@@ -58,13 +58,8 @@
   let dataSource = DataReferenceSrc.PRIVATE;
   const dataset = await prisma.dataReference.findFirst({
     where: {
-<<<<<<< HEAD
-      userId: owner.id,
-      type: { not: DataType.MANIFEST },
-=======
+      type: { not: DataType.MANIFEST },
       userId: ownerId,
-      type: dataType,
->>>>>>> 951f2d18
       cid: cid,
       node: {
         uuid: uuid + '.',
