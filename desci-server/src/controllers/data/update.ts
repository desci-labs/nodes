import { ResearchObjectComponentType, ResearchObjectV1 } from '@desci-labs/desci-models';
import { DataReference, DataType, PrismaPromise, User } from '@prisma/client';
import axios from 'axios';
import { Request, Response } from 'express';

import prisma from 'client';
import { cleanupManifestUrl } from 'controllers/nodes';
import { RequestWithNodeAccess } from 'middleware/nodeGuard';
import { hasAvailableDataUsageForUpload } from 'services/dataService';
import {
  addFilesToDag,
  convertToCidV1,
  FilesToAddToDag,
  getDirectoryTree,
  getExternalCidSizeAndType,
  GetExternalSizeAndTypeResult,
  IpfsDirStructuredInput,
  IpfsPinnedResult,
  isDir,
  pinDirectory,
  pinExternalDags,
  pubRecursiveLs,
  RecursiveLsResult,
  zipToPinFormat,
} from 'services/ipfs';
import { arrayXor, processExternalUrls, zipUrlToBuffer } from 'utils';
import {
  FirstNestingComponent,
  ROTypesToPrismaTypes,
  addComponentsToManifest,
  deneutralizePath,
  generateExternalCidMap,
  generateManifestPathsToDbTypeMap,
  getTreeAndFillSizes,
  neutralizePath,
  recursiveFlattenTree,
  updateManifestComponentDagCids,
} from 'utils/driveUtils';

import { DataReferenceSrc } from './retrieve';
import { persistManifest } from './utils';

interface UpdatingManifestParams {
  manifest: ResearchObjectV1;
  dataBucketId: string;
  newRootCid: string;
}

export function updateManifestDataBucket({ manifest, dataBucketId, newRootCid }: UpdatingManifestParams) {
  const componentIndex = manifest.components.findIndex((c) => c.id === dataBucketId);
  manifest.components[componentIndex] = {
    ...manifest.components[componentIndex],
    payload: {
      ...manifest.components[componentIndex].payload,
      cid: newRootCid,
    },
  };

  return manifest;
}

<<<<<<< HEAD
export const update = async (req: RequestWithNodeAccess, res: Response) => {
  debugger;
  const owner = req.user;
  const node = req.node;
  const { uuid, manifest, contextPath, componentType, componentSubType, newFolderName } = req.body;
=======
export const update = async (req: Request, res: Response) => {
  // debugger;
  const owner = (req as any).user as User;
  const { uuid, manifest, contextPath, componentType, componentSubtype, newFolderName } = req.body;
>>>>>>> fe74e58b
  let { externalUrl, externalCids } = req.body;
  //Require XOR (files, externalCid, externalUrl)
  //ExternalURL - url + type, code (github) & external pdfs for now
  //v0 ExternalCids - cids + type (data for now), no pinning
  console.log('files rcvd: ', req.files);
  console.log('[UPDATE DATASET] Updating in context: ', contextPath);
  if (uuid === undefined || manifest === undefined || contextPath === undefined)
    return res.status(400).json({ error: 'uuid, manifest, contextPath required' });
  const manifestObj: ResearchObjectV1 = JSON.parse(manifest);
  if (externalUrl) externalUrl = JSON.parse(externalUrl);
  if (externalCids) externalCids = JSON.parse(externalCids);
  let uploaded: IpfsPinnedResult[];

  const files = req.files as Express.Multer.File[];
  if (!arrayXor([externalUrl, files.length, externalCids?.length, newFolderName?.length]))
    return res.status(400).json({ error: 'Choose between one of the following; files, externalUrl or externalCids' });

  /*
   ** External URL setup, currnetly used for Github Code Repositories & external PDFs
   */
  let externalUrlFiles: IpfsDirStructuredInput[];
  let externalUrlTotalSizeBytes: number;
  if (
    (externalUrl &&
      externalUrl?.path?.length &&
      externalUrl?.url?.length &&
      componentType === ResearchObjectComponentType.CODE) ||
    (externalUrl && externalUrl?.url?.length && componentType === ResearchObjectComponentType.PDF)
  ) {
    try {
      if (componentType === ResearchObjectComponentType.CODE) {
        const processedUrl = await processExternalUrls(externalUrl.url, componentType);
        const zipBuffer = await zipUrlToBuffer(processedUrl);
        const { files, totalSize } = await zipToPinFormat(zipBuffer, externalUrl.path);
        externalUrlFiles = files;
        externalUrlTotalSizeBytes = totalSize;
      }
      if (componentType === ResearchObjectComponentType.PDF) {
        const url = externalUrl.url;
        const res = await axios.get(url, { responseType: 'arraybuffer' });
        const buffer = Buffer.from(res.data, 'binary');
        externalUrlFiles = [{ path: externalUrl.path, content: buffer }];
        externalUrlTotalSizeBytes = buffer.length;
      }
    } catch (e) {
      console.error(
        `[UPDATE DAG] Error: External URL method: ${e}, url provided: ${externalUrl?.url}, path: ${externalUrl?.path}`,
      );
      return res.status(500).send('[UPDATE DAG]Error fetching content from external link.');
    }
  }

  /*
   ** External CID setup
   */
  const cidTypesSizes: Record<string, GetExternalSizeAndTypeResult> = {};
  if (externalCids && externalCids.length && componentType === ResearchObjectComponentType.DATA) {
    try {
      externalCids = externalCids.map((extCid) => ({ ...extCid, cid: convertToCidV1(extCid.cid) }));
      for (const extCid of externalCids) {
        const { isDirectory, size } = await getExternalCidSizeAndType(extCid.cid);
        if (size !== undefined && isDirectory !== undefined) {
          cidTypesSizes[extCid.cid] = { size, isDirectory };
        } else {
          throw new Error(`Failed to get size and type of external CID: ${extCid}`);
        }
      }
    } catch (e: any) {
      console.error(`[UPDATE DAG] External CID Method: ${e}`);
      return res.status(400).json({ error: 'Failed to resolve external CID' });
    }
  }

  //finding rootCid
  const manifestCidEntry = node.manifestUrl || node.cid;
  const manifestUrlEntry = manifestCidEntry
    ? cleanupManifestUrl(manifestCidEntry as string, req.query?.g as string)
    : null;

  const fetchedManifestEntry = manifestUrlEntry ? await (await axios.get(manifestUrlEntry)).data : null;
  const latestManifestEntry = fetchedManifestEntry || manifestObj;
  const rootCid = latestManifestEntry.components.find((c) => c.type === ResearchObjectComponentType.DATA_BUCKET).payload
    .cid; //changing the rootCid to the data bucket entry

  const manifestPathsToTypesPrune = generateManifestPathsToDbTypeMap(latestManifestEntry);

  /*
   ** Check if user has enough storage space to upload
   */
  let uploadSizeBytes = 0;
  if (files.length) files.forEach((f) => (uploadSizeBytes += f.size));
  if (externalUrl) uploadSizeBytes += externalUrlTotalSizeBytes;
  const hasStorageSpaceToUpload = await hasAvailableDataUsageForUpload(owner, { fileSizeBytes: uploadSizeBytes });
  if (!hasStorageSpaceToUpload)
    return res.send(400).json({
      error: `upload size of ${uploadSizeBytes} exceeds users data budget of ${owner.currentDriveStorageLimitGb} GB`,
    });

  //Pull old tree
  const externalCidMap = await generateExternalCidMap(node.uuid);
  const oldTree = await getDirectoryTree(rootCid, externalCidMap);
  const oldFlatTree = recursiveFlattenTree(oldTree);

  /*
   ** Check if update path contains externals, temporarily disable adding to external DAGs
   */
  const pathMatch = oldFlatTree.find((c) => {
    const neutralPath = neutralizePath(c.path);
    return neutralPath === contextPath;
  });
  if (pathMatch?.external) return res.status(400).json({ error: 'Cannot update externally added directories' });

  /*
   ** Determine the path of the directory to be updated
   */
  const splitContextPath = contextPath.split('/');
  splitContextPath.shift();
  //cleanContextPath = how many dags need to be reset, n + 1
  const cleanContextPath = splitContextPath.join('/');
  console.log('[UPDATE DATASET] cleanContextPath: ', cleanContextPath);

  //ensure all paths are unique to prevent borking datasets, reject if fails unique check
  // debugger;
  const OldTreePaths = oldFlatTree.map((e) => e.path);
  let newPathsFormatted: string[] = [];
  const header = !!cleanContextPath ? rootCid + '/' + cleanContextPath : rootCid;
  if (files.length) {
    newPathsFormatted = files.map((f) => {
      if (f.originalname[0] !== '/') f.originalname = '/' + f.originalname;
      return header + f.originalname;
    });
  }
  if (externalUrl) {
    newPathsFormatted = externalUrlFiles.map((f) => {
      return header + '/' + f.path;
    });
  }

  if (newFolderName) {
    newPathsFormatted = [header + '/' + newFolderName];
  }

  if (externalCids?.length && Object.keys(cidTypesSizes)?.length) {
    newPathsFormatted = externalCids.map((extCid) => header + '/' + extCid.name);
  }

  const hasDuplicates = OldTreePaths.some((oldPath) => newPathsFormatted.includes(oldPath));
  if (hasDuplicates) {
    console.log('[UPDATE DATASET] Rejected as duplicate paths were found');
    return res.status(400).json({ error: 'Duplicate files rejected' });
  }

  //[EXTERNAL CIDS] If External Cids used, add to uploaded, and add to externalCidMap, also add to externalDagsToPin
  const externalDagsToPin = [];
  if (externalCids?.length && Object.keys(cidTypesSizes)?.length) {
    uploaded = [];
    for await (const extCid of externalCids) {
      const { size, isDirectory } = cidTypesSizes[extCid.cid];
      externalCidMap[extCid.cid] = { size, directory: isDirectory, path: extCid.name };
      if (isDirectory) {
        //Get external dag tree, add to external dag pin list
        const tree: RecursiveLsResult[] = await pubRecursiveLs(extCid.cid, extCid.name);
        if (!tree) res.status(400).json({ error: 'Failed resolving external dag tree' });
        const flatTree = recursiveFlattenTree(tree);
        flatTree.forEach((file: RecursiveLsResult) => {
          cidTypesSizes[file.cid] = { size: file.size, isDirectory: file.type === 'dir' };
          if (file.type === 'dir') externalDagsToPin.push(file.cid);
          uploaded.push({ path: file.path, cid: file.cid, size: file.size });
          externalCidMap[file.cid] = { size: file.size, directory: file.type === 'dir', path: file.path };
        });
        externalDagsToPin.push(extCid.cid);
      }
      uploaded.push({
        path: extCid.name,
        cid: extCid.cid,
        size: size,
      });
    }
  }

  //pin exteralDagsToPin
  if (externalDagsToPin.length) {
    const externalDagsPinned = await pinExternalDags(externalDagsToPin);
  }
  //Pin the new files
  const structuredFilesForPinning: IpfsDirStructuredInput[] = files.map((f: any) => {
    return { path: f.originalname, content: f.buffer };
  });

  if (structuredFilesForPinning.length || externalUrlFiles?.length) {
    const filesToPin = structuredFilesForPinning.length ? structuredFilesForPinning : externalUrlFiles;
    if (filesToPin.length) uploaded = await pinDirectory(filesToPin);
    if (!uploaded.length) res.status(400).json({ error: 'Failed uploading to ipfs' });
    console.log('[UPDATE DATASET] Pinned files: ', uploaded);
  }

  //New folder creation, add to uploaded
  if (newFolderName) {
    const newFolder = await pinDirectory([{ path: newFolderName + '/.nodeKeep', content: Buffer.from('') }]);
    if (!newFolder.length) res.status(400).json({ error: 'Failed creating new folder' });
    uploaded = newFolder;
  }

  //Filtered to first nestings only
  const filteredFiles = uploaded.filter((file) => {
    return file.path.split('/').length === 1;
  });

  const filesToAddToDag: FilesToAddToDag = {};
  filteredFiles.forEach((file) => {
    filesToAddToDag[file.path] = { cid: file.cid, size: file.size };
  });

  const { updatedRootCid: newRootCidString, updatedDagCidMap } = await addFilesToDag(
    rootCid,
    cleanContextPath,
    filesToAddToDag,
  );
  if (typeof newRootCidString !== 'string') return res.status(400).json({ error: 'DAG extension failed' });

  //repull of node required, previous manifestUrl may already be stale
  const ltsNode = await prisma.node.findFirst({
    where: {
      ownerId: owner.id,
      uuid: uuid + '.',
    },
  });

  const latestManifestCid = ltsNode.manifestUrl || ltsNode.cid;
  const manifestUrl = latestManifestCid
    ? cleanupManifestUrl(latestManifestCid as string, req.query?.g as string)
    : null;

  const fetchedManifest = manifestUrl ? await (await axios.get(manifestUrl)).data : null;
  const latestManifest = fetchedManifest || manifestObj;

  const dataBucketId = latestManifest.components.find((c) => c.type === ResearchObjectComponentType.DATA_BUCKET).id;

  let updatedManifest = updateManifestDataBucket({
    manifest: latestManifest,
    dataBucketId: dataBucketId,
    newRootCid: newRootCidString,
  });

  //Update all existing DAG components with new CIDs if they were apart of a cascading update
  if (Object.keys(updatedDagCidMap).length) {
    updatedManifest = updateManifestComponentDagCids(updatedManifest, updatedDagCidMap);
  }

  //Only needs to happen if a predefined component type is to be added
  if (componentType) {
    const firstNestingComponents: FirstNestingComponent[] = filteredFiles.map((file) => {
      const neutralFullPath = contextPath + '/' + file.path;
      const pathSplit = file.path.split('/');
      const name = pathSplit.pop();
      return {
        name: name,
        path: neutralFullPath,
        cid: file.cid,
        componentType,
        componentSubtype,
        star: true,
        ...(externalUrl && { externalUrl: externalUrl.url }),
      };
    });
    updatedManifest = addComponentsToManifest(updatedManifest, firstNestingComponents);
  }

  //For adding correct types to the db, when a predefined component type is used
  const newFilePathDbTypeMap = {};
  const externalPathsAdded = {};
  uploaded.forEach((file: IpfsPinnedResult) => {
    const neutralFullPath = contextPath + '/' + file.path;
    const deneutralizedFullPath = deneutralizePath(neutralFullPath, newRootCidString);
    newFilePathDbTypeMap[deneutralizedFullPath] = ROTypesToPrismaTypes[componentType] || DataType.UNKNOWN;
    if (Object.keys(cidTypesSizes)?.length) externalPathsAdded[deneutralizedFullPath] = true;
  });

  try {
    //Update refs
    const flatTree = recursiveFlattenTree(await getDirectoryTree(newRootCidString, externalCidMap));
    flatTree.push({
      cid: newRootCidString,
      type: 'dir',
      path: newRootCidString,
      size: 0,
    });

    //existing refs
    const existingRefs = await prisma.dataReference.findMany({
      where: {
        nodeId: node.id,
        userId: owner.id,
        type: { not: DataType.MANIFEST },
      },
    });

    const dataRefsToUpsert: Partial<DataReference>[] = flatTree.map((f) => {
      if (typeof f.cid !== 'string') f.cid = f.cid.toString();
      const neutralPath = neutralizePath(f.path);
      const extTypeAndSize = externalCidMap[f.cid];
      if (extTypeAndSize) f.directory = extTypeAndSize.directory;
      return {
        cid: f.cid,
        root: f.cid === newRootCidString,
        rootCid: newRootCidString,
        path: f.path,
        type: DataType.UNKNOWN,
        userId: owner.id,
        nodeId: node.id,
        directory: f.directory || f.type === 'dir' ? true : false,
        size: f.size || 0,
      };
    });

    const manifestPathsToTypes = generateManifestPathsToDbTypeMap(updatedManifest);
    //Manual upsert
    const dataRefUpdates = dataRefsToUpsert
      .filter((dref) => {
        const neutralPath = dref.path.replace(newRootCidString, 'root');
        const match = existingRefs.find((ref) => neutralizePath(ref.path) === neutralPath);
        return match;
      })
      .map((dref) => {
        const neutralPath = dref.path.replace(newRootCidString, 'root');
        const match = existingRefs.find((ref) => neutralizePath(ref.path) === neutralPath);
        dref.id = match.id;
        const newFileType = newFilePathDbTypeMap[dref.path];
        dref.type =
          newFileType && newFileType !== DataType.UNKNOWN
            ? newFileType
            : manifestPathsToTypes[neutralPath] || DataType.UNKNOWN;
        return dref;
      });
    const dataRefCreates = dataRefsToUpsert
      .filter((dref) => {
        const neutralPath = dref.path.replace(newRootCidString, 'root');
        const inUpdates = dataRefUpdates.find((ref) => neutralizePath(ref.path) === neutralPath);
        return !inUpdates;
      })
      .map((dref) => {
        const neutralPath = dref.path.replace(newRootCidString, 'root');
        const newFileType = newFilePathDbTypeMap[dref.path];
        const external = externalPathsAdded[dref.path];
        dref.type =
          newFileType && newFileType !== DataType.UNKNOWN
            ? newFileType
            : manifestPathsToTypes[neutralPath] || DataType.UNKNOWN;
        if (external) dref.external = true;
        return dref;
      }) as DataReference[];

    const upserts = await prisma.$transaction([
      ...(dataRefUpdates as any).map((fd) => {
        return prisma.dataReference.update({ where: { id: fd.id }, data: fd });
      }),
      prisma.dataReference.createMany({ data: dataRefCreates }),
    ]);
    if (upserts) console.log(`${upserts.length} new data references added/modified`);

    // //CLEANUP DANGLING REFERENCES//
    oldFlatTree.push({ cid: rootCid, path: rootCid, name: 'Old Root Dir', type: 'dir', size: 0 });

    const newFilesPathAdjusted = flatTree.map((f) => {
      f.path = f.path.replace(newRootCidString, '', 0);
      return f;
    });

    //length should be n + 1, n being nested dirs + rootCid
    const pruneList = oldFlatTree.filter((oldF) => {
      const oldPathAdjusted = oldF.path.replace(rootCid, '', 0);
      //a path match && a CID difference = prune
      return newFilesPathAdjusted.some((newF) => oldPathAdjusted === newF.path && oldF.cid !== newF.cid);
    });

    const formattedPruneList = pruneList.map((e) => {
      const neutralPath = e.path.replace(rootCid, 'root');
      return {
        description: 'DANGLING DAG, UPDATED DATASET (update v2)',
        cid: e.cid,
        type: manifestPathsToTypesPrune[neutralPath] || DataType.UNKNOWN,
        size: 0, //only dags being removed in an update op
        nodeId: node.id,
        userId: owner.id,
        directory: e.type === 'dir' ? true : false,
      };
    });

    const pruneRes = await prisma.cidPruneList.createMany({ data: formattedPruneList });
    console.log(`[PRUNING] ${pruneRes.count} cidPruneList entries added.`);
    //END OF CLEAN UP//
    const { persistedManifestCid, date } = await persistManifest({ manifest: updatedManifest, node, userId: owner.id });
    if (!persistedManifestCid)
      throw Error(`Failed to persist manifest: ${updatedManifest}, node: ${node}, userId: ${owner.id}`);

    const tree = await getTreeAndFillSizes(newRootCidString, uuid, DataReferenceSrc.PRIVATE, owner.id);
    return res.status(200).json({
      rootDataCid: newRootCidString,
      manifest: updatedManifest,
      manifestCid: persistedManifestCid,
      tree: tree,
      date: date,
    });
  } catch (e: any) {
    console.log(`[UPDATE DATASET] error: ${e}`);
    if (uploaded.length) {
      console.log(`[UPDATE DATASET E:2] CRITICAL! FILES PINNED, DB ADD FAILED, FILES: ${uploaded}`);
      const formattedPruneList = uploaded.map(async (e) => {
        const pathSplit = e.path.split('/');
        pathSplit[0] = 'root';
        const neutralPath = pathSplit.join('/');
        return {
          description: '[UPDATE DATASET E:2] FILES PINNED WITH DB ENTRY FAILURE (update v2)',
          cid: e.cid,
          type: manifestPathsToTypesPrune[neutralPath] || DataType.UNKNOWN,
          size: e.size || 0,
          nodeId: node.id,
          userId: owner.id,
          directory: await isDir(e.cid),
        };
      });
      const prunedEntries = await prisma.cidPruneList.createMany({ data: await Promise.all(formattedPruneList) });
      if (prunedEntries.count) {
        console.log(`[UPDATE DATASET E:2] ${prunedEntries.count} ADDED FILES TO PRUNE LIST`);
      } else {
        console.log(`[UPDATE DATASET E:2] failed adding files to prunelist, db may be down`);
      }
    }
    return res.status(400).json({ error: 'failed #1' });
  }
};<|MERGE_RESOLUTION|>--- conflicted
+++ resolved
@@ -59,18 +59,11 @@
   return manifest;
 }
 
-<<<<<<< HEAD
 export const update = async (req: RequestWithNodeAccess, res: Response) => {
   debugger;
   const owner = req.user;
   const node = req.node;
-  const { uuid, manifest, contextPath, componentType, componentSubType, newFolderName } = req.body;
-=======
-export const update = async (req: Request, res: Response) => {
-  // debugger;
-  const owner = (req as any).user as User;
   const { uuid, manifest, contextPath, componentType, componentSubtype, newFolderName } = req.body;
->>>>>>> fe74e58b
   let { externalUrl, externalCids } = req.body;
   //Require XOR (files, externalCid, externalUrl)
   //ExternalURL - url + type, code (github) & external pdfs for now
