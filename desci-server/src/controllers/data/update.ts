--- conflicted
+++ resolved
@@ -5,11 +5,8 @@
 
 import prisma from 'client';
 import { cleanupManifestUrl } from 'controllers/nodes';
-<<<<<<< HEAD
+import parentLogger from 'logger';
 import { RequestWithNodeAccess } from 'middleware/nodeGuard';
-=======
-import parentLogger from 'logger';
->>>>>>> 48f024c7
 import { hasAvailableDataUsageForUpload } from 'services/dataService';
 import {
   addFilesToDag,
@@ -65,15 +62,10 @@
   return manifest;
 }
 
-<<<<<<< HEAD
 export const update = async (req: RequestWithNodeAccess, res: Response) => {
   debugger;
   const owner = req.user;
   const node = req.node;
-=======
-export const update = async (req: Request, res: Response) => {
-  const owner = (req as any).user as User;
->>>>>>> 48f024c7
   const { uuid, manifest, contextPath, componentType, componentSubtype, newFolderName } = req.body;
   let { externalUrl, externalCids } = req.body;
   //Require XOR (files, externalCid, externalUrl, newFolder)
@@ -101,21 +93,18 @@
   if (externalCids) externalCids = JSON.parse(externalCids);
   let uploaded: IpfsPinnedResult[];
 
-<<<<<<< HEAD
-=======
   //validate requester owns the node
-  const node = await prisma.node.findFirst({
-    where: {
-      ownerId: owner.id,
-      uuid: uuid.endsWith('.') ? uuid : uuid + '.',
-    },
-  });
+  // const node = await prisma.node.findFirst({
+  //   where: {
+  //     ownerId: owner.id,
+  //     uuid: uuid.endsWith('.') ? uuid : uuid + '.',
+  //   },
+  // });
   if (!node) {
     logger.warn(`unauthed node user: ${owner}, node uuid provided: ${uuid}`);
     return res.status(400).json({ error: 'failed' });
   }
 
->>>>>>> 48f024c7
   const files = req.files as Express.Multer.File[];
   if (!arrayXor([externalUrl, files.length, externalCids?.length, newFolderName?.length]))
     return res
