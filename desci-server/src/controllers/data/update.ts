--- conflicted
+++ resolved
@@ -8,11 +8,6 @@
 import { processNewFolder, processS3DataToIpfs } from '../../services/data/processing.js';
 import { IpfsPinnedResult } from '../../services/ipfs.js';
 import { arrayXor } from '../../utils.js';
-<<<<<<< HEAD
-
-const TEMP_REPO_ZIP_PATH = './repo-tmp';
-=======
->>>>>>> 1c619dfd
 export interface UpdateResponse {
   status?: number;
   rootDataCid?: string;
