import {
  neutralizePath,
  deneutralizePath,
  recursiveFlattenTree,
  ResearchObjectComponentType,
  ResearchObjectV1,
  DriveObject,
  FileDir,
} from '@desci-labs/desci-models';
import { DataType, User } from '@prisma/client';
import axios from 'axios';
import { Request, Response } from 'express';
import { rimraf } from 'rimraf';

import prisma from 'client';
import { cleanupManifestUrl } from 'controllers/nodes';
import parentLogger from 'logger';
import { hasAvailableDataUsageForUpload } from 'services/dataService';
import {
  addDirToIpfs,
  addFilesToDag,
  convertToCidV1,
  FilesToAddToDag,
  getDirectoryTree,
  getExternalCidSizeAndType,
  GetExternalSizeAndTypeResult,
  IpfsDirStructuredInput,
  IpfsPinnedResult,
  isDir,
  pinDirectory,
  pinExternalDags,
  pubRecursiveLs,
  RecursiveLsResult,
} from 'services/ipfs';
import {
  arrayXor,
  calculateTotalZipUncompressedSize,
  extractZipFileAndCleanup,
  processExternalUrls,
  saveZipStreamToDisk,
  zipUrlToStream,
} from 'utils';
import { prepareDataRefs } from 'utils/dataRefTools';
import {
  FirstNestingComponent,
  ROTypesToPrismaTypes,
  addComponentsToManifest,
  generateExternalCidMap,
  generateManifestPathsToDbTypeMap,
  getTreeAndFill,
  inheritComponentType,
  updateManifestComponentDagCids,
} from 'utils/driveUtils';

import { persistManifest } from './utils';

interface UpdatingManifestParams {
  manifest: ResearchObjectV1;
  dataBucketId: string;
  newRootCid: string;
}

export function updateManifestDataBucket({ manifest, dataBucketId, newRootCid }: UpdatingManifestParams) {
  const componentIndex = manifest.components.findIndex((c) => c.id === dataBucketId);
  manifest.components[componentIndex] = {
    ...manifest.components[componentIndex],
    payload: {
      ...manifest.components[componentIndex].payload,
      cid: newRootCid,
    },
  };

  return manifest;
}

<<<<<<< HEAD
const TEMP_REPO_ZIP_PATH = './repo-tmp';

export const update = async (req: Request, res: Response) => {
=======
interface UpdateResponse {
  status?: number;
  rootDataCid: string;
  manifest: ResearchObjectV1;
  manifestCid: string;
  tree: DriveObject[];
  date: string;
}

export interface ErrorResponse {
  error: string;
  status?: number;
}

export const update = async (req: Request, res: Response<UpdateResponse | ErrorResponse | string>) => {
>>>>>>> 29ba905a
  const owner = (req as any).user as User;
  const { uuid, manifest, contextPath, componentType, componentSubtype, newFolderName } = req.body;
  let { externalUrl, externalCids } = req.body;
  //Require XOR (files, externalCid, externalUrl, newFolder)
  //ExternalURL - url + type, code (github) & external pdfs for now
  //v0 ExternalCids - cids + type (data for now), no pinning
  const logger = parentLogger.child({
    // id: req.id,
    module: 'DATA::UpdateController',
    userId: owner.id,
    uuid: uuid,
    manifest: manifest,
    contextPath: contextPath,
    componentType: componentType,
    componentSubtype,
    newFolderName,
    externalUrl,
    externalCids,
    files: req.files,
  });
  logger.trace(`[UPDATE DATASET] Updating in context: ${contextPath}`);
  if (uuid === undefined || manifest === undefined || contextPath === undefined)
    return res.status(400).json({ error: 'uuid, manifest, contextPath required' });
  const manifestObj: ResearchObjectV1 = JSON.parse(manifest);
  if (externalUrl) externalUrl = JSON.parse(externalUrl);
  if (externalCids) externalCids = JSON.parse(externalCids);
  let uploaded: IpfsPinnedResult[];

  //validate requester owns the node
  const node = await prisma.node.findFirst({
    where: {
      ownerId: owner.id,
      uuid: uuid.endsWith('.') ? uuid : uuid + '.',
    },
  });
  if (!node) {
    logger.warn(`unauthed node user: ${owner}, node uuid provided: ${uuid}`);
    return res.status(400).json({ error: 'failed' });
  }

  const files = req.files as Express.Multer.File[];
  if (!arrayXor([externalUrl, files.length, externalCids?.length, newFolderName?.length]))
    return res
      .status(400)
      .json({ error: 'Choose between one of the following; files, new folder, externalUrl or externalCids' });

  /*
   ** External URL setup, currnetly used for Github Code Repositories & external PDFs
   */
  let externalUrlFiles: IpfsDirStructuredInput[];
  let externalUrlTotalSizeBytes: number;
  let zipPath: string;
  if (
    (externalUrl &&
      externalUrl?.path?.length &&
      externalUrl?.url?.length &&
      componentType === ResearchObjectComponentType.CODE) ||
    (externalUrl && externalUrl?.url?.length && componentType === ResearchObjectComponentType.PDF)
  ) {
    try {
      // External URL code, only supports github for now
      if (componentType === ResearchObjectComponentType.CODE) {
        const processedUrl = await processExternalUrls(externalUrl.url, componentType);
        const zipStream = await zipUrlToStream(processedUrl);
        zipPath = TEMP_REPO_ZIP_PATH + '/' + owner.id + '_' + Date.now() + '.zip';
        await saveZipStreamToDisk(zipStream, zipPath);
        const totalSize = await calculateTotalZipUncompressedSize(zipPath);

        // const { files, totalSize } = await zipToPinFormat(zipStream, externalUrl.path);
        // externalUrlFiles = files;
        externalUrlTotalSizeBytes = totalSize;
      }
      // External URL pdf
      if (componentType === ResearchObjectComponentType.PDF) {
        const url = externalUrl.url;
        const res = await axios.get(url, { responseType: 'arraybuffer' });
        const buffer = Buffer.from(res.data, 'binary');
        externalUrlFiles = [{ path: externalUrl.path, content: buffer }];
        externalUrlTotalSizeBytes = buffer.length;
      }
    } catch (e) {
      logger.warn(
        `[UPDATE DAG] Error: External URL method: ${e}, url provided: ${externalUrl?.url}, path: ${externalUrl?.path}`,
      );
      return res.status(500).send('[UPDATE DAG]Error fetching content from external link.');
    }
  }

  /*
   ** External CID setup
   */
  const cidTypesSizes: Record<string, GetExternalSizeAndTypeResult> = {};
  if (externalCids && externalCids.length && componentType === ResearchObjectComponentType.DATA) {
    try {
      externalCids = externalCids.map((extCid) => ({ ...extCid, cid: convertToCidV1(extCid.cid) }));
      for (const extCid of externalCids) {
        const { isDirectory, size } = await getExternalCidSizeAndType(extCid.cid);
        if (size !== undefined && isDirectory !== undefined) {
          cidTypesSizes[extCid.cid] = { size, isDirectory };
        } else {
          throw new Error(`Failed to get size and type of external CID: ${extCid}`);
        }
      }
    } catch (e: any) {
      logger.warn(`[UPDATE DAG] External CID Method: ${e}`);
      return res.status(400).json({ error: 'Failed to resolve external CID' });
    }
  }

  //finding rootCid
  const manifestCidEntry = node.manifestUrl || node.cid;
  const manifestUrlEntry = manifestCidEntry
    ? cleanupManifestUrl(manifestCidEntry as string, req.query?.g as string)
    : null;

  const fetchedManifestEntry = manifestUrlEntry ? await (await axios.get(manifestUrlEntry)).data : null;
  const latestManifestEntry = fetchedManifestEntry || manifestObj;
  const rootCid = latestManifestEntry.components.find((c) => c.type === ResearchObjectComponentType.DATA_BUCKET).payload
    .cid;

  const manifestPathsToTypesPrune = generateManifestPathsToDbTypeMap(latestManifestEntry);

  /*
   ** Check if user has enough storage space to upload
   */
  let uploadSizeBytes = 0;
  if (files.length) files.forEach((f) => (uploadSizeBytes += f.size));
  if (externalUrl) uploadSizeBytes += externalUrlTotalSizeBytes;
  const hasStorageSpaceToUpload = await hasAvailableDataUsageForUpload(owner, { fileSizeBytes: uploadSizeBytes });
  if (!hasStorageSpaceToUpload)
    return res.status(400).json({
      error: `upload size of ${uploadSizeBytes} exceeds users data budget of ${owner.currentDriveStorageLimitGb} GB`,
    });

  //Pull old tree
  const externalCidMap = await generateExternalCidMap(node.uuid);
  const oldFlatTree = recursiveFlattenTree(await getDirectoryTree(rootCid, externalCidMap)) as RecursiveLsResult[];

  /*
   ** Check if update path contains externals, temporarily disable adding to external DAGs
   */
  const pathMatch = (oldFlatTree as RecursiveLsResult[]).find((c) => {
    const neutralPath = neutralizePath(c.path);
    return neutralPath === contextPath;
  });
  if (pathMatch?.external) return res.status(400).json({ error: 'Cannot update externally added directories' });

  /*
   ** Determine the path of the directory to be updated
   */
  const splitContextPath = contextPath.split('/');
  splitContextPath.shift();
  //cleanContextPath = how many dags need to be reset, n + 1
  const cleanContextPath = splitContextPath.join('/');
  logger.debug('[UPDATE DATASET] cleanContextPath: ', cleanContextPath);

  //ensure all paths are unique to prevent borking datasets, reject if fails unique check
  // debugger;
  const OldTreePaths = oldFlatTree.map((e) => e.path);
  let newPathsFormatted: string[] = [];
  const header = !!cleanContextPath ? rootCid + '/' + cleanContextPath : rootCid;
  if (files.length) {
    newPathsFormatted = files.map((f) => {
      if (f.originalname[0] !== '/') f.originalname = '/' + f.originalname;
      return header + f.originalname;
    });
  }
  if (externalUrl) {
    newPathsFormatted = externalUrlFiles.map((f) => {
      return header + '/' + f.path;
    });

    // Code repo, add repo dir path
    if (zipPath.length > 0) {
      newPathsFormatted = [header + '/' + externalUrl.path];
    }
  }

  if (newFolderName) {
    newPathsFormatted = [header + '/' + newFolderName];
  }

  if (externalCids?.length && Object.keys(cidTypesSizes)?.length) {
    newPathsFormatted = externalCids.map((extCid) => header + '/' + extCid.name);
  }

  const hasDuplicates = OldTreePaths.some((oldPath) => newPathsFormatted.includes(oldPath));
  if (hasDuplicates) {
    logger.info('[UPDATE DATASET] Rejected as duplicate paths were found');
    return res.status(400).json({ error: 'Duplicate files rejected' });
  }

  //[EXTERNAL CIDS] If External Cids used, add to uploaded, and add to externalCidMap, also add to externalDagsToPin
  const externalDagsToPin = [];
  if (externalCids?.length && Object.keys(cidTypesSizes)?.length) {
    uploaded = [];
    for await (const extCid of externalCids) {
      const { size, isDirectory } = cidTypesSizes[extCid.cid];
      externalCidMap[extCid.cid] = { size, directory: isDirectory, path: extCid.name };
      if (isDirectory) {
        //Get external dag tree, add to external dag pin list
        const tree: RecursiveLsResult[] = await pubRecursiveLs(extCid.cid, extCid.name);
        if (!tree) res.status(400).json({ error: 'Failed resolving external dag tree' });
        const flatTree = recursiveFlattenTree(tree);
        (flatTree as RecursiveLsResult[]).forEach((file: RecursiveLsResult) => {
          cidTypesSizes[file.cid] = { size: file.size, isDirectory: file.type === 'dir' };
          if (file.type === 'dir') externalDagsToPin.push(file.cid);
          uploaded.push({ path: file.path, cid: file.cid, size: file.size });
          externalCidMap[file.cid] = { size: file.size, directory: file.type === 'dir', path: file.path };
        });
        externalDagsToPin.push(extCid.cid);
      }
      uploaded.push({
        path: extCid.name,
        cid: extCid.cid,
        size: size,
      });
    }
  }

  //pin exteralDagsToPin
  let externalDagsPinned = [];
  if (externalDagsToPin.length) {
    externalDagsPinned = await pinExternalDags(externalDagsToPin);
  }
  //Pin the new files
  const structuredFilesForPinning: IpfsDirStructuredInput[] = files.map((f: any) => {
    return { path: f.originalname, content: f.buffer };
  });

  if (structuredFilesForPinning.length || externalUrlFiles?.length) {
    const filesToPin = structuredFilesForPinning.length ? structuredFilesForPinning : externalUrlFiles;
    if (filesToPin.length) uploaded = await pinDirectory(filesToPin);
    if (!uploaded.length) res.status(400).json({ error: 'Failed uploading to ipfs' });
    logger.info('[UPDATE DATASET] Pinned files: ', uploaded);
  }

  // Pin the zip file
  if (zipPath.length > 0) {
    const outputPath = zipPath.replace('.zip', '');
    await extractZipFileAndCleanup(zipPath, outputPath);
    uploaded = await addDirToIpfs(outputPath);
    // Cleanup
    await rimraf(outputPath);
  }

  //New folder creation, add to uploaded
  if (newFolderName) {
    const newFolder = await pinDirectory([{ path: newFolderName + '/.nodeKeep', content: Buffer.from('') }]);
    if (!newFolder.length) res.status(400).json({ error: 'Failed creating new folder' });
    uploaded = newFolder;
  }

  /*
   ** Add files to dag, get new root cid
   */
  //Filtered to first nestings only
  const filteredFiles = uploaded.filter((file) => {
    return file.path.split('/').length === 1;
  });

  const filesToAddToDag: FilesToAddToDag = {};
  filteredFiles.forEach((file) => {
    filesToAddToDag[file.path] = { cid: file.cid, size: file.size };
  });

  const { updatedRootCid: newRootCidString, updatedDagCidMap } = await addFilesToDag(
    rootCid,
    cleanContextPath,
    filesToAddToDag,
  );
  if (typeof newRootCidString !== 'string') throw Error('DAG extension failed, files already pinned');

  //repull of node required, previous manifestUrl may already be stale
  const ltsNode = await prisma.node.findFirst({
    where: {
      ownerId: owner.id,
      uuid: node.uuid,
    },
  });

  const latestManifestCid = ltsNode.manifestUrl || ltsNode.cid;
  const manifestUrl = latestManifestCid
    ? cleanupManifestUrl(latestManifestCid as string, req.query?.g as string)
    : null;

  const fetchedManifest = manifestUrl ? await (await axios.get(manifestUrl)).data : null;
  const latestManifest = fetchedManifest || manifestObj;

  const dataBucketId = latestManifest.components.find((c) => c.type === ResearchObjectComponentType.DATA_BUCKET).id;

  let updatedManifest = updateManifestDataBucket({
    manifest: latestManifest,
    dataBucketId: dataBucketId,
    newRootCid: newRootCidString,
  });

  //Update all existing DAG components with new CIDs if they were apart of a cascading update
  if (Object.keys(updatedDagCidMap).length) {
    updatedManifest = updateManifestComponentDagCids(updatedManifest, updatedDagCidMap);
  }

  //Only needs to happen if a predefined component type is to be added
  if (componentType) {
    const firstNestingComponents: FirstNestingComponent[] = filteredFiles.map((file) => {
      const neutralFullPath = contextPath + '/' + file.path;
      const pathSplit = file.path.split('/');
      const name = pathSplit.pop();
      return {
        name: name,
        path: neutralFullPath,
        cid: file.cid,
        componentType,
        componentSubtype,
        star: true,
        ...(externalUrl && { externalUrl: externalUrl.url }),
      };
    });
    updatedManifest = addComponentsToManifest(updatedManifest, firstNestingComponents);
  }

  //For adding correct types to the db, when a predefined component type is used
  const newFilePathDbTypeMap = {};
  const externalPathsAdded = {};
  uploaded.forEach((file: IpfsPinnedResult) => {
    const neutralFullPath = contextPath + '/' + file.path;
    const deneutralizedFullPath = deneutralizePath(neutralFullPath, newRootCidString);
    newFilePathDbTypeMap[deneutralizedFullPath] = ROTypesToPrismaTypes[componentType] || DataType.UNKNOWN;
    if (Object.keys(cidTypesSizes)?.length) externalPathsAdded[deneutralizedFullPath] = true;
  });

  try {
    //Update refs
    const newRefs = await prepareDataRefs(node.uuid, updatedManifest, newRootCidString, false, externalCidMap);

    //existing refs
    const existingRefs = await prisma.dataReference.findMany({
      where: {
        nodeId: node.id,
        userId: owner.id,
        type: { not: DataType.MANIFEST },
      },
    });

    // setup refs, matching existing ones with their id, and marking external ones
    const refs = newRefs.map((ref) => {
      // add id's if exists
      const existingRef = existingRefs.find((r) => neutralizePath(r.path) === neutralizePath(ref.path));
      if (existingRef) ref.id = existingRef.id;

      // handle externals (may be needed)
      const extTypeAndSize = externalCidMap[ref.cid];
      if (extTypeAndSize) {
        ref.directory = extTypeAndSize.directory;
        ref.external = true;
      }
      return ref;
    });

    const dataRefCreates = [];
    const dataRefUpdates = refs.filter((ref) => {
      const isUpdate = 'id' in ref;
      if (!isUpdate) dataRefCreates.push(ref);
      return isUpdate;
    });

    const upserts = await prisma.$transaction([
      ...(dataRefUpdates as any).map((fd) => {
        return prisma.dataReference.update({ where: { id: fd.id }, data: fd });
      }),
      prisma.dataReference.createMany({ data: dataRefCreates }),
    ]);
    if (upserts) logger.info(`${upserts.length} new data references added/modified`);

    // //CLEANUP DANGLING REFERENCES//
    oldFlatTree.push({ cid: rootCid, path: rootCid, name: 'Old Root Dir', type: 'dir', size: 0 });

    const flatTree = recursiveFlattenTree(
      await getDirectoryTree(newRootCidString, externalCidMap),
    ) as RecursiveLsResult[];
    flatTree.push({
      name: 'root',
      cid: newRootCidString,
      type: 'dir',
      path: newRootCidString,
      size: 0,
    });

    //length should be n + 1, n being nested dirs modified + rootCid
    const pruneList = (oldFlatTree as RecursiveLsResult[]).filter((oldF) => {
      //a path match && a CID difference = prune
      return flatTree.some((newF) => neutralizePath(oldF.path) === neutralizePath(newF.path) && oldF.cid !== newF.cid);
    });

    const formattedPruneList = pruneList.map((e) => {
      const neutralPath = neutralizePath(e.path);
      return {
        description: 'DANGLING DAG, UPDATED DATASET (update v2)',
        cid: e.cid,
        type: inheritComponentType(neutralPath, manifestPathsToTypesPrune) || DataType.UNKNOWN,
        size: 0, //only dags being removed in an update op
        nodeId: node.id,
        userId: owner.id,
        directory: e.type === 'dir' ? true : false,
      };
    });

    const pruneRes = await prisma.cidPruneList.createMany({ data: formattedPruneList });
    logger.info(`[PRUNING] ${pruneRes.count} cidPruneList entries added.`);
    //END OF CLEAN UP//
    const { persistedManifestCid, date } = await persistManifest({ manifest: updatedManifest, node, userId: owner.id });
    if (!persistedManifestCid)
      throw Error(`Failed to persist manifest: ${updatedManifest}, node: ${node}, userId: ${owner.id}`);

    const tree = await getTreeAndFill(updatedManifest, uuid, owner.id);
    return res.status(200).json({
      rootDataCid: newRootCidString,
      manifest: updatedManifest,
      manifestCid: persistedManifestCid,
      tree: tree,
      date: date,
    });
  } catch (e: any) {
    logger.error(`[UPDATE DATASET] error: ${e}`);
    if (uploaded.length || externalDagsPinned.length) {
      logger.error(
        { filesPinned: uploaded, externalDagsPinned },
        `[UPDATE DATASET E:2] CRITICAL! FILES PINNED, DB ADD FAILED`,
      );
      const formattedPruneList = uploaded.map(async (e) => {
        const neutralPath = neutralizePath(e.path);
        return {
          description: '[UPDATE DATASET E:2] FILES PINNED WITH DB ENTRY FAILURE (update v2)',
          cid: e.cid,
          type: inheritComponentType(neutralPath, manifestPathsToTypesPrune) || DataType.UNKNOWN,
          size: e.size || 0,
          nodeId: node.id,
          userId: owner.id,
          directory: await isDir(e.cid),
        };
      });
      externalDagsPinned.forEach((extDagCid) => {
        const extTypeAndSize = externalCidMap[extDagCid];
        formattedPruneList.push({
          description: '[UPDATE DATASET E:2] FILES PINNED WITH DB ENTRY FAILURE (update v2)',
          cid: extDagCid,
          type: DataType.UNKNOWN,
          size: extTypeAndSize.size || 0,
          nodeId: node.id,
          userId: owner.id,
          directory: extTypeAndSize.directory,
        } as any);
      });
      const prunedEntries = await prisma.cidPruneList.createMany({ data: await Promise.all(formattedPruneList) });
      if (prunedEntries.count) {
        logger.info({ prunedEntries }, `[UPDATE DATASET E:2] ${prunedEntries.count} ADDED FILES TO PRUNE LIST`);
      } else {
        logger.error(`[UPDATE DATASET E:2] failed adding files to prunelist, db may be down`);
      }
    }
    return res.status(400).json({ error: 'failed #1' });
  }
};<|MERGE_RESOLUTION|>--- conflicted
+++ resolved
@@ -73,11 +73,7 @@
   return manifest;
 }
 
-<<<<<<< HEAD
 const TEMP_REPO_ZIP_PATH = './repo-tmp';
-
-export const update = async (req: Request, res: Response) => {
-=======
 interface UpdateResponse {
   status?: number;
   rootDataCid: string;
@@ -93,7 +89,6 @@
 }
 
 export const update = async (req: Request, res: Response<UpdateResponse | ErrorResponse | string>) => {
->>>>>>> 29ba905a
   const owner = (req as any).user as User;
   const { uuid, manifest, contextPath, componentType, componentSubtype, newFolderName } = req.body;
   let { externalUrl, externalCids } = req.body;
