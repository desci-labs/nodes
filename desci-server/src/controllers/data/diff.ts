import {
  ComponentStats,
  DriveObject,
  ResearchObjectV1,
  calculateComponentStats,
  createEmptyComponentStats,
  isNodeRoot,
  recursiveFlattenTree,
} from '@desci-labs/desci-models';
import axios from 'axios';
import { Request, Response } from 'express';

<<<<<<< HEAD
import { prisma } from '../../client.js';
// import { cleanupManifestUrl } from 'controllers/nodes/';
import { cleanupManifestUrl } from '../../controllers/nodes/show.js';
import { logger as parentLogger } from '../../logger.js';
import { getFromCache, setToCache } from '../../redisClient.js';
import { TreeDiff, diffTrees, subtractComponentStats } from '../../utils/diffUtils.js';
import { getTreeAndFill } from '../../utils/driveUtils.js';
=======
import prisma from 'client';
import parentLogger from 'logger';
import { getFromCache, setToCache } from 'redisClient';
import { TreeDiff, diffTrees, subtractComponentStats, subtractNestedObjectValues } from 'utils/diffUtils';
import { getTreeAndFill } from 'utils/driveUtils';
import { cleanupManifestUrl } from 'utils/manifest';
>>>>>>> 005f8a4e

import { ErrorResponse } from './update.js';

interface DiffResponse extends Diffs {
  status?: number;
}
interface Diffs {
  treeDiff: TreeDiff;
  sizeDiff: number;
  componentsDiff: Partial<ComponentStats>;
}

// Diffs a public node against another or a blank state (0diff)
export const diffData = async (req: Request, res: Response<DiffResponse | ErrorResponse | string>) => {
  const user = (req as any).user;
  const { nodeUuid, manifestCidA, manifestCidB } = req.params;

  const logger = parentLogger.child({
    // id: req.id,
    module: 'DATA::DiffController',
    uuid: nodeUuid,
    manifestCidA,
    manifestCidB,
  });
  logger.trace('Entered DATA::Diff');

  if (nodeUuid === undefined || manifestCidA === undefined)
    return res.status(400).json({ error: 'uuid and manifestCidA query params required' });

  // ensure the node is valid
  const node = await prisma.node.findFirst({
    where: {
      uuid: nodeUuid.endsWith('.') ? nodeUuid : nodeUuid + '.',
    },
  });
  if (!node) {
    return res.status(400).json({ error: 'nodeUuid not found' });
  }

  /**
   * Ensure the user has read access to the manifests being diffed
   */
  let manifestAAuthed = false;
  let manifestBAuthed = false;
  if (manifestCidA) {
    // Attempt to find a public reference for given manifest CID
    const manifestAPubRef = await prisma.publicDataReference.findFirst({
      where: {
        cid: manifestCidA,
      },
    });
    if (manifestAPubRef) {
      manifestAAuthed = true;
    } else {
      // Attempt to find a private reference for given manifest CID, if user is AUTHED.
      if (!user?.id) return res.status(401).json({ error: `Unauthorized manifest: ${manifestCidA}` });
      const manifestAPrivRef = await prisma.dataReference.findFirst({
        where: {
          cid: manifestCidA,
          userId: user.id,
        },
      });
      if (manifestAPrivRef) manifestAAuthed = true;
    }
  }

  if (manifestCidB) {
    // Attempt to find a public reference for given manifest CID
    const manifestBPubRef = await prisma.publicDataReference.findFirst({
      where: {
        cid: manifestCidB,
      },
    });
    if (manifestBPubRef) {
      manifestBAuthed = true;
    } else {
      // Attempt to find a private reference for given manifest CID, if user is AUTHED.
      if (!user?.id) return res.status(401).json({ error: `Unauthorized manifest: ${manifestCidB}` });
      const manifestBPrivRef = await prisma.dataReference.findFirst({
        where: {
          cid: manifestCidB,
          userId: user.id,
        },
      });
      if (manifestBPrivRef) manifestBAuthed = true;
    }
  }

  // Manifest A Unauthed = fail
  if (!manifestAAuthed) return res.status(401).json({ error: `Unauthorized manifest: ${manifestCidA}` });
  // Manifest A Authed + Manifest B Unauthed = fail
  if (manifestAAuthed && manifestCidB && !manifestBAuthed)
    return res.status(401).json({ error: `Unauthorized manifest: ${manifestCidB}` });

  // Manifest A Authed + Blank = pass
  // Manifest A Authed + Manifest B Authed = pass

  const cacheKey = `diff-${nodeUuid}-${manifestCidA}-${manifestCidB || 'blank'}`;

  const cachedDiffs = await getFromCache<Diffs | null>(cacheKey);
  if (cachedDiffs) return res.status(200).json(cachedDiffs);

  // if (!manifestAPubRef || !manifestBPubRef) {
  //   return res.status(400).json({ error: 'Invalid comparison manifestCids or unpublished nodes' });
  // }

  const manifestUrlA = cleanupManifestUrl(manifestCidA);
  const manifestUrlB = manifestCidB ? cleanupManifestUrl(manifestCidB) : null;

  const manifestA = await axios.get<ResearchObjectV1>(manifestUrlA).then((res) => res.data);
  const manifestB = manifestUrlB ? await axios.get<ResearchObjectV1>(manifestUrlB).then((res) => res.data) : null;

  if (!manifestA) {
    logger.warn(`Failed to retrieve manifest from ${manifestUrlA}`);
    return res.status(400).json({ error: 'Failed to retrieve manifest' });
  }

  const dataBucketA = manifestA?.components?.find((c) => isNodeRoot(c));
  const dataBucketCidA = dataBucketA?.payload?.cid;
  const dataBucketB = manifestB ? manifestB?.components?.find((c) => isNodeRoot(c)) : null;
  const dataBucketCidB = manifestB ? dataBucketB?.payload?.cid : null;

  if (!dataBucketCidA) {
    logger.error(
      { diffsSuccessfullyGenerated: false, dataBucketA, dataBucketB },
      'Empty data bucket, failed to diff trees',
    );
    return res.status(400).json({ error: 'Failed to diff trees' });
  }

  const treeA = await getTreeAndFill(manifestA, nodeUuid, undefined, true);
  const treeB = manifestB ? await getTreeAndFill(manifestB, nodeUuid, undefined, true) : null;

  const flatTreeA = recursiveFlattenTree(treeA) as DriveObject[];
  const flatTreeB = treeB ? (recursiveFlattenTree(treeB) as DriveObject[]) : [];

  const treeASize = treeA[0].size;
  const treeBSize = treeB ? treeB[0].size : 0;
  const sizeDiff = treeASize - treeBSize;

  const treeAComponentsContained = calculateComponentStats(treeA[0]);
  const treeBComponentsContained = treeB ? calculateComponentStats(treeB[0]) : createEmptyComponentStats();
  const componentsDiff = subtractComponentStats(treeAComponentsContained, treeBComponentsContained);

  const treeDiff = diffTrees(flatTreeA, flatTreeB, {
    pruneThreshold: 1000,
    onThresholdExceeded: { onlyDirectories: true },
  });

  const diffs: Diffs = {
    treeDiff,
    sizeDiff,
    componentsDiff,
  };

  const hasDiffs = treeDiff && (sizeDiff !== null || sizeDiff !== undefined) && componentsDiff;

  if (hasDiffs) {
    await setToCache(cacheKey, diffs);
    return res.status(200).json(diffs);
  }

  logger.error(
    { diffsSuccessfullyGenerated: hasDiffs, manifestCidA, manifestCidB, dataBucketCidA, dataBucketCidB },
    'Failed to diff trees',
  );
  return res.status(400).json({ error: 'Failed to diff trees' });
};<|MERGE_RESOLUTION|>--- conflicted
+++ resolved
@@ -10,22 +10,13 @@
 import axios from 'axios';
 import { Request, Response } from 'express';
 
-<<<<<<< HEAD
 import { prisma } from '../../client.js';
 // import { cleanupManifestUrl } from 'controllers/nodes/';
-import { cleanupManifestUrl } from '../../controllers/nodes/show.js';
 import { logger as parentLogger } from '../../logger.js';
 import { getFromCache, setToCache } from '../../redisClient.js';
 import { TreeDiff, diffTrees, subtractComponentStats } from '../../utils/diffUtils.js';
 import { getTreeAndFill } from '../../utils/driveUtils.js';
-=======
-import prisma from 'client';
-import parentLogger from 'logger';
-import { getFromCache, setToCache } from 'redisClient';
-import { TreeDiff, diffTrees, subtractComponentStats, subtractNestedObjectValues } from 'utils/diffUtils';
-import { getTreeAndFill } from 'utils/driveUtils';
-import { cleanupManifestUrl } from 'utils/manifest';
->>>>>>> 005f8a4e
+import { cleanupManifestUrl } from '../../utils/manifest.js';
 
 import { ErrorResponse } from './update.js';
 
