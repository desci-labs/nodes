import { ResearchObjectComponentType, ResearchObjectV1, ResearchObjectV1Component } from '@desci-labs/desci-models';
import { DataType } from '@prisma/client';
import { Request, Response, NextFunction } from 'express';

import prisma from 'client';
<<<<<<< HEAD
import { RequestWithNodeAccess } from 'middleware/nodeGuard';
=======
import parentLogger from 'logger';
>>>>>>> 48f024c7
import { getDirectoryTree, renameFileInDag } from 'services/ipfs';
import { prepareDataRefs } from 'utils/dataRefTools';
import { updateManifestComponentDagCids, neutralizePath } from 'utils/driveUtils';
import { recursiveFlattenTree, generateExternalCidMap } from 'utils/driveUtils';

import { updateManifestDataBucket } from './update';
import { getLatestManifest, persistManifest, separateFileNameAndExtension } from './utils';

export const renameData = async (req: RequestWithNodeAccess, res: Response, next: NextFunction) => {
  const owner = req.user;
  const node = req.node;
  const { uuid, path, newName, renameComponent } = req.body;
  const logger = parentLogger.child({
    // id: req.id,
    module: 'DATA::RenameController',
    uuid: uuid,
    path: path,
    user: owner.id,
    newName: newName,
    renameComponent: renameComponent,
  });
  logger.trace('Entered DATA::Rename');

  if (uuid === undefined || path === undefined)
    return res.status(400).json({ error: 'uuid, path and newName required' });

<<<<<<< HEAD
  // //validate requester owns the node
  // const node = await prisma.node.findFirst({
  //   where: {
  //     ownerId: owner.id,
  //     uuid: uuid + '.',
  //   },
  // });
  // if (!node) {
  //   console.log(`[DATA::RENAME]unauthed node user: ${owner}, node uuid provided: ${uuid}`);
  //   return res.status(400).json({ error: 'failed' });
  // }
=======
  //validate requester owns the node
  const node = await prisma.node.findFirst({
    where: {
      ownerId: owner.id,
      uuid: uuid.endsWith('.') ? uuid : uuid + '.',
    },
  });
  if (!node) {
    logger.warn(`DATA::Rename: auth failed, user id: ${owner.id} does not own node: ${uuid}`);
    return res.status(400).json({ error: 'failed' });
  }
>>>>>>> 48f024c7

  const latestManifest = await getLatestManifest(uuid, req.query?.g as string, node);
  const dataBucket = latestManifest?.components?.find((c) => c.type === ResearchObjectComponentType.DATA_BUCKET);

  try {
    /*
     ** New name collision check
     */
    const externalCidMap = await generateExternalCidMap(node.uuid);
    const oldFlatTree = recursiveFlattenTree(await getDirectoryTree(dataBucket.payload.cid, externalCidMap));
    const oldPathSplit = path.split('/');
    oldPathSplit.pop();
    oldPathSplit.push(newName);
    const newPath = oldPathSplit.join('/');
    const hasDuplicates = oldFlatTree.some((oldBranch) => oldBranch.path.includes(newPath));
    if (hasDuplicates) {
      logger.info('[DATA::Rename] Rejected as duplicate paths were found');
      return res.status(400).json({ error: 'Name collision' });
    }

    /*
     ** Update in dag
     */
    const splitContextPath = path.split('/');
    splitContextPath.shift(); //remove root
    const linkToRename = splitContextPath.pop();
    const cleanContextPath = splitContextPath.join('/');
    logger.debug(`DATA::Rename cleanContextPath: ${cleanContextPath},  Renaming: ${linkToRename},  to : ${newName}`);
    const { updatedDagCidMap, updatedRootCid } = await renameFileInDag(
      dataBucket.payload.cid,
      cleanContextPath,
      linkToRename,
      newName,
    );

    /*
     ** Updates old paths in the manifest component payloads to the new ones, updates the data bucket root CID and any DAG CIDs changed along the way
     */
    let updatedManifest = updateComponentPathsInManifest({ manifest: latestManifest, oldPath: path, newPath: newPath });

    updatedManifest = updateManifestDataBucket({
      manifest: updatedManifest,
      dataBucketId: dataBucket.id,
      newRootCid: updatedRootCid,
    });

    if (Object.keys(updatedDagCidMap).length) {
      updatedManifest = updateManifestComponentDagCids(updatedManifest, updatedDagCidMap);
    }

    if (renameComponent) {
      const componentIndex = updatedManifest.components.findIndex((c) => c.payload.path === newPath);
      const { fileName } = separateFileNameAndExtension(newName);
      updatedManifest.components[componentIndex].name = fileName;
    }

    /*
     ** Prepare updated refs
     */
    const existingDataRefs = await prisma.dataReference.findMany({
      where: {
        nodeId: node.id,
        userId: owner.id,
        type: { not: DataType.MANIFEST },
      },
    });

    const newRefs = await prepareDataRefs(node.uuid, updatedManifest, updatedRootCid, false);

    const dataRefUpdates = newRefs.map((newRef) => {
      const neutralPath = newRef.path.replace(updatedRootCid, 'root');
      const match = existingDataRefs.find((oldRef) => {
        const neutralRefPath = neutralizePath(oldRef.path);
        if (neutralRefPath === neutralPath) return true;
        if (neutralRefPath.startsWith(path)) {
          const updatedPath = neutralRefPath.replace(path, newPath);
          return updatedPath === neutralPath;
        }
        return false;
      });
      newRef.id = match?.id;
      return newRef;
    });

    const [...updates] = await prisma.$transaction([
      ...(dataRefUpdates as any).map((fd) => {
        return prisma.dataReference.update({ where: { id: fd.id }, data: fd });
      }),
    ]);
    logger.info(`[DATA::Rename] ${updates.length} dataReferences updated`);

    const { persistedManifestCid } = await persistManifest({ manifest: updatedManifest, node, userId: owner.id });
    if (!persistedManifestCid)
      throw Error(`[DATA::RENAME]Failed to persist manifest: ${updatedManifest}, node: ${node}, userId: ${owner.id}`);

    logger.info(`[DATA::Rename] Success, path: ${path} changed to: ${newPath}`);

    return res.status(200).json({
      manifest: updatedManifest,
      manifestCid: persistedManifestCid,
    });
  } catch (e: any) {
    logger.error(`[DATA::Rename] error: ${e}`);
  }
  return res.status(400).json({ error: 'failed' });
};

interface UpdateComponentPathsInManifest {
  manifest: ResearchObjectV1;
  oldPath: string;
  newPath: string;
}

export function updateComponentPathsInManifest({ manifest, oldPath, newPath }: UpdateComponentPathsInManifest) {
  manifest.components.forEach((c: ResearchObjectV1Component, idx) => {
    if (c.payload?.path.startsWith(oldPath)) {
      manifest.components[idx].payload.path = c.payload.path.replace(oldPath, newPath);
    }
  });
  return manifest;
}<|MERGE_RESOLUTION|>--- conflicted
+++ resolved
@@ -3,11 +3,8 @@
 import { Request, Response, NextFunction } from 'express';
 
 import prisma from 'client';
-<<<<<<< HEAD
+import parentLogger from 'logger';
 import { RequestWithNodeAccess } from 'middleware/nodeGuard';
-=======
-import parentLogger from 'logger';
->>>>>>> 48f024c7
 import { getDirectoryTree, renameFileInDag } from 'services/ipfs';
 import { prepareDataRefs } from 'utils/dataRefTools';
 import { updateManifestComponentDagCids, neutralizePath } from 'utils/driveUtils';
@@ -34,7 +31,6 @@
   if (uuid === undefined || path === undefined)
     return res.status(400).json({ error: 'uuid, path and newName required' });
 
-<<<<<<< HEAD
   // //validate requester owns the node
   // const node = await prisma.node.findFirst({
   //   where: {
@@ -46,19 +42,17 @@
   //   console.log(`[DATA::RENAME]unauthed node user: ${owner}, node uuid provided: ${uuid}`);
   //   return res.status(400).json({ error: 'failed' });
   // }
-=======
   //validate requester owns the node
-  const node = await prisma.node.findFirst({
-    where: {
-      ownerId: owner.id,
-      uuid: uuid.endsWith('.') ? uuid : uuid + '.',
-    },
-  });
+  // const node = await prisma.node.findFirst({
+  //   where: {
+  //     ownerId: owner.id,
+  //     uuid: uuid.endsWith('.') ? uuid : uuid + '.',
+  //   },
+  // });
   if (!node) {
     logger.warn(`DATA::Rename: auth failed, user id: ${owner.id} does not own node: ${uuid}`);
     return res.status(400).json({ error: 'failed' });
   }
->>>>>>> 48f024c7
 
   const latestManifest = await getLatestManifest(uuid, req.query?.g as string, node);
   const dataBucket = latestManifest?.components?.find((c) => c.type === ResearchObjectComponentType.DATA_BUCKET);
