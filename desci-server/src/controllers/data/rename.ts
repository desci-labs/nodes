--- conflicted
+++ resolved
@@ -1,30 +1,11 @@
-<<<<<<< HEAD
 import { ResearchObjectV1, ResearchObjectV1Component, neutralizePath } from '@desci-labs/desci-models';
 import { DataType, Node } from '@prisma/client';
 import { Request, Response } from 'express';
 
-import prisma from 'client';
-import parentLogger from 'logger';
-import { ensureUniquePathsDraftTree } from 'services/draftTrees';
-import { prepareDataRefsForDraftTrees } from 'utils/dataRefTools';
-=======
-import {
-  ResearchObjectV1,
-  ResearchObjectV1Component,
-  isNodeRoot,
-  neutralizePath,
-  recursiveFlattenTree,
-} from '@desci-labs/desci-models';
-import { DataType } from '@prisma/client';
-import { Request, Response } from 'express';
-
 import { prisma } from '../../client.js';
 import { logger as parentLogger } from '../../logger.js';
-import { updateManifestDataBucket } from '../../services/data/processing.js';
-import { getDirectoryTree, renameFileInDag } from '../../services/ipfs.js';
-import { prepareDataRefs } from '../../utils/dataRefTools.js';
-import { generateExternalCidMap, updateManifestComponentDagCids } from '../../utils/driveUtils.js';
->>>>>>> c9835ba5
+import { ensureUniquePathsDraftTree } from '../../services/draftTrees.js';
+import { prepareDataRefsForDraftTrees } from '../../utils/dataRefTools.js';
 
 import { ErrorResponse } from './update.js';
 import { getLatestManifest, persistManifest, separateFileNameAndExtension } from './utils.js';
@@ -69,7 +50,6 @@
     /*
      ** New name collision check
      */
-<<<<<<< HEAD
     // const externalCidMap = await generateExternalCidMap(node.uuid);
     const contextPathSplit = path.split('/');
     contextPathSplit.pop();
@@ -81,34 +61,6 @@
     oldPathSplit.pop();
     oldPathSplit.push(newName);
     const newPath = oldPathSplit.join('/');
-=======
-    const externalCidMap = await generateExternalCidMap(node.uuid);
-    const oldFlatTree = recursiveFlattenTree(await getDirectoryTree(dataBucket.payload.cid, externalCidMap));
-    const oldPathSplit = path.split('../../');
-    oldPathSplit.pop();
-    oldPathSplit.push(newName);
-    const newPath = oldPathSplit.join('../../');
-    const hasDuplicates = oldFlatTree.some((oldBranch) => oldBranch.path.includes(newPath));
-    if (hasDuplicates) {
-      logger.info('[DATA::Rename] Rejected as duplicate paths were found');
-      return res.status(400).json({ error: 'Name collision' });
-    }
-
-    /*
-     ** Update in dag
-     */
-    const splitContextPath = path.split('../../');
-    splitContextPath.shift(); //remove root
-    const linkToRename = splitContextPath.pop();
-    const cleanContextPath = splitContextPath.join('../../');
-    logger.debug(`DATA::Rename cleanContextPath: ${cleanContextPath},  Renaming: ${linkToRename},  to : ${newName}`);
-    const { updatedDagCidMap, updatedRootCid } = await renameFileInDag(
-      dataBucket.payload.cid,
-      cleanContextPath,
-      linkToRename,
-      newName,
-    );
->>>>>>> c9835ba5
 
     /*
      ** Updates old paths in the manifest component payloads to the new ones, updates the data bucket root CID and any DAG CIDs changed along the way
