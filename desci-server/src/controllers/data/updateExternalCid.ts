--- conflicted
+++ resolved
@@ -10,16 +10,9 @@
 import axios from 'axios';
 import { Response, Request } from 'express';
 
-<<<<<<< HEAD
 import { prisma } from '../../client.js';
-import { cleanupManifestUrl } from '../../controllers/nodes/show.js';
 import { logger as parentLogger } from '../../logger.js';
 import { updateManifestDataBucket } from '../../services/data/processing.js';
-=======
-import prisma from 'client';
-import parentLogger from 'logger';
-import { updateManifestDataBucket } from 'services/data/processing';
->>>>>>> 005f8a4e
 import {
   FilesToAddToDag,
   GetExternalSizeAndTypeResult,
@@ -41,12 +34,8 @@
   getTreeAndFill,
   inheritComponentType,
   updateManifestComponentDagCids,
-<<<<<<< HEAD
 } from '../../utils/driveUtils.js';
-=======
-} from 'utils/driveUtils';
-import { cleanupManifestUrl } from 'utils/manifest';
->>>>>>> 005f8a4e
+import { cleanupManifestUrl } from '../../utils/manifest.js';
 
 import { ErrorResponse, UpdateResponse } from './update.js';
 import { persistManifest } from './utils.js';
