--- conflicted
+++ resolved
@@ -1,55 +1,11 @@
-<<<<<<< HEAD
-import {
-  IpfsPinnedResult,
-  RecursiveLsResult,
-  deneutralizePath,
-  isNodeRoot,
-  neutralizePath,
-  recursiveFlattenTree,
-} from '@desci-labs/desci-models';
-import { DataType, User } from '@prisma/client';
-import axios from 'axios';
+import { User } from '@prisma/client';
 import { Response, Request } from 'express';
 
 import { prisma } from '../../client.js';
 import { logger as parentLogger } from '../../logger.js';
-import { updateManifestDataBucket } from '../../services/data/processing.js';
-import {
-  FilesToAddToDag,
-  GetExternalSizeAndTypeResult,
-  addFilesToDag,
-  convertToCidV1,
-  getDirectoryTree,
-  getExternalCidSizeAndType,
-  isDir,
-  pinExternalDags,
-  pubRecursiveLs,
-} from '../../services/ipfs.js';
-import { prepareDataRefsExternalCids } from '../../utils/dataRefTools.js';
-import {
-  FirstNestingComponent,
-  ROTypesToPrismaTypes,
-  addComponentsToManifest,
-  generateExternalCidMap,
-  generateManifestPathsToDbTypeMap,
-  getTreeAndFill,
-  inheritComponentType,
-  updateManifestComponentDagCids,
-} from '../../utils/driveUtils.js';
-import { cleanupManifestUrl } from '../../utils/manifest.js';
+import { processExternalCidDataToIpfs } from '../../services/data/externalCidProcessing.js';
 
 import { ErrorResponse, UpdateResponse } from './update.js';
-import { persistManifest } from './utils.js';
-=======
-import { User } from '@prisma/client';
-import { Response, Request } from 'express';
-
-import prisma from 'client';
-import parentLogger from 'logger';
-import { processExternalCidDataToIpfs } from 'services/data/externalCidProcessing';
-
-import { ErrorResponse, UpdateResponse } from './update';
->>>>>>> 3e7539cb
 
 export const updateExternalCid = async (req: Request, res: Response<UpdateResponse | ErrorResponse | string>) => {
   const owner = (req as any).user as User;
@@ -83,204 +39,6 @@
     return res.status(400).json({ error: 'failed' });
   }
 
-<<<<<<< HEAD
-  // Uncomment if external CID dags become expandable
-  // const isContextExternal = Object.values(externalCidMap).some((extDag) => neutralizePath(extDag.path) === contextPath);
-
-  const cidTypesSizes: Record<string, GetExternalSizeAndTypeResult> = {};
-  if (externalCids && externalCids.length) {
-    try {
-      externalCids = externalCids.map((extCid) => ({ ...extCid, cid: convertToCidV1(extCid.cid) }));
-      for (const extCid of externalCids) {
-        const { isDirectory, size } = await getExternalCidSizeAndType(extCid.cid);
-        if (size !== undefined && isDirectory !== undefined) {
-          cidTypesSizes[extCid.cid] = { size, isDirectory };
-        } else {
-          throw new Error(`Failed to get size and type of external CID: ${extCid}`);
-        }
-      }
-    } catch (e: any) {
-      logger.warn(`[UPDATE DAG] External CID Method: ${e}`);
-      return res.status(400).json({ error: 'Failed to resolve external CID' });
-    }
-  }
-
-  //finding rootCid, used for cleanup later
-  const manifestCidEntry = node.manifestUrl || node.cid;
-  const manifestUrlEntry = manifestCidEntry
-    ? cleanupManifestUrl(manifestCidEntry as string, req.query?.g as string)
-    : null;
-
-  const fetchedManifestEntry = manifestUrlEntry ? await (await axios.get(manifestUrlEntry)).data : null;
-  const latestManifestEntry = fetchedManifestEntry;
-  const rootCid = latestManifestEntry.components.find((c) => isNodeRoot(c)).payload.cid;
-
-  const manifestPathsToTypesPrune = generateManifestPathsToDbTypeMap(latestManifestEntry);
-
-  //Pull old tree
-  const externalCidMap = await generateExternalCidMap(node.uuid);
-  const oldFlatTree = recursiveFlattenTree(await getDirectoryTree(rootCid, externalCidMap)) as RecursiveLsResult[];
-
-  /*
-   ** Determine the path of the directory to be updated
-   */
-  const splitContextPath = contextPath.split('../../');
-  splitContextPath.shift();
-  //cleanContextPath = how many dags need to be reset, n + 1
-  const cleanContextPath = splitContextPath.join('../../');
-  logger.debug('[UPDATE DATASET] cleanContextPath: ', cleanContextPath);
-
-  /*
-   ** UNIQUENESS CHECK, NO DUPLICATE PATHS
-   */
-  const OldTreePaths = oldFlatTree.map((e) => e.path);
-  let newPathsFormatted: string[] = [];
-  const header = !!cleanContextPath ? rootCid + '../../' + cleanContextPath : rootCid;
-
-  if (externalCids?.length && Object.keys(cidTypesSizes)?.length) {
-    newPathsFormatted = externalCids.map((extCid) => header + '../../' + extCid.name);
-  }
-
-  const hasDuplicates = OldTreePaths.some((oldPath) => newPathsFormatted.includes(oldPath));
-  if (hasDuplicates) {
-    logger.info('[UPDATE DATASET] Rejected as duplicate paths were found');
-    return res.status(400).json({ error: 'Duplicate files rejected' });
-  }
-
-  //[EXTERNAL CIDS] If External Cids used, add to uploaded, and add to externalCidMap, also add to externalDagsToPin
-  /*
-   ** PIN THE DAGS
-   */
-  let uploaded = [];
-  const externalDagsToPin = [];
-  if (externalCids?.length && Object.keys(cidTypesSizes)?.length) {
-    uploaded = [];
-    for await (const extCid of externalCids) {
-      const { size, isDirectory } = cidTypesSizes[extCid.cid];
-
-      // if file, may need to omit from being added to extCidMap
-      externalCidMap[extCid.cid] = { size, directory: isDirectory, path: extCid.name };
-      if (isDirectory) {
-        //Get external dag tree, add to external dag pin list
-        let tree: RecursiveLsResult[];
-        try {
-          tree = await pubRecursiveLs(extCid.cid, extCid.name);
-        } catch (e) {
-          logger.info(
-            { extCid },
-            '[UPDATE DATASET] External DAG tree resolution failed, the contents within the DAG were unable to be retrieved, rejecting update.',
-          );
-          return res
-            .status(400)
-            .json({ error: 'Failed resolving external dag tree, the DAG or its contents were unable to be retrieved' });
-        }
-        const flatTree = recursiveFlattenTree(tree);
-        (flatTree as RecursiveLsResult[]).forEach((file: RecursiveLsResult) => {
-          cidTypesSizes[file.cid] = { size: file.size, isDirectory: file.type === 'dir' };
-          if (file.type === 'dir') {
-            externalDagsToPin.push(file.cid);
-            uploaded.push({ path: file.path, cid: file.cid, size: file.size });
-            externalCidMap[file.cid] = { size: file.size, directory: file.type === 'dir', path: file.path };
-          }
-        });
-        // debugger;
-        externalDagsToPin.push(extCid.cid);
-      }
-      uploaded.push({
-        path: extCid.name,
-        cid: extCid.cid,
-        size: size,
-      });
-    }
-  }
-  //pin exteralDagsToPin
-  let externalDagsPinned = [];
-  if (externalDagsToPin.length) {
-    externalDagsPinned = await pinExternalDags(externalDagsToPin);
-  }
-
-  /*
-   ** Add files to dag, get new root cid
-   */
-  //Filtered to first nestings only
-  const filteredFiles = uploaded.filter((file) => {
-    return file.path.split('../../').length === 1;
-  });
-
-  const filesToAddToDag: FilesToAddToDag = {};
-  filteredFiles.forEach((file) => {
-    filesToAddToDag[file.path] = { cid: file.cid, size: file.size };
-  });
-
-  const { updatedRootCid: newRootCidString, updatedDagCidMap } = await addFilesToDag(
-    rootCid,
-    cleanContextPath,
-    filesToAddToDag,
-  );
-  if (typeof newRootCidString !== 'string') throw Error('DAG extension failed, files already pinned');
-
-  //repull of node required, previous manifestUrl may already be stale
-  const ltsNode = await prisma.node.findFirst({
-    where: {
-      ownerId: owner.id,
-      uuid: node.uuid,
-    },
-  });
-
-  const latestManifestCid = ltsNode.manifestUrl || ltsNode.cid;
-  const manifestUrl = latestManifestCid
-    ? cleanupManifestUrl(latestManifestCid as string, req.query?.g as string)
-    : null;
-
-  // debugger;
-
-  const fetchedManifest = manifestUrl ? await (await axios.get(manifestUrl)).data : null;
-  const latestManifest = fetchedManifest;
-
-  const dataBucketId = latestManifest.components.find((c) => isNodeRoot(c)).id;
-
-  let updatedManifest = updateManifestDataBucket({
-    manifest: latestManifest,
-    newRootCid: newRootCidString,
-  });
-
-  //Update all existing DAG components with new CIDs if they were apart of a cascading update
-  /*
-   ** Might be unnecessary in ext-cid only update
-   */
-  if (Object.keys(updatedDagCidMap).length) {
-    updatedManifest = updateManifestComponentDagCids(updatedManifest, updatedDagCidMap);
-  }
-
-  //Only needs to happen if a predefined component type is to be added
-  if (componentType) {
-    const firstNestingComponents: FirstNestingComponent[] = filteredFiles.map((file) => {
-      const neutralFullPath = contextPath + '../../' + file.path;
-      const pathSplit = file.path.split('../../');
-      const name = pathSplit.pop();
-      return {
-        name: name,
-        path: neutralFullPath,
-        cid: file.cid,
-        componentType,
-        componentSubtype,
-        star: true,
-      };
-    });
-    updatedManifest = addComponentsToManifest(updatedManifest, firstNestingComponents);
-  }
-
-  logger.debug('ADDING CORRECT TYPES');
-  //For adding correct types to the db, when a predefined component type is used
-  const newFilePathDbTypeMap = {};
-  const externalPathsAdded = {};
-  const hasCidTypeSizes = Object.keys(cidTypesSizes)?.length;
-  uploaded.forEach((file: IpfsPinnedResult) => {
-    const neutralFullPath = contextPath + '../../' + file.path;
-    const deneutralizedFullPath = deneutralizePath(neutralFullPath, newRootCidString);
-    newFilePathDbTypeMap[deneutralizedFullPath] = ROTypesToPrismaTypes[componentType] || DataType.UNKNOWN;
-    if (hasCidTypeSizes) externalPathsAdded[deneutralizedFullPath] = true;
-=======
   const { ok, value } = await processExternalCidDataToIpfs({
     user: owner,
     node,
@@ -288,7 +46,6 @@
     contextPath,
     // componentType,
     // componentSubtype,
->>>>>>> 3e7539cb
   });
   if (ok) {
     const {
