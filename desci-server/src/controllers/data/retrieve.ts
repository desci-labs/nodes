--- conflicted
+++ resolved
@@ -8,27 +8,15 @@
 import mkdirp from 'mkdirp';
 import tar from 'tar';
 
-<<<<<<< HEAD
 import { prisma } from '../../client.js';
-import { cleanupManifestUrl } from '../../controllers/nodes/show.js';
 import { logger as parentLogger } from '../../logger.js';
 import redisClient, { getOrCache } from '../../redisClient.js';
 import { getDatasetTar } from '../../services/ipfs.js';
 import { getTreeAndFill, getTreeAndFillDeprecated } from '../../utils/driveUtils.js';
+import { cleanupManifestUrl } from '../../utils/manifest.js';
 
 import { ErrorResponse } from './update.js';
 import { getLatestManifest } from './utils.js';
-=======
-import prisma from 'client';
-import parentLogger from 'logger';
-import redisClient, { getOrCache } from 'redisClient';
-import { getDatasetTar } from 'services/ipfs';
-import { getTreeAndFill, getTreeAndFillDeprecated } from 'utils/driveUtils';
-import { cleanupManifestUrl } from 'utils/manifest';
-
-import { ErrorResponse } from './update';
-import { getLatestManifest, getLatestManifestFromRepo } from './utils';
->>>>>>> 005f8a4e
 
 export enum DataReferenceSrc {
   PRIVATE = 'private',
