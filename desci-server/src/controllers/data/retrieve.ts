--- conflicted
+++ resolved
@@ -137,22 +137,7 @@
     tree = findAndPruneNode(filledTree[0], poppedDataPath, depth);
   }
 
-<<<<<<< HEAD
   return res.status(200).json({ tree: [tree], date: dataset?.updatedAt.toString() });
-=======
-  const depthTree = await getOrCache(depthCacheKey, async () => {
-    const tree = findAndPruneNode(filledTree[0], dataPath, depth);
-    if (tree?.type === 'file' || tree === undefined) {
-      //tree can result in undefined if the dag link was recently renamed
-      const poppedDataPath = dataPath.substring(0, dataPath.lastIndexOf('/'));
-      return findAndPruneNode(filledTree[0], poppedDataPath, depth);
-    } else {
-      return tree;
-    }
-  });
-
-  return res.status(200).json({ tree: [depthTree], date: dataset?.updatedAt.toString() });
->>>>>>> 5fa014ea
 };
 
 interface PubTreeResponse {
