import { ResearchObjectComponentType, ResearchObjectV1 } from '@desci-labs/desci-models';
import { DataReference, DataType } from '@prisma/client';
import { Request, Response, NextFunction } from 'express';

import prisma from 'client';
<<<<<<< HEAD
import { RequestWithNodeAccess } from 'middleware/nodeGuard';
import { getDirectoryTree, removeFileFromDag } from 'services/ipfs';
=======
import parentLogger from 'logger';
import { RecursiveLsResult, getDirectoryTree, removeFileFromDag } from 'services/ipfs';
>>>>>>> 48f024c7
import { deneutralizePath, updateManifestComponentDagCids, neutralizePath } from 'utils/driveUtils';
import { recursiveFlattenTree, generateExternalCidMap } from 'utils/driveUtils';

import { updateManifestDataBucket } from './update';
import { getLatestManifest, persistManifest } from './utils';

//Delete Dataset
export const deleteData = async (req: RequestWithNodeAccess, res: Response, next: NextFunction) => {
  const owner = req.user;
  const node = req.node;
  const { uuid, path } = req.body;
  const logger = parentLogger.child({
    // id: req.id,
    module: 'DATA::DeleteController',
    uuid: uuid,
    path: path,
    user: owner.id,
  });
  logger.trace('Entered DATA::Delete');
  if (uuid === undefined || path === undefined) return res.status(400).json({ error: 'uuid and path required' });
<<<<<<< HEAD
=======
  //validate requester owns the node
  const node = await prisma.node.findFirst({
    where: {
      ownerId: owner.id,
      uuid: uuid.endsWith('.') ? uuid : uuid + '.',
    },
  });
  if (!node) {
    logger.warn(`DATA::Delete: auth failed, user id: ${owner.id} does not own node: ${uuid}`);
    return res.status(400).json({ error: 'failed' });
  }
>>>>>>> 48f024c7

  const latestManifest = await getLatestManifest(uuid, req.query?.g as string, node);
  const dataBucket = latestManifest?.components?.find((c) => c.type === ResearchObjectComponentType.DATA_BUCKET);

  try {
    /*
     ** Delete from DAG
     */
    const splitContextPath = path.split('/');
    splitContextPath.shift(); //remove root
    const pathToDelete = splitContextPath.pop();
    const cleanContextPath = splitContextPath.join('/');
    logger.debug('DATA::Delete cleanContextPath: ', cleanContextPath, ' Deleting: ', pathToDelete);
    const { updatedDagCidMap, updatedRootCid } = await removeFileFromDag(
      dataBucket.payload.cid,
      cleanContextPath,
      pathToDelete,
    );

    /*
     ** Prepare updated refs
     */
    const existingDataRefs = await prisma.dataReference.findMany({
      where: {
        nodeId: node.id,
        userId: owner.id,
        type: { not: DataType.MANIFEST },
      },
    });

    const externalCidMap = await generateExternalCidMap(node.uuid);
    const tree = await getDirectoryTree(updatedRootCid, externalCidMap);
    const flatTree: Partial<RecursiveLsResult>[] = recursiveFlattenTree(tree);
    flatTree.push({
      cid: updatedRootCid,
      path: updatedRootCid,
    });

    const dataRefsToUpdate: Partial<DataReference>[] = flatTree.map((f) => {
      if (typeof f.cid !== 'string') f.cid = (f as any).cid.toString();
      return {
        cid: f.cid,
        rootCid: updatedRootCid,
        path: f.path,
      };
    });

    const dataRefUpdates = dataRefsToUpdate
      .filter((dref) => {
        const neutralPath = dref.path.replace(updatedRootCid, 'root');
        return !neutralPath.startsWith(path);
      })
      .map((dref) => {
        const neutralPath = dref.path.replace(updatedRootCid, 'root');
        const match = existingDataRefs.find((ref) => neutralizePath(ref.path) === neutralPath);
        dref.id = match?.id;
        return dref;
      });

    /*
     ** Delete dataRefs, add to cidPruneList
     */
    const deneutralizedPath = deneutralizePath(path, dataBucket?.payload?.cid);
    const dataRefsToDelete = existingDataRefs.filter((e) => e.path.startsWith(deneutralizedPath));

    const dataRefDeletionIds = dataRefsToDelete.map((e) => e.id);
    const formattedPruneList = dataRefsToDelete.map((e) => {
      return {
        description: '[DATA::DELETE]path: ' + neutralizePath(e.path),
        cid: e.cid,
        type: e.type,
        size: e.size,
        nodeId: e.nodeId,
        userId: e.userId,
        directory: e.directory,
      };
    });

    const [deletions, creations, ...updates] = await prisma.$transaction([
      prisma.dataReference.deleteMany({ where: { id: { in: dataRefDeletionIds } } }),
      prisma.cidPruneList.createMany({ data: formattedPruneList }),
      ...(dataRefUpdates as any).map((fd) => {
        return prisma.dataReference.update({ where: { id: fd.id }, data: fd });
      }),
    ]);
    logger.info(
      `DATA::Delete ${deletions.count} dataReferences deleted, ${creations.count} cidPruneList entries added, ${updates.length} dataReferences updated`,
    );

    /*
     ** Delete components in Manifest, update DAG cids in manifest
     */
    const componentDeletionIds = latestManifest.components
      .filter((c) => c.payload?.path?.startsWith(path))
      .map((c) => c.id);

    let updatedManifest = deleteComponentsFromManifest({
      manifest: latestManifest,
      componentIds: componentDeletionIds,
    });

    updatedManifest = updateManifestDataBucket({
      manifest: updatedManifest,
      dataBucketId: dataBucket.id,
      newRootCid: updatedRootCid,
    });

    if (Object.keys(updatedDagCidMap).length) {
      updatedManifest = updateManifestComponentDagCids(updatedManifest, updatedDagCidMap);
    }

    const { persistedManifestCid } = await persistManifest({ manifest: updatedManifest, node, userId: owner.id });
    if (!persistedManifestCid)
      throw Error(`[DATA::DELETE]Failed to persist manifest: ${updatedManifest}, node: ${node}, userId: ${owner.id}`);

    logger.info(`DATA::Delete Success, path: `, path, ' deleted');

    return res.status(200).json({
      manifest: updatedManifest,
      manifestCid: persistedManifestCid,
    });
  } catch (e: any) {
    logger.error(`DATA::Delete error: ${e}`);
  }
  return res.status(400).json({ error: 'failed' });
};

interface UpdatingManifestParams {
  manifest: ResearchObjectV1;
  componentIds: string[];
}

export function deleteComponentsFromManifest({ manifest, componentIds }: UpdatingManifestParams) {
  for (const compId in componentIds) {
    const componentIndex = manifest.components.findIndex((c) => c.id === compId);
    manifest.components.splice(componentIndex, 1);
  }
  return manifest;
}<|MERGE_RESOLUTION|>--- conflicted
+++ resolved
@@ -3,13 +3,9 @@
 import { Request, Response, NextFunction } from 'express';
 
 import prisma from 'client';
-<<<<<<< HEAD
+import parentLogger from 'logger';
 import { RequestWithNodeAccess } from 'middleware/nodeGuard';
-import { getDirectoryTree, removeFileFromDag } from 'services/ipfs';
-=======
-import parentLogger from 'logger';
 import { RecursiveLsResult, getDirectoryTree, removeFileFromDag } from 'services/ipfs';
->>>>>>> 48f024c7
 import { deneutralizePath, updateManifestComponentDagCids, neutralizePath } from 'utils/driveUtils';
 import { recursiveFlattenTree, generateExternalCidMap } from 'utils/driveUtils';
 
@@ -30,20 +26,17 @@
   });
   logger.trace('Entered DATA::Delete');
   if (uuid === undefined || path === undefined) return res.status(400).json({ error: 'uuid and path required' });
-<<<<<<< HEAD
-=======
   //validate requester owns the node
-  const node = await prisma.node.findFirst({
-    where: {
-      ownerId: owner.id,
-      uuid: uuid.endsWith('.') ? uuid : uuid + '.',
-    },
-  });
+  // const node = await prisma.node.findFirst({
+  //   where: {
+  //     ownerId: owner.id,
+  //     uuid: uuid.endsWith('.') ? uuid : uuid + '.',
+  //   },
+  // });
   if (!node) {
     logger.warn(`DATA::Delete: auth failed, user id: ${owner.id} does not own node: ${uuid}`);
     return res.status(400).json({ error: 'failed' });
   }
->>>>>>> 48f024c7
 
   const latestManifest = await getLatestManifest(uuid, req.query?.g as string, node);
   const dataBucket = latestManifest?.components?.find((c) => c.type === ResearchObjectComponentType.DATA_BUCKET);
