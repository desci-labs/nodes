--- conflicted
+++ resolved
@@ -1,22 +1,9 @@
-<<<<<<< HEAD
 import { ResearchObjectV1 } from '@desci-labs/desci-models';
 import { DataType, Prisma } from '@prisma/client';
 import { Request, Response } from 'express';
 
-import prisma from 'client';
-import parentLogger from 'logger';
-=======
-import { ResearchObjectV1, deneutralizePath, isNodeRoot, neutralizePath } from '@desci-labs/desci-models';
-import { DataReference, DataType } from '@prisma/client';
-import { Request, Response } from 'express';
-
 import { prisma } from '../../client.js';
 import { logger as parentLogger } from '../../logger.js';
-import { updateManifestDataBucket } from '../../services/data/processing.js';
-import { removeFileFromDag } from '../../services/ipfs.js';
-import { prepareDataRefs } from '../../utils/dataRefTools.js';
-import { updateManifestComponentDagCids } from '../../utils/driveUtils.js';
->>>>>>> c9835ba5
 
 import { ErrorResponse } from './update.js';
 import { getLatestManifest, persistManifest } from './utils.js';
@@ -106,7 +93,7 @@
       prisma.cidPruneList.createMany({ data: formattedPruneList }),
       prisma.dataReference.deleteMany({ where: { id: { in: dataRefDeletionIds } } }),
     ]);
-    console.log('[DELETE]::', deletions.length);
+    console.log('[DELETE]::', deletions.count);
     logger.info(
       `DATA::Delete ${deletions.count} draftNodeTree entries deleted, ${creations.count} cidPruneList entries added, ${dataRefDeletions.count} dataReferences deleted`,
     );
@@ -118,12 +105,7 @@
       .filter((c) => c.payload?.path?.startsWith(path + '/') || c.payload?.path === path)
       .map((c) => c.id);
 
-<<<<<<< HEAD
     const updatedManifest = deleteComponentsFromManifest({
-=======
-    console.log('[START deleteComponentsFromManifest]::', latestManifest);
-    let updatedManifest = deleteComponentsFromManifest({
->>>>>>> c9835ba5
       manifest: latestManifest,
       componentIds: componentDeletionIds,
     });
