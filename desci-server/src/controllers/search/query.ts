import { Request, Response } from 'express';

import { elasticClient } from '../../elasticSearchClient.js';
import { logger as parentLogger } from '../../logger.js';
import {
  buildBoolQuery,
  buildMultiMatchQuery,
  buildSortQuery,
  VALID_ENTITIES,
} from '../../services/ElasticSearchService.js';

import { Filter, QueryErrorResponse, QuerySuccessResponse } from './types.js';

export const MIN_RELEVANCE_SCORE = 0.01;
interface SingleQuerySearchBodyParams {
  query: string;
  entity: string;
  filters?: Filter[];
  fuzzy?: number;
  sort?: {
    field: string;
    order: 'asc' | 'desc';
  };
  pagination?: {
    page: number;
    perPage: number;
  };
}

export const singleQuery = async (
  req: Request<any, any, SingleQuerySearchBodyParams>,
  res: Response<QuerySuccessResponse | QueryErrorResponse>,
) => {
  const {
    query,
    filters = [],
    entity,
    fuzzy,
    sort = { field: '_score', order: 'desc' },
    pagination = { page: 1, perPage: 10 },
  }: SingleQuerySearchBodyParams = req.body;
  //
  const logger = parentLogger.child({
    module: 'SEARCH::SingleQuery',
    query,
    entity,
    filters,
    fuzzy,
    sort,
    pagination,
  });

  logger.trace({ fn: 'Executing elastic search query' });

  if (!VALID_ENTITIES.includes(entity)) {
    return res.status(400).json({
      ok: false,
      error: `Invalid entity: ${entity}, the following entities are supported: ${VALID_ENTITIES.join(' ')}`,
    });
  }
  //

  // const esQuery = buildSimpleStringQuery(query, entity, fuzzy);
  const esQuery = buildMultiMatchQuery(query, entity, fuzzy);
  const esBoolQuery = buildBoolQuery([esQuery], filters);

  const esSort = buildSortQuery(entity, sort.field, sort.order);

  let searchEntity = entity;

  if (entity === 'works') {
    searchEntity = 'works_opt';
  }

<<<<<<< HEAD
    if (entity === 'fields') {
      searchEntity = 'subfields'; // Overwrite as fields are accessible via 'topics' index
      logger.info(
        { entity, searchEntity },
        `Entity provided is '${entity}', overwriting with '${searchEntity}' because ${entity} is accessible in that index.`,
      );
    }
=======
  if (entity === 'fields') {
    searchEntity = 'topics_v2'; // Overwrite as fields are accessible via 'topics' index
    logger.info(
      { entity, searchEntity },
      `Entity provided is '${entity}', overwriting with '${searchEntity}' because ${entity} is accessible in that index.`,
    );
  }
>>>>>>> 8cb87f26

  const finalQuery = {
    index: searchEntity,
    body: {
      ...esBoolQuery,
      sort: esSort,
      from: (pagination.page - 1) * pagination.perPage,
      size: pagination.perPage,
      min_score: MIN_RELEVANCE_SCORE,
    },
  };

  logger.debug({ query: finalQuery }, 'Executing query');

  try {
    const startTime = Date.now();
    const results = await elasticClient.search(finalQuery);
    const duration = Date.now() - startTime;
    const hits = results.hits;
    logger.info({ hitsReturned: hits.total }, 'Elastic search query executed successfully');

    return res.json({
      finalQuery,
      ok: true,
      index: searchEntity,
      total: hits.total,
      page: pagination.page,
      perPage: pagination.perPage,
      data: hits.hits,
      duration,
    });
  } catch (error) {
    logger.error({ error }, 'Elastic search query failed');
    return res.status(500).json({
      ok: false,
      error: 'An error occurred while searching',
      finalQuery,
    });
  }
};<|MERGE_RESOLUTION|>--- conflicted
+++ resolved
@@ -72,24 +72,13 @@
     searchEntity = 'works_opt';
   }
 
-<<<<<<< HEAD
-    if (entity === 'fields') {
-      searchEntity = 'subfields'; // Overwrite as fields are accessible via 'topics' index
-      logger.info(
-        { entity, searchEntity },
-        `Entity provided is '${entity}', overwriting with '${searchEntity}' because ${entity} is accessible in that index.`,
-      );
-    }
-=======
   if (entity === 'fields') {
-    searchEntity = 'topics_v2'; // Overwrite as fields are accessible via 'topics' index
+    searchEntity = 'subfields'; // Overwrite as fields are accessible via 'topics' index
     logger.info(
       { entity, searchEntity },
       `Entity provided is '${entity}', overwriting with '${searchEntity}' because ${entity} is accessible in that index.`,
     );
   }
->>>>>>> 8cb87f26
-
   const finalQuery = {
     index: searchEntity,
     body: {
