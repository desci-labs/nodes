import { OpenAlexAuthor } from '../../services/openAlex/types.js';

export interface AuthorExperience {
  title: string;
  startDate: string;
  endDate?: string;
  organisation: {
    name: string;
    department: string;
    location: string;
  };
}

<<<<<<< HEAD
export type Author = OpenAlexAuthor & { education?: AuthorExperience[]; employment?: AuthorExperience[] };
=======
export type Author = OpenAlexAuthor & {
  education?: AuthorExperience[];
  employment?: AuthorExperience[];
  bibliometrics?: {
    m_index: number;
    contemporary_h_index: number;
    firstPubYear: number;
    citation_count: number;
  };
};
>>>>>>> 4720a015
<|MERGE_RESOLUTION|>--- conflicted
+++ resolved
@@ -11,9 +11,6 @@
   };
 }
 
-<<<<<<< HEAD
-export type Author = OpenAlexAuthor & { education?: AuthorExperience[]; employment?: AuthorExperience[] };
-=======
 export type Author = OpenAlexAuthor & {
   education?: AuthorExperience[];
   employment?: AuthorExperience[];
@@ -23,5 +20,4 @@
     firstPubYear: number;
     citation_count: number;
   };
-};
->>>>>>> 4720a015
+};