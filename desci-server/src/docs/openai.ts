import { writeFileSync } from 'fs';
import path from 'path';

import { stringify } from 'yaml';
import { createDocument } from 'zod-openapi';

import { adminNodesPaths } from './admin/nodes.js';
import {
  getAnalyticsOperation,
  getAggregatedAnalyticsOperation,
  getAggregatedAnalyticsCsvOperation,
  getActiveOrcidUserAnalyticsOperation,
  getNewUserAnalyticsOperation,
  getNewOrcidUserAnalyticsOperation,
} from './analytics.js';
import { authorPaths } from './authors.js';
import { communityPaths } from './communities.js';
import { doiPaths } from './doi.js';
import { journalPaths } from './journals.js';
import { openAlexPaths } from './openalex.js';
import { searchPaths } from './search.js';
import {
  cancelUserSubmissionOperation,
  createSubmissionOperation,
  getCommunitySubmissionsOperation,
  getSubmissionOperation,
  getUserSubmissionsOperation,
  updateSubmissionStatusOperation,
} from './submissions.js';

export const analyticsPaths = {
  '/v1/admin/analytics': {
    get: getAnalyticsOperation,
  },
  '/v1/admin/analytics/aggregated': {
    get: getAggregatedAnalyticsOperation,
  },
  '/v1/admin/analytics/aggregated/csv': {
    get: getAggregatedAnalyticsCsvOperation,
  },
  '/v1/admin/analytics/active-orcid-users': {
    get: getActiveOrcidUserAnalyticsOperation,
  },
  '/v1/admin/analytics/new-users': {
    get: getNewUserAnalyticsOperation,
  },
  '/v1/admin/analytics/new-orcid-users': {
    get: getNewOrcidUserAnalyticsOperation,
  },
};

export const submissionPaths = {
  '/v1/submissions': {
    post: createSubmissionOperation,
  },
  '/v1/submissions/{submissionId}': {
    get: getSubmissionOperation,
    delete: cancelUserSubmissionOperation,
  },
  '/v1/communities/{communityId}/submissions': {
    get: getCommunitySubmissionsOperation,
  },
  '/v1/users/{userId}/submissions': {
    get: getUserSubmissionsOperation,
  },
  '/v1/submissions/{submissionId}/status': {
    put: updateSubmissionStatusOperation,
  },
};

export const openaiDocumentation = createDocument({
  openapi: '3.1.0',
  info: {
    title: 'Nodes-Api documentation',
    version: '1.0.0',
    description: 'Nodes backend api documentation',
    license: {
      name: 'MIT',
    },
  },
  tags: [
    { name: 'Users', description: 'User-related operations' },
    { name: 'Admin', description: 'Admin-only operations' },
    { name: 'Communities', description: 'Community-related operations' },
    { name: 'Attestations', description: 'Attestations-related operations' },
    { name: 'Submission', description: 'Submission-related operations' },
    { name: 'Nodes', description: 'Nodes-related operations' },
    { name: 'Data', description: 'Data-related operations' },
    { name: 'DOI', description: 'DOI related operations' },
    { name: 'OpenAlex', description: 'OpenAlex related operations' },
    { name: 'Authors', description: 'Authors-related operations' },
    { name: 'Search', description: 'Elastic search api operations' },
  ],
  components: {
    securitySchemes: {
      bearerAuth: {
        type: 'http',
        scheme: 'bearer',
        bearerFormat: 'JWT',
        description: 'An bearer token issued by after login',
      },
    },
  },
  servers: [
    {
      url: 'http://localhost:5420',
      description: 'Local Endpoint',
    },
    {
      url: 'https://nodes-api-dev.desci.com',
      description: 'Staging(Nodes-dev) Endpoint',
    },
    {
      url: 'https://nodes-api.desci.com',
      description: 'Prod Endpoint',
    },
  ],
  security: [
    {
      s2sauth: [],
    },
  ],
  paths: {
    ...analyticsPaths,
    ...submissionPaths,
    ...communityPaths,
    ...authorPaths,
    ...searchPaths,
    ...doiPaths,
    ...openAlexPaths,
<<<<<<< HEAD
    ...journalPaths,
=======
    ...adminNodesPaths,
>>>>>>> 95a69089
  },
});

// const yaml = stringify(openaiDocumentation, { aliasDuplicateObjects: false });

// eslint-disable-next-line no-sync
// writeFileSync(path.join(__dirname, 'openapi.yml'), yaml);<|MERGE_RESOLUTION|>--- conflicted
+++ resolved
@@ -128,11 +128,8 @@
     ...searchPaths,
     ...doiPaths,
     ...openAlexPaths,
-<<<<<<< HEAD
     ...journalPaths,
-=======
     ...adminNodesPaths,
->>>>>>> 95a69089
   },
 });
 
