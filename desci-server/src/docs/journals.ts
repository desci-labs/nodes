--- conflicted
+++ resolved
@@ -2278,7 +2278,6 @@
   security: [{ BearerAuth: [] }],
 };
 
-<<<<<<< HEAD
 // Get Reviews by Assignment
 export const getReviewsByAssignmentOperation: ZodOpenApiOperationObject = {
   operationId: 'getReviewsByAssignment',
@@ -2352,7 +2351,21 @@
               }),
             }),
           }),
-=======
+        },
+      },
+    },
+    '403': {
+      description: 'Assignment not found or not accessible',
+      content: {
+        'application/json': {
+          schema: z.object({ error: z.string() }),
+        },
+      },
+    },
+  },
+  security: [{ BearerAuth: [] }],
+};
+
 // Show Journal Analytics
 export const showJournalAnalyticsOperation: ZodOpenApiOperationObject = {
   operationId: 'showJournalAnalytics',
@@ -2469,14 +2482,10 @@
       content: {
         'application/json': {
           schema: z.object({ error: z.string() }),
->>>>>>> 61fa3b70
         },
       },
     },
     '403': {
-<<<<<<< HEAD
-      description: 'Assignment not found or not accessible',
-=======
       description: 'Not authorized to view urgent submissions',
       content: {
         'application/json': {
@@ -2486,7 +2495,6 @@
     },
     '500': {
       description: 'Internal server error',
->>>>>>> 61fa3b70
       content: {
         'application/json': {
           schema: z.object({ error: z.string() }),
