--- conflicted
+++ resolved
@@ -22,24 +22,19 @@
   revisionApiSchema,
   revisionActionSchema,
   listJournalsSchema,
-<<<<<<< HEAD
-  listRefereeAssignmentsSchema,
-  inviteRefereeSchema,
-  refereeInviteDecisionSchema,
-  invalidateRefereeAssignmentSchema,
   listJournalEditorsSchema,
   updateEditorSchema,
   createReviewSchema,
   updateReviewSchema,
   submitReviewSchema,
-=======
   createFormTemplateSchema,
   listFormTemplatesSchema,
   getFormResponseSchema,
   saveFormResponseSchema,
   submitFormResponseSchema,
   inviteRefereeSchema,
->>>>>>> ec7df519
+  refereeInviteDecisionSchema,
+  invalidateRefereeAssignmentSchema,
 } from '../schemas/journals.schema.js';
 
 // List Journals
@@ -1299,13 +1294,11 @@
   security: [{ BearerAuth: [] }],
 };
 
-<<<<<<< HEAD
 // List Referee Assignments
 export const listRefereeAssignmentsOperation: ZodOpenApiOperationObject = {
   operationId: 'listRefereeAssignments',
   tags: ['Journals'],
   summary: 'List referee assignments for the current user in a specific journal',
-  // requestParams: { path: listRefereeAssignmentsSchema.shape.params },
   responses: {
     '200': {
       description: 'Referee assignments retrieved successfully',
@@ -1344,7 +1337,246 @@
     },
     '500': {
       description: 'Internal server error',
-=======
+      content: {
+        'application/json': {
+          schema: z.object({ error: z.string() }),
+        },
+      },
+    },
+  },
+  security: [{ BearerAuth: [] }],
+};
+
+// Show Journal Profile
+export const showJournalProfileOperation: ZodOpenApiOperationObject = {
+  operationId: 'showJournalProfile',
+  tags: ['Journals'],
+  summary: 'Get journal profile for the current user',
+  responses: {
+    '200': {
+      description: 'Journal profile retrieved successfully',
+      content: {
+        'application/json': {
+          schema: z.object({
+            profiles: z.array(
+              z.object({
+                role: z.string(),
+                journalId: z.number(),
+                journal: z.object({
+                  id: z.number(),
+                  name: z.string(),
+                  description: z.string().nullable(),
+                  iconCid: z.string().nullable(),
+                }),
+              }),
+            ),
+          }),
+        },
+      },
+    },
+    '500': {
+      description: 'Internal server error',
+      content: {
+        'application/json': {
+          schema: z.object({ error: z.string() }),
+        },
+      },
+    },
+  },
+  security: [{ BearerAuth: [] }],
+};
+
+// Invite Referee
+export const inviteRefereeOperation: ZodOpenApiOperationObject = {
+  operationId: 'inviteReferee',
+  tags: ['Journals'],
+  summary: 'Invite a referee to review a submission',
+  requestParams: { path: inviteRefereeSchema.shape.params },
+  requestBody: {
+    content: {
+      'application/json': {
+        schema: inviteRefereeSchema.shape.body,
+      },
+    },
+  },
+  responses: {
+    '200': {
+      description: 'Referee invited successfully',
+      content: {
+        'application/json': {
+          schema: z.object({
+            invite: z.object({
+              id: z.number(),
+              token: z.string(),
+              email: z.string(),
+              submissionId: z.number(),
+              invitedById: z.number(),
+              createdAt: z.string(),
+              expiresAt: z.string(),
+              accepted: z.boolean(),
+              declined: z.boolean(),
+              relativeDueDateHrs: z.number().nullable(),
+            }),
+          }),
+        },
+      },
+    },
+    '404': {
+      description: 'Submission or referee not found',
+      content: {
+        'application/json': {
+          schema: z.object({ error: z.string() }),
+        },
+      },
+    },
+    '403': {
+      description: 'Not authorized to invite referees',
+      content: {
+        'application/json': {
+          schema: z.object({ error: z.string() }),
+        },
+      },
+    },
+  },
+  security: [{ BearerAuth: [] }],
+};
+
+// Referee Invite Decision
+export const refereeInviteDecisionOperation: ZodOpenApiOperationObject = {
+  operationId: 'refereeInviteDecision',
+  tags: ['Journals'],
+  summary: 'Accept or decline a referee invitation',
+  requestParams: { path: refereeInviteDecisionSchema.shape.params },
+  requestBody: {
+    content: {
+      'application/json': {
+        schema: refereeInviteDecisionSchema.shape.body,
+      },
+    },
+  },
+  responses: {
+    '200': {
+      description: 'Referee invite decision processed successfully',
+      content: {
+        'application/json': {
+          schema: z.object({
+            invite: z.object({
+              id: z.number(),
+              token: z.string(),
+              email: z.string(),
+              submissionId: z.number(),
+              invitedById: z.number(),
+              createdAt: z.string(),
+              expiresAt: z.string(),
+              accepted: z.boolean(),
+              declined: z.boolean(),
+              acceptedAt: z.string().nullable(),
+              declinedAt: z.string().nullable(),
+              userId: z.number().nullable(),
+            }),
+          }),
+        },
+      },
+    },
+    '400': {
+      description: 'Invalid or expired invite',
+      content: {
+        'application/json': {
+          schema: z.object({ error: z.string() }),
+        },
+      },
+    },
+    '404': {
+      description: 'Invite not found',
+      content: {
+        'application/json': {
+          schema: z.object({ error: z.string() }),
+        },
+      },
+    },
+  },
+};
+
+// Invalidate Referee Assignment
+export const invalidateRefereeAssignmentOperation: ZodOpenApiOperationObject = {
+  operationId: 'invalidateRefereeAssignment',
+  tags: ['Journals'],
+  summary: 'Invalidate a referee assignment',
+  requestParams: { path: invalidateRefereeAssignmentSchema.shape.params },
+  responses: {
+    '200': {
+      description: 'Referee assignment invalidated successfully',
+      content: {
+        'application/json': {
+          schema: z.object({
+            message: z.string(),
+          }),
+        },
+      },
+    },
+    '404': {
+      description: 'Referee assignment not found',
+      content: {
+        'application/json': {
+          schema: z.object({ error: z.string() }),
+        },
+      },
+    },
+    '403': {
+      description: 'Not authorized to invalidate assignment',
+      content: {
+        'application/json': {
+          schema: z.object({ error: z.string() }),
+        },
+      },
+    },
+  },
+  security: [{ BearerAuth: [] }],
+};
+
+// Get Referee Invitations
+export const getRefereeInvitationsOperation: ZodOpenApiOperationObject = {
+  operationId: 'getRefereeInvitations',
+  tags: ['Journals'],
+  summary: 'Get all referee invitations for the authenticated user',
+  responses: {
+    '200': {
+      description: 'Referee invitations retrieved successfully',
+      content: {
+        'application/json': {
+          schema: z.array(
+            z.object({
+              id: z.number(),
+              submissionId: z.number(),
+              accepted: z.boolean(),
+              declined: z.boolean(),
+              expiresAt: z.string(),
+              token: z.string(),
+              submission: z.object({
+                journalId: z.number(),
+                journal: z.string(),
+                title: z.string(),
+                id: z.number(),
+                author: z.string(),
+                dpid: z.number(),
+              }),
+            }),
+          ),
+        },
+      },
+    },
+    '500': {
+      description: 'Internal server error',
+      content: {
+        'application/json': {
+          schema: z.object({ error: z.string() }),
+        },
+      },
+    },
+  },
+  security: [{ BearerAuth: [] }],
+};
+
 // Create Form Template
 export const createFormTemplateOperation: ZodOpenApiOperationObject = {
   operationId: 'createFormTemplate',
@@ -1452,48 +1684,16 @@
     },
     '404': {
       description: 'Journal not found',
->>>>>>> ec7df519
-      content: {
-        'application/json': {
-          schema: z.object({ error: z.string() }),
-        },
-      },
-    },
-  },
-  security: [{ BearerAuth: [] }],
-};
-
-<<<<<<< HEAD
-// Show Journal Profile
-export const showJournalProfileOperation: ZodOpenApiOperationObject = {
-  operationId: 'showJournalProfile',
-  tags: ['Journals'],
-  summary: 'Get journal profile for the current user',
-  responses: {
-    '200': {
-      description: 'Journal profile retrieved successfully',
-      content: {
-        'application/json': {
-          schema: z.object({
-            profiles: z.array(
-              z.object({
-                role: z.string(),
-                journalId: z.number(),
-                journal: z.object({
-                  id: z.number(),
-                  name: z.string(),
-                  description: z.string().nullable(),
-                  iconCid: z.string().nullable(),
-                }),
-              }),
-            ),
-          }),
-        },
-      },
-    },
-    '500': {
-      description: 'Internal server error',
-=======
+      content: {
+        'application/json': {
+          schema: z.object({ error: z.string() }),
+        },
+      },
+    },
+  },
+  security: [{ BearerAuth: [] }],
+};
+
 // Get or Create Form Response
 export const getFormResponseOperation: ZodOpenApiOperationObject = {
   operationId: 'getFormResponse',
@@ -1531,29 +1731,16 @@
     },
     '404': {
       description: 'Assignment, template not found, or form response not found (for editors)',
->>>>>>> ec7df519
-      content: {
-        'application/json': {
-          schema: z.object({ error: z.string() }),
-        },
-      },
-    },
-  },
-  security: [{ BearerAuth: [] }],
-};
-
-<<<<<<< HEAD
-// Invite Referee
-export const inviteRefereeOperation: ZodOpenApiOperationObject = {
-  operationId: 'inviteReferee',
-  tags: ['Journals'],
-  summary: 'Invite a referee to review a submission',
-  requestParams: { path: inviteRefereeSchema.shape.params },
-  requestBody: {
-    content: {
-      'application/json': {
-        schema: inviteRefereeSchema.shape.body,
-=======
+      content: {
+        'application/json': {
+          schema: z.object({ error: z.string() }),
+        },
+      },
+    },
+  },
+  security: [{ BearerAuth: [] }],
+};
+
 // Save Form Response
 export const saveFormResponseOperation: ZodOpenApiOperationObject = {
   operationId: 'saveFormResponse',
@@ -1566,36 +1753,11 @@
     content: {
       'application/json': {
         schema: saveFormResponseSchema.shape.body,
->>>>>>> ec7df519
-      },
-    },
-  },
-  responses: {
-    '200': {
-<<<<<<< HEAD
-      description: 'Referee invited successfully',
-      content: {
-        'application/json': {
-          schema: z.object({
-            invite: z.object({
-              id: z.number(),
-              token: z.string(),
-              email: z.string(),
-              submissionId: z.number(),
-              invitedById: z.number(),
-              createdAt: z.string(),
-              expiresAt: z.string(),
-              accepted: z.boolean(),
-              declined: z.boolean(),
-              relativeDueDateHrs: z.number().nullable(),
-            }),
-          }),
-        },
-      },
-    },
-    '404': {
-      description: 'Submission or referee not found',
-=======
+      },
+    },
+  },
+  responses: {
+    '200': {
       description: 'Form response saved',
       content: {
         'application/json': {
@@ -1617,7 +1779,6 @@
     },
     '400': {
       description: 'Cannot modify a submitted form',
->>>>>>> ec7df519
       content: {
         'application/json': {
           schema: z.object({ error: z.string() }),
@@ -1625,9 +1786,6 @@
       },
     },
     '403': {
-<<<<<<< HEAD
-      description: 'Not authorized to invite referees',
-=======
       description: 'Unauthorized to save this form response',
       content: {
         'application/json': {
@@ -1637,29 +1795,16 @@
     },
     '404': {
       description: 'Form response not found',
->>>>>>> ec7df519
-      content: {
-        'application/json': {
-          schema: z.object({ error: z.string() }),
-        },
-      },
-    },
-  },
-  security: [{ BearerAuth: [] }],
-};
-
-<<<<<<< HEAD
-// Referee Invite Decision
-export const refereeInviteDecisionOperation: ZodOpenApiOperationObject = {
-  operationId: 'refereeInviteDecision',
-  tags: ['Journals'],
-  summary: 'Accept or decline a referee invitation',
-  requestParams: { path: refereeInviteDecisionSchema.shape.params },
-  requestBody: {
-    content: {
-      'application/json': {
-        schema: refereeInviteDecisionSchema.shape.body,
-=======
+      content: {
+        'application/json': {
+          schema: z.object({ error: z.string() }),
+        },
+      },
+    },
+  },
+  security: [{ BearerAuth: [] }],
+};
+
 // Submit Form Response
 export const submitFormResponseOperation: ZodOpenApiOperationObject = {
   operationId: 'submitFormResponse',
@@ -1672,31 +1817,11 @@
     content: {
       'application/json': {
         schema: submitFormResponseSchema.shape.body,
->>>>>>> ec7df519
-      },
-    },
-  },
-  responses: {
-    '200': {
-<<<<<<< HEAD
-      description: 'Referee invite decision processed successfully',
-      content: {
-        'application/json': {
-          schema: z.object({
-            invite: z.object({
-              id: z.number(),
-              token: z.string(),
-              email: z.string(),
-              submissionId: z.number(),
-              invitedById: z.number(),
-              createdAt: z.string(),
-              expiresAt: z.string(),
-              accepted: z.boolean(),
-              declined: z.boolean(),
-              acceptedAt: z.string().nullable(),
-              declinedAt: z.string().nullable(),
-              userId: z.number().nullable(),
-=======
+      },
+    },
+  },
+  responses: {
+    '200': {
       description: 'Form response submitted',
       content: {
         'application/json': {
@@ -1711,16 +1836,12 @@
               startedAt: z.string(),
               submittedAt: z.string(),
               updatedAt: z.string(),
->>>>>>> ec7df519
             }),
           }),
         },
       },
     },
     '400': {
-<<<<<<< HEAD
-      description: 'Invalid or expired invite',
-=======
       description: 'Form validation failed or already submitted',
       content: {
         'application/json': {
@@ -1730,147 +1851,24 @@
     },
     '403': {
       description: 'Unauthorized to submit this form response',
->>>>>>> ec7df519
-      content: {
-        'application/json': {
-          schema: z.object({ error: z.string() }),
-        },
-      },
-    },
-    '404': {
-<<<<<<< HEAD
-      description: 'Invite not found',
-=======
+      content: {
+        'application/json': {
+          schema: z.object({ error: z.string() }),
+        },
+      },
+    },
+    '404': {
       description: 'Form response not found',
->>>>>>> ec7df519
-      content: {
-        'application/json': {
-          schema: z.object({ error: z.string() }),
-        },
-      },
-    },
-  },
-<<<<<<< HEAD
-};
-
-// Invalidate Referee Assignment
-export const invalidateRefereeAssignmentOperation: ZodOpenApiOperationObject = {
-  operationId: 'invalidateRefereeAssignment',
-  tags: ['Journals'],
-  summary: 'Invalidate a referee assignment',
-  requestParams: { path: invalidateRefereeAssignmentSchema.shape.params },
-  responses: {
-    '200': {
-      description: 'Referee assignment invalidated successfully',
-      content: {
-        'application/json': {
-          schema: z.object({
-            message: z.string(),
-=======
-  security: [{ BearerAuth: [] }],
-};
-
-// Invite Referee
-export const inviteRefereeOperation: ZodOpenApiOperationObject = {
-  operationId: 'inviteReferee',
-  tags: ['Journals'],
-  summary: 'Invite a referee',
-  description: 'Invite a referee to review a submission. Can specify expected form templates.',
-  requestParams: {
-    path: z.object({
-      journalId: z.coerce.number(),
-      submissionId: z.coerce.number(),
-    }),
-  },
-  requestBody: {
-    content: {
-      'application/json': {
-        schema: inviteRefereeSchema.shape.body,
-      },
-    },
-  },
-  responses: {
-    '200': {
-      description: 'Referee invited successfully',
-      content: {
-        'application/json': {
-          schema: z.object({
-            invite: z.object({
-              id: z.number(),
-              userId: z.number().nullable(),
-              submissionId: z.number(),
-              relativeDueDateHrs: z.number().nullable(),
-              expectedFormTemplateIds: z.array(z.number()),
-            }),
->>>>>>> ec7df519
-          }),
-        },
-      },
-    },
-    '404': {
-<<<<<<< HEAD
-      description: 'Referee assignment not found',
-=======
-      description: 'Submission not found',
->>>>>>> ec7df519
-      content: {
-        'application/json': {
-          schema: z.object({ error: z.string() }),
-        },
-      },
-    },
-<<<<<<< HEAD
-    '403': {
-      description: 'Not authorized to invalidate assignment',
-=======
-    '400': {
-      description: 'Invalid form template IDs or other validation error',
->>>>>>> ec7df519
-      content: {
-        'application/json': {
-          schema: z.object({ error: z.string() }),
-        },
-      },
-    },
-  },
-  security: [{ BearerAuth: [] }],
-};
-
-<<<<<<< HEAD
-// Get Referee Invitations
-export const getRefereeInvitationsOperation: ZodOpenApiOperationObject = {
-  operationId: 'getRefereeInvitations',
-  tags: ['Journals'],
-  summary: 'Get all referee invitations for the authenticated user',
-  responses: {
-    '200': {
-      description: 'Referee invitations retrieved successfully',
-      content: {
-        'application/json': {
-          schema: z.array(
-            z.object({
-              id: z.number(),
-              submissionId: z.number(),
-              accepted: z.boolean(),
-              declined: z.boolean(),
-              expiresAt: z.string(),
-              token: z.string(),
-              submission: z.object({
-                journalId: z.number(),
-                journal: z.string(),
-                title: z.string(),
-                id: z.number(),
-                author: z.string(),
-                dpid: z.number(),
-              }),
-            }),
-          ),
-        },
-      },
-    },
-    '500': {
-      description: 'Internal server error',
-=======
+      content: {
+        'application/json': {
+          schema: z.object({ error: z.string() }),
+        },
+      },
+    },
+  },
+  security: [{ BearerAuth: [] }],
+};
+
 // Get Referee Form Status
 export const getRefereeFormStatusOperation: ZodOpenApiOperationObject = {
   operationId: 'getRefereeFormStatus',
@@ -1925,7 +1923,6 @@
     },
     '404': {
       description: 'Referee assignment not found',
->>>>>>> ec7df519
       content: {
         'application/json': {
           schema: z.object({ error: z.string() }),
@@ -2006,13 +2003,12 @@
   '/v1/journals/{journalId}/submissions/{submissionId}/revisions/{revisionId}/action': {
     post: revisionActionOperation,
   },
-<<<<<<< HEAD
   '/v1/journals/referee/assignments': {
     get: listRefereeAssignmentsOperation,
   },
   '/v1/journals/referee/invitations': {
     get: getRefereeInvitationsOperation,
-=======
+  },
   '/v1/journals/{journalId}/forms/templates': {
     post: createFormTemplateOperation,
     get: listFormTemplatesOperation,
@@ -2025,20 +2021,17 @@
   },
   '/v1/journals/{journalId}/forms/response/{responseId}/submit': {
     post: submitFormResponseOperation,
->>>>>>> ec7df519
   },
   '/v1/journals/{journalId}/submissions/{submissionId}/referee/invite': {
     post: inviteRefereeOperation,
   },
-<<<<<<< HEAD
   '/v1/journals/{journalId}/submissions/{submissionId}/referee/invite/decision': {
     post: refereeInviteDecisionOperation,
   },
   '/v1/journals/{journalId}/submissions/{submissionId}/referees/{assignmentId}/invalidate': {
     patch: invalidateRefereeAssignmentOperation,
-=======
+  },
   '/v1/journals/{journalId}/referees/assignments/{assignmentId}/form-status': {
     get: getRefereeFormStatusOperation,
->>>>>>> ec7df519
   },
 };