--- conflicted
+++ resolved
@@ -75,11 +75,7 @@
 
 export const SubmissionQueueJob = new CronJob(
   // schedule cron to run every hour
-<<<<<<< HEAD
-  // '*/10 * * * * *', // 10 seconds (for local test)
-=======
   // '* * * * *', // 10 seconds (for local test)
->>>>>>> 0c4dc2f1
   '0 * * * *', // 1 hour
   onTick, // onTick
   null, // onComplete
