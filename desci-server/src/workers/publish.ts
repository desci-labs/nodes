import os from 'os';

import { PublishTaskQueue, PublishTaskQueueStatus } from '@prisma/client';
import { ethers } from 'ethers';

import { prisma } from '../client.js';
import { publishHandler } from '../controllers/nodes/publish.js';
import { logger as parentLogger } from '../logger.js';
import { lockService } from '../redisClient.js';
import { fixDpid, getTargetDpidUrl } from '../services/fixDpid.js';

enum ProcessOutcome {
  EmptyQueue,
  TaskCompleted,
  Error,
}

const ETHEREUM_RPC_URL = process.env.ETHEREUM_RPC_URL || 'http://host.docker.internal:8545';

if (!ETHEREUM_RPC_URL) throw new Error('Env var` ETHEREUM_RPC_URL` not set');

const hostname = os.hostname();
const logger = parentLogger.child({ module: 'PUBLISH WORKER', hostname });

const checkTransaction = async (transactionId: string, uuid: string) => {
  const provider = ethers.getDefaultProvider(ETHEREUM_RPC_URL);
  if (!process.env.MUTE_PUBLISH_WORKER) {
    logger.info(
      {
        uuid,
        transactionId,
        ETHEREUM_RPC_URL,
      },
      'TX::check transaction',
    );
  }

  const tx = await provider.getTransactionReceipt(transactionId);
  logger.info({ tx, uuid, transactionId, ETHEREUM_RPC_URL, network: await provider.getNetwork() }, 'TX::Receipt');
  return tx?.status;
};

async function processPublishQueue() {
  const task = await dequeueTask();
  if (!task) return ProcessOutcome.EmptyQueue;

  try {
    const txStatus = await checkTransaction(task.transactionId, task.uuid);
    logger.info({ txStatus }, 'publish::processPublishQueue txStatus');
    if (txStatus === 1) {
      publishHandler(task)
        .then(async (published) => {
          if (!process.env.MUTE_PUBLISH_WORKER) logger.info({ task, published }, 'PUBLISH HANDLER SUCCESS');
          // run fix dpid method

          const targetDpidUrl = getTargetDpidUrl();

          if (targetDpidUrl) {
            await fixDpid(task.dpid);
          } else {
            logger.warn('DPID URL not set, skipping dpid fix');
          }
          lockService.freeLock(task.transactionId);
        })
        .catch((err) => {
          logger.info({ task, err }, 'PUBLISH HANDLER ERROR');
          lockService.freeLock(task.transactionId);
        });
      await prisma.publishTaskQueue.delete({ where: { id: task.id } });
    } else if (txStatus === 0) {
      await prisma.publishTaskQueue.update({ where: { id: task.id }, data: { status: PublishTaskQueueStatus.FAILED } });
      lockService.freeLock(task.transactionId);
      if (!process.env.MUTE_PUBLISH_WORKER) logger.error({ txStatus }, 'PUBLISH TX FAILED');
    } else {
      await prisma.publishTaskQueue.update({
        where: { id: task.id },
        data: { status: PublishTaskQueueStatus.PENDING },
      });
      lockService.freeLock(task.transactionId);
      logger.info({ txStatus, task }, 'PUBLISH TX STILL PENDING');
    }
    return ProcessOutcome.TaskCompleted;
  } catch (err) {
    logger.error({ err }, 'publish::processPublishQueue ProcessPublishQueue::ERROR');
    return ProcessOutcome.Error;
  } finally {
    lockService.freeLock(task.transactionId);
  }
}

const dequeueTask = async () => {
  let nextTask: PublishTaskQueue;
  let tasks = await prisma.publishTaskQueue.findMany({ where: { status: PublishTaskQueueStatus.WAITING }, take: 5 });
  if (!tasks.length) {
    tasks = await prisma.publishTaskQueue.findMany({ where: { status: PublishTaskQueueStatus.PENDING }, take: 5 });
  }
  if (!process.env.MUTE_PUBLISH_WORKER) logger.trace({ tasks }, 'TASKS');
  for (const task of tasks) {
    const taskLock = await lockService.aquireLock(task.transactionId);
    logger.trace({ taskLock, task }, 'ATTEMPT TO ACQUIRE LOCK');
    if (taskLock) {
      nextTask = task;
      break;
    }
  }
  if (!process.env.MUTE_PUBLISH_WORKER) logger.trace({ nextTask }, 'DEQUEUE TASK');
  return nextTask;
};

const delay = async (timeMs: number) => {
  return new Promise((resolve) => setTimeout(resolve, timeMs));
};

export async function runWorkerUntilStopped() {
  while (true) {
    try {
      const outcome = await processPublishQueue();
<<<<<<< HEAD
      if (!process.env.MUTE_PUBLISH_WORKER) logger.trace({ outcome }, 'Processed Queue');
=======
      if (!process.env.MUTE_PUBLISH_WORKER) logger.info({ outcome }, 'Processed Queue');
>>>>>>> 4b73e667
      switch (outcome) {
        case ProcessOutcome.EmptyQueue:
          await delay(10000);
          break;
        case ProcessOutcome.Error:
          await delay(1000);
          break;
        case ProcessOutcome.TaskCompleted:
          break;
        default:
          logger.error({ outcome }, 'UNREACHABLE CODE REACHED, CHECK IMMEDIATELY');
      }
    } catch (e) {
      logger.error({ e }, 'PUBLISH WORKER LOOP ERROR');
    }
  }
}<|MERGE_RESOLUTION|>--- conflicted
+++ resolved
@@ -115,11 +115,7 @@
   while (true) {
     try {
       const outcome = await processPublishQueue();
-<<<<<<< HEAD
       if (!process.env.MUTE_PUBLISH_WORKER) logger.trace({ outcome }, 'Processed Queue');
-=======
-      if (!process.env.MUTE_PUBLISH_WORKER) logger.info({ outcome }, 'Processed Queue');
->>>>>>> 4b73e667
       switch (outcome) {
         case ProcessOutcome.EmptyQueue:
           await delay(10000);
