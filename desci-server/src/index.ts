--- conflicted
+++ resolved
@@ -175,7 +175,7 @@
 const port = process.env.PORT || 5420;
 app.listen(port, () => {
   logger.info(`Server running on port ${port}`);
-<<<<<<< HEAD
+  // logger.info(`Repo server ${process.env.REPO_SERVER_URL} ${JSON.stringify(process.env)} `);
 });
 const wsServer = new WebSocketServer({ noServer: true });
 const config = {
@@ -193,7 +193,4 @@
     console.log(`WS Server upgrade ${port}`);
     wsServer.emit('connection', socket, request);
   });
-=======
-  // logger.info(`Repo server ${process.env.REPO_SERVER_URL} ${JSON.stringify(process.env)} `);
->>>>>>> 005f8a4e
 });