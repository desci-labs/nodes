import 'dotenv/config';
import 'reflect-metadata';
import fs from 'fs';
import path from 'path';

import * as Sentry from '@sentry/node';
import * as Tracing from '@sentry/tracing';
import bodyParser from 'body-parser';
import cookieParser from 'cookie-parser';
import cors from 'cors';
import express from 'express';
import helmet from 'helmet';
import { createProxyMiddleware } from 'http-proxy-middleware';
<<<<<<< HEAD
import morgan from 'morgan';
// import pinoHTTP from 'pino-http';
=======
import pinoHttp from 'pino-http';
>>>>>>> 80c5d3c2

import prismaClient from 'client';
import './utils/response/customSuccess';
import { orcidConnect } from 'controllers/auth';
import logger from 'logger';

import { errorHandler } from './middleware/errorHandler';
import routes from './routes';

export const app = express();

const ENABLE_TELEMETRY = process.env.NODE_ENV === 'production';
if (ENABLE_TELEMETRY) {
  logger.info('[DeSci Nodes] Telemetry enabled');
  require('./tracing');
  Sentry.init({
    dsn: 'https://d508a5c408f34b919ccd94aac093e076@o1330109.ingest.sentry.io/6619754',
    release: 'desci-nodes-server@' + process.env.npm_package_version,
    integrations: [new Tracing.Integrations.Prisma({ client: prismaClient })],
    // Set tracesSampleRate to 1.0 to capture 100%
    // of transactions for performance monitoring.
    // We recommend adjusting this value in production
    tracesSampleRate: 1.0,
  });
  app.use(Sentry.Handlers.requestHandler());
  app.use(Sentry.Handlers.tracingHandler());
} else {
  logger.info('[DeSci Nodes] Telemetry disabled');
}

app.use(pinoHttp({ logger }));

const allowlist = [
  'http://localhost:3000',
  'http://localhost:3001',
  'http://localhost:61440',
  'http://localhost:3002',
  'http://host.docker.internal:3000',
  'http://host.docker.internal:3002',
  'http://127.0.0.1:3000',
  'https://nodes.desci.com',
  'https://nodes-dev.desci.com',
  'https://nodes-demo.desci.com',
  'https://dev.desci.com',
  'https://nodes-devel.desci.com',
  'https://nodes-dev-vercel.desci.com',
  'd2195goqok3wlx.amplifyapp.com',
  'd3ge8gcb3rt5iw.amplifyapp.com',
  'desci.com',
  'gitpod.io',
  'loca.lt' /** NOT SECURE */,
  'vercel.app' /** NOT SECURE */,
];

const corsOptionsDelegate = function (req, callback) {
  let corsOptions;
  const origin = req.header('Origin');
  const allowed = allowlist.indexOf(origin) !== -1;
  logger.info({ fn: 'corsOptionsDelegate', origin, allowed }, `in cors ${origin} ${allowed}`);
  if (allowed) {
    corsOptions = { origin: true, credentials: true }; // reflect (enable) the requested origin in the CORS response
  } else {
    corsOptions = { origin: false }; // disable CORS for this request
  }
  callback(null, corsOptions); // callback expects two parameters: error and options
};

// app.use(cors(corsOptionsDelegate));
app.use(function (req, res, next) {
  const origin = req.headers.origin;
  if (
    allowlist.indexOf(origin) !== -1 ||
    allowlist.filter((a) => a.indexOf('http') != 0 && origin && origin.endsWith(a)).length
  ) {
    res.setHeader('Access-Control-Allow-Origin', origin);
    res.setHeader('Access-Control-Allow-Headers', 'X-Requested-With,Content-Type,Authorization,sentry-trace,baggage');
    res.setHeader('Access-Control-Allow-Methods', 'GET, POST, PATCH, OPTIONS, PUT, DELETE');
    res.setHeader('Access-Control-Allow-Credentials', 'true');
    // if (req.headers['set-cookie']) {
    //   res.setHeader('set-cookie', req.headers['set-cookie']);
    // }
  }
  next();
});

app.use(
  createProxyMiddleware({
    target: process.env.NODES_MEDIA_SERVER_URL,
    changeOrigin: true,
    pathFilter: ['/v1/latex/upload', '/v1/latex/compile'],
  }),
);

// app.use(cors());
app.use(helmet());
app.use(bodyParser.json({ limit: '100mb' }));
app.use(bodyParser.urlencoded({ extended: false }));
const oneYear = 1000 * 60 * 60 * 24 * 365;
// app.use(
//   session({
//     secret: process.env.SESSION_KEY,
//     resave: true,
//     saveUninitialized: true,
//     cookie: { maxAge: oneYear, ...(process.env.NODE_ENV == 'dev' ? {} : { sameSite: 'none', secure: true }) },
//     store: new PrismaSessionStore(prisma, {
//       checkPeriod: 2 * 60 * 1000, //ms
//       dbRecordIdIsSessionId: true,
//       dbRecordIdFunction: undefined,
//     }),
//   }),
// );
app.use(cookieParser());
app.set('trust proxy', 2); // detect AWS ELB IP + cloudflare

app.get('/readyz', (req, res) => {
  res.status(200).json({ status: 'ok' });
});

app.get('/orcid', orcidConnect);

app.use('/', routes);

if (ENABLE_TELEMETRY) {
  app.use(Sentry.Handlers.errorHandler());
}

app.use(errorHandler);

const port = process.env.PORT || 5420;
app.listen(port, () => {
  logger.info(`Server running on port ${port}`);
});<|MERGE_RESOLUTION|>--- conflicted
+++ resolved
@@ -1,22 +1,14 @@
 import 'dotenv/config';
 import 'reflect-metadata';
-import fs from 'fs';
-import path from 'path';
 
 import * as Sentry from '@sentry/node';
 import * as Tracing from '@sentry/tracing';
 import bodyParser from 'body-parser';
 import cookieParser from 'cookie-parser';
-import cors from 'cors';
 import express from 'express';
 import helmet from 'helmet';
 import { createProxyMiddleware } from 'http-proxy-middleware';
-<<<<<<< HEAD
-import morgan from 'morgan';
-// import pinoHTTP from 'pino-http';
-=======
 import pinoHttp from 'pino-http';
->>>>>>> 80c5d3c2
 
 import prismaClient from 'client';
 import './utils/response/customSuccess';
