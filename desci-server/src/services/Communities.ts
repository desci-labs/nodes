--- conflicted
+++ resolved
@@ -95,12 +95,7 @@
         left outer JOIN "Annotation" ON t1."id" = "Annotation"."nodeAttestationId"
         left outer JOIN "NodeAttestationReaction" ON t1."id" = "NodeAttestationReaction"."nodeAttestationId"
         left outer JOIN "NodeAttestationVerification" ON t1."id" = "NodeAttestationVerification"."nodeAttestationId"
-<<<<<<< HEAD
-      WHERE t1."desciCommunityId" = ${communityId} AND t1."revoked" = false
-        AND
-=======
-      WHERE
->>>>>>> 7cc914a5
+      WHERE t1."revoked" = false AND
         EXISTS
       (SELECT *
         from "CommunityEntryAttestation" c1
