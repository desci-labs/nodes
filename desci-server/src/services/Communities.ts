--- conflicted
+++ resolved
@@ -66,12 +66,6 @@
     });
   }
 
-<<<<<<< HEAD
-  async getAllMembers(communityId: number) {
-    return await prisma.communityMember.findMany({ where: { communityId }, select: { role: true, user: true } });
-  }
-
-=======
   /**
    * This query retrieves data from the "NodeAttestation" table along with the counts of related records from the
    * "Annotation", "NodeAttestationReaction", and "NodeAttestationVerification" tables.
@@ -83,7 +77,6 @@
    * @param communityId
    * @returns
    */
->>>>>>> 36f65bfabbd7a7056d60f63d6478ad9637fe5dca
   async getCommunityRadar(communityId: number) {
     const entryAttestations = await attestationService.getCommunityEntryAttestations(communityId);
     const selectedClaims = (await prisma.$queryRaw`
@@ -115,16 +108,6 @@
       }))
       .filter((entry) => entry.NodeAttestation.length === entryAttestations.length)
       .value();
-
-<<<<<<< HEAD
-<<<<<<< HEAD
-    return entries;
-    debugger;
-=======
-    console.log({ radar });
-=======
-    // console.log({ radar });
->>>>>>> 7a43ec74
     return radar;
   }
 
@@ -192,7 +175,6 @@
 
   private async getAllMembers(communityId: number) {
     return await prisma.communityMember.findMany({ where: { communityId, role: CommunityMembershipRole.MEMBER } });
->>>>>>> 36f65bfabbd7a7056d60f63d6478ad9637fe5dca
   }
 
   private async findMemberByUserId(communityId: number, userId: number) {
