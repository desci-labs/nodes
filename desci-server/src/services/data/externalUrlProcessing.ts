import fs from 'fs';

import {
  DrivePath,
  FileType,
  IpfsPinnedResult,
  RecursiveLsResult,
  ResearchObjectComponentSubtypes,
  ResearchObjectComponentType,
  neutralizePath,
  recursiveFlattenTree,
} from '@desci-labs/desci-models';
import { DataType, User, Node, Prisma } from '@prisma/client';
import axios from 'axios';
import { rimraf } from 'rimraf';

<<<<<<< HEAD
import { prisma } from '../../client.js';
import { persistManifest } from '../../controllers/data/utils.js';
import { logger as parentLogger } from '../../logger.js';
import { hasAvailableDataUsageForUpload } from '../../services/dataService.js';
import { IpfsDirStructuredInput, addDirToIpfs, addFilesToDag, getDirectoryTree } from '../../services/ipfs.js';
=======
import prisma from 'client';
import { persistManifest } from 'controllers/data/utils';
import parentLogger from 'logger';
import { hasAvailableDataUsageForUpload } from 'services/dataService';
import { ensureUniquePathsDraftTree, externalDirCheck } from 'services/draftTrees';
import { IpfsDirStructuredInput, addDirToIpfs, addFilesToDag, getDirectoryTree } from 'services/ipfs';
import {
  calculateTotalZipUncompressedSize,
  extractZipFileAndCleanup,
  processExternalUrls,
  saveZipStreamToDisk,
  zipUrlToStream,
} from 'utils';
import { DRAFT_DIR_CID, ipfsDagToDraftNodeTreeEntries } from 'utils/draftTreeUtils';
>>>>>>> 3e7539cb
import {
  ExtensionDataTypeMap,
  addComponentsToManifest,
  generateExternalCidMap,
  generateManifestPathsToDbTypeMap,
  getTreeAndFill,
  updateManifestComponentDagCids,
} from '../../utils/driveUtils.js';
import {
  calculateTotalZipUncompressedSize,
  extractZipFileAndCleanup,
  processExternalUrls,
  saveZipStreamToDisk,
  zipUrlToStream,
} from '../../utils.js';

import {
  cleanupDanglingRefs,
  ensureUniquePaths,
  extractRootDagCidFromManifest,
  filterFirstNestings,
  getManifestFromNode,
  handleCleanupOnMidProcessingError,
  pathContainsExternalCids,
  pinNewFiles,
  predefineComponentsForPinnedFiles,
  updateDataReferences,
  updateManifestDataBucket,
} from './processing.js';
import {
  createDagExtensionFailureError,
  createExternalUrlResolutionError,
  createManifestPersistFailError,
  createNotEnoughSpaceError,
  createUnhandledError,
} from './processingErrors.js';

const TEMP_REPO_ZIP_PATH = './repo-tmp';

const logger = parentLogger.child({
  module: 'Services::ExternalUrlProcessing',
});

interface ProcessExternalUrlDataToIpfsParams {
  // files: any[];
  externalUrl: any;
  user: User;
  node: Node;
  /**
   * @type {string} path to the directory to be updated
   */
  contextPath: string;
  componentType?: ResearchObjectComponentType;
  componentSubtype?: ResearchObjectComponentSubtypes;
}

/**
 * Processes external-url file uploads, currently .pdf URLs and github code repo's
 */
export async function processExternalUrlDataToIpfs({
  externalUrl,
  user,
  node,
  contextPath,
  componentType,
  componentSubtype,
}: ProcessExternalUrlDataToIpfsParams) {
  let pinResult: IpfsPinnedResult[] = [];
  let manifestPathsToTypesPrune: Record<DrivePath, DataType | ExtensionDataTypeMap> = {};
  try {
    const { manifest, manifestCid } = await getManifestFromNode(node);
    manifestPathsToTypesPrune = generateManifestPathsToDbTypeMap(manifest);

    // We can optionally do this after file resolution, may be more useful for code repos than pdfs
    // const componentTypeMap: ResearchObjectComponentTypeMap = constructComponentTypeMapFromFiles([externalUrl]);

    // External dir check
    await externalDirCheck(node.id, contextPath);

    /*
     ** External URL setup, currently used for Github Code Repositories & external PDFs
     */
    let externalUrlFiles: IpfsDirStructuredInput[];
    let externalUrlTotalSizeBytes: number;
    let zipPath = ''; // for code repos
    if (
      (externalUrl &&
        externalUrl?.path?.length &&
        externalUrl?.url?.length &&
        componentType === ResearchObjectComponentType.CODE) ||
      (externalUrl && externalUrl?.url?.length && componentType === ResearchObjectComponentType.PDF)
    ) {
      try {
        /**
         * External URL code, only supports github for now
         * Temporarily saves to VM disk, uploads to ipfs, cleans up after.
         */
        if (componentType === ResearchObjectComponentType.CODE) {
          const processedUrl = await processExternalUrls(externalUrl.url, componentType);
          const zipStream = await zipUrlToStream(processedUrl);
          zipPath = TEMP_REPO_ZIP_PATH + '/' + user.id + '_' + Date.now() + '.zip';

          fs.mkdirSync(zipPath.replace('.zip', ''), { recursive: true });
          await saveZipStreamToDisk(zipStream, zipPath);
          const totalSize = await calculateTotalZipUncompressedSize(zipPath);
          externalUrlTotalSizeBytes = totalSize;
        }
        /**
         * External URL pdf, uses buffer
         */
        if (componentType === ResearchObjectComponentType.PDF) {
          const url = externalUrl.url;
          const res = await axios.get(url, { responseType: 'arraybuffer' });
          const buffer = Buffer.from(res.data, 'binary');
          externalUrlFiles = [{ path: externalUrl.path, content: buffer }];
          externalUrlTotalSizeBytes = buffer.length;
        }
      } catch (e) {
        logger.warn(
          { err: e },
          `[UPDATE DAG] Error: External URL method: ${e}, url provided: ${externalUrl?.url}, path: ${externalUrl?.path}`,
        );
        throw createExternalUrlResolutionError(`Error fetching content from external link. URL: ${externalUrl.url}`);
      }
    }

    const hasStorageSpaceToUpload = await hasAvailableDataUsageForUpload(user, {
      fileSizeBytes: externalUrlTotalSizeBytes,
    });
    if (!hasStorageSpaceToUpload)
      throw createNotEnoughSpaceError(
        `upload size of ${externalUrlTotalSizeBytes} exceeds users data budget of ${user.currentDriveStorageLimitGb} GB`,
      );

    // Check if paths are unique
    const externalUrlFilePaths = [externalUrl.path];
    await ensureUniquePathsDraftTree({ nodeId: node.id, contextPath, externalUrlFilePaths });

    // Pin new files, add draftNodeTree entries
    if (externalUrlFiles?.length) {
      // External URL non-repo
      pinResult = await pinNewFiles(externalUrlFiles, true);
    } else if (zipPath?.length > 0) {
      const outputPath = zipPath.replace('.zip', '');
      logger.debug({ outputPath }, 'Starting unzipping to output directory');
      await extractZipFileAndCleanup(zipPath, outputPath);
      logger.debug({ outputPath }, 'extraction complete, starting pinning');
      pinResult = await addDirToIpfs(outputPath);
      // Overrides the path name of the root directory
      pinResult[pinResult.length - 1].path = externalUrl.path;

      // Cleanup
      await rimraf(outputPath);
    }
    // debugger;
    const root = pinResult[pinResult.length - 1];
    let uploadedTree = (await getDirectoryTree(root.cid, {})) as RecursiveLsResult[];
    if (zipPath.length > 0) {
      // Overrides the path name of the root directory
      const rootName = externalUrl.path;
      uploadedTree = [{ ...root, type: 'dir', name: rootName, contains: uploadedTree }];
    }

    // Prepare draft node tree entires
    const flatUploadedTree = recursiveFlattenTree(uploadedTree);
    const newDraftNodeTreeEntries = flatUploadedTree.map((entry) => {
      // debugger;
      if (entry.path.split('/').length === 1) {
        return { ...entry, path: contextPath + '/' + entry.path };
      } else {
        const neutralPath = neutralizePath(entry.path);
        const adjustedPath = neutralPath.replace('root', contextPath);
        const adjustedPathSplit = adjustedPath.split('/');
        // Horrible logic, needs to change but works atm, will break when we add more external url upload methods that involve directories, currently we just have repos.
        const adjustedPathRepo = [contextPath, externalUrl.path, ...adjustedPathSplit.slice(1)].join('/');
        return { ...entry, path: adjustedPathRepo };
      }
    });
    // debugger;

    // const draftNodeTreeEntries: Prisma.DraftNodeTreeCreateManyInput[] = await ipfsDagToDraftNodeTreeEntries(
    //   newDraftNodeTreeEntries,
    //   node,
    //   user,
    // );

    const draftNodeTreeEntries: Prisma.DraftNodeTreeCreateManyInput[] = [];

    newDraftNodeTreeEntries.forEach((fd) => {
      const draftNodeTreeEntry: Prisma.DraftNodeTreeCreateManyInput = {
        cid: fd.type === FileType.FILE ? fd.cid : DRAFT_DIR_CID,
        size: fd.size,
        directory: fd.type === FileType.DIR,
        path: fd.path,
        external: false,
        nodeId: node.id,
      };
      draftNodeTreeEntries.push(draftNodeTreeEntry);
    });
    // debugger;
    const addedEntries = await prisma.draftNodeTree.createMany({
      data: draftNodeTreeEntries,
      skipDuplicates: true,
    });
    logger.info(`Successfully added ${addedEntries.count} entries to DraftNodeTree`);
    // debugger;

    const { filesToAddToDag, filteredFiles } = filterFirstNestings(pinResult);

    /**
     * Repull latest node, to avoid stale manifest that may of been modified since last pull
     * lts = latest in this context, onwards
     * */
    const ltsNode = await prisma.node.findFirst({
      where: {
        ownerId: user.id,
        uuid: node.uuid,
      },
    });

    const { manifest: ltsManifest, manifestCid: ltsManifestCid } = await getManifestFromNode(ltsNode);
    let updatedManifest = ltsManifest;

    if (componentType) {
      /**
       * Automatically create a new component(s) for the files added, to the first nesting.
       * It doesn't need to create a new component for every file, only the first nested ones, as inheritance takes care of the children files.
       * Only needs to happen if a predefined component type is to be added
       */
      const firstNestingComponents = predefineComponentsForPinnedFiles({
        pinnedFirstNestingFiles: filteredFiles,
        contextPath,
        componentType,
        componentSubtype,
        externalUrl,
      });
      updatedManifest = addComponentsToManifest(updatedManifest, firstNestingComponents);
    }

    // Update existing data references, add new data references.
    const upserts = await updateDataReferences({ node, user, updatedManifest });
    if (upserts) logger.info(`${upserts.length} new data references added/modified`);

    // Persist updated manifest, (pin, update Node DB entry)
    const { persistedManifestCid, date } = await persistManifest({ manifest: updatedManifest, node, userId: user.id });
    if (!persistedManifestCid)
      throw createManifestPersistFailError(
        `Failed to persist manifest: ${updatedManifest}, node: ${node}, userId: ${user.id}`,
      );

    const tree = await getTreeAndFill(updatedManifest, node.uuid, user.id);

    return {
      ok: true,
      value: {
        manifest: updatedManifest,
        manifestCid: persistedManifestCid,
        tree: tree,
        date: date,
      },
    };
    // SUCCESS
  } catch (error) {
    // DB status to failed
    // Socket emit to client
    logger.error({ error }, 'Error processing S3 data to IPFS');
    if (pinResult.length) {
      handleCleanupOnMidProcessingError({
        pinnedFiles: pinResult,
        manifestPathsToDbComponentTypesMap: manifestPathsToTypesPrune,
        node,
        user,
      });
    }
    const controlledErr = 'type' in error ? error : createUnhandledError(error);
    return { ok: false, value: controlledErr };
  }
}<|MERGE_RESOLUTION|>--- conflicted
+++ resolved
@@ -14,35 +14,18 @@
 import axios from 'axios';
 import { rimraf } from 'rimraf';
 
-<<<<<<< HEAD
 import { prisma } from '../../client.js';
 import { persistManifest } from '../../controllers/data/utils.js';
 import { logger as parentLogger } from '../../logger.js';
 import { hasAvailableDataUsageForUpload } from '../../services/dataService.js';
-import { IpfsDirStructuredInput, addDirToIpfs, addFilesToDag, getDirectoryTree } from '../../services/ipfs.js';
-=======
-import prisma from 'client';
-import { persistManifest } from 'controllers/data/utils';
-import parentLogger from 'logger';
-import { hasAvailableDataUsageForUpload } from 'services/dataService';
-import { ensureUniquePathsDraftTree, externalDirCheck } from 'services/draftTrees';
-import { IpfsDirStructuredInput, addDirToIpfs, addFilesToDag, getDirectoryTree } from 'services/ipfs';
-import {
-  calculateTotalZipUncompressedSize,
-  extractZipFileAndCleanup,
-  processExternalUrls,
-  saveZipStreamToDisk,
-  zipUrlToStream,
-} from 'utils';
-import { DRAFT_DIR_CID, ipfsDagToDraftNodeTreeEntries } from 'utils/draftTreeUtils';
->>>>>>> 3e7539cb
+import { ensureUniquePathsDraftTree, externalDirCheck } from '../../services/draftTrees.js';
+import { IpfsDirStructuredInput, addDirToIpfs, getDirectoryTree } from '../../services/ipfs.js';
+import { DRAFT_DIR_CID } from '../../utils/draftTreeUtils.js';
 import {
   ExtensionDataTypeMap,
   addComponentsToManifest,
-  generateExternalCidMap,
   generateManifestPathsToDbTypeMap,
   getTreeAndFill,
-  updateManifestComponentDagCids,
 } from '../../utils/driveUtils.js';
 import {
   calculateTotalZipUncompressedSize,
@@ -53,20 +36,14 @@
 } from '../../utils.js';
 
 import {
-  cleanupDanglingRefs,
-  ensureUniquePaths,
-  extractRootDagCidFromManifest,
   filterFirstNestings,
   getManifestFromNode,
   handleCleanupOnMidProcessingError,
-  pathContainsExternalCids,
   pinNewFiles,
   predefineComponentsForPinnedFiles,
   updateDataReferences,
-  updateManifestDataBucket,
 } from './processing.js';
 import {
-  createDagExtensionFailureError,
   createExternalUrlResolutionError,
   createManifestPersistFailError,
   createNotEnoughSpaceError,
@@ -256,6 +233,7 @@
       },
     });
 
+    // TODO: [AUTOMERGE] Delegate to repo service
     const { manifest: ltsManifest, manifestCid: ltsManifestCid } = await getManifestFromNode(ltsNode);
     let updatedManifest = ltsManifest;
 
@@ -265,6 +243,7 @@
        * It doesn't need to create a new component for every file, only the first nested ones, as inheritance takes care of the children files.
        * Only needs to happen if a predefined component type is to be added
        */
+
       const firstNestingComponents = predefineComponentsForPinnedFiles({
         pinnedFirstNestingFiles: filteredFiles,
         contextPath,
@@ -272,6 +251,7 @@
         componentSubtype,
         externalUrl,
       });
+      // TODO: [AUTOMERGE] Delegate to repo service
       updatedManifest = addComponentsToManifest(updatedManifest, firstNestingComponents);
     }
 
