import fs from 'fs';

import {
  DrivePath,
  FileType,
  IpfsPinnedResult,
  RecursiveLsResult,
  ResearchObjectComponentSubtypes,
  ResearchObjectComponentType,
  recursiveFlattenTree,
} from '@desci-labs/desci-models';
import { DataType, User, Node, Prisma } from '@prisma/client';
import axios from 'axios';
import { rimraf } from 'rimraf';

import { prisma } from '../../client.js';
import { persistManifest } from '../../controllers/data/utils.js';
import { logger as parentLogger } from '../../logger.js';
import { hasAvailableDataUsageForUpload } from '../../services/dataService.js';
import { ensureUniquePathsDraftTree, externalDirCheck } from '../../services/draftTrees.js';
import { IpfsDirStructuredInput, addDirToIpfs, getDirectoryTree } from '../../services/ipfs.js';
import { DRAFT_DIR_CID } from '../../utils/draftTreeUtils.js';
import {
<<<<<<< HEAD
  ExtensionDataTypeMap,
  addComponentsToDraftManifest,
  generateManifestPathsToDbTypeMap,
  getTreeAndFill,
} from '../../utils/driveUtils.js';
import {
=======
>>>>>>> 1c619dfd
  calculateTotalZipUncompressedSize,
  extractZipFileAndCleanup,
  processExternalUrls,
  saveZipStreamToDisk,
  zipUrlToStream,
} from '../../utils.js';
<<<<<<< HEAD
import { getLatestManifestFromNode } from '../manifestRepo.js';
=======
import { ipfsDagToDraftNodeTreeEntries } from '../../utils/draftTreeUtils.js';
import {
  ExtensionDataTypeMap,
  addComponentsToManifest,
  generateManifestPathsToDbTypeMap,
  getTreeAndFill,
} from '../../utils/driveUtils.js';
import { ensureUniquePathsDraftTree, externalDirCheck } from '../draftTrees.js';
>>>>>>> 1c619dfd

import {
  filterFirstNestings,
  handleCleanupOnMidProcessingError,
  pinNewFiles,
  predefineComponentsForPinnedFiles,
  updateDataReferences,
} from './processing.js';
import {
  createExternalUrlResolutionError,
  createManifestPersistFailError,
  createNotEnoughSpaceError,
  createUnhandledError,
} from './processingErrors.js';

const TEMP_REPO_ZIP_PATH = './repo-tmp';

const logger = parentLogger.child({
  module: 'Services::ExternalUrlProcessing',
});

interface ProcessExternalUrlDataToIpfsParams {
  // files: any[];
  externalUrl: any;
  user: User;
  node: Node;
  /**
   * @type {string} path to the directory to be updated
   */
  contextPath: string;
  componentType?: ResearchObjectComponentType;
  componentSubtype?: ResearchObjectComponentSubtypes;
}

/**
 * Processes external-url file uploads, currently .pdf URLs and github code repo's
 */
export async function processExternalUrlDataToIpfs({
  externalUrl,
  user,
  node,
  contextPath,
  componentType,
  componentSubtype,
}: ProcessExternalUrlDataToIpfsParams) {
  let pinResult: IpfsPinnedResult[] = [];
  let manifestPathsToTypesPrune: Record<DrivePath, DataType | ExtensionDataTypeMap> = {};
  try {
<<<<<<< HEAD
    const manifest = await getLatestManifestFromNode(node);
=======
    const { manifest, manifestCid } = await getManifestFromNode(node);
>>>>>>> 1c619dfd
    manifestPathsToTypesPrune = generateManifestPathsToDbTypeMap(manifest);

    // We can optionally do this after file resolution, may be more useful for code repos than pdfs
    // const componentTypeMap: ResearchObjectComponentTypeMap = constructComponentTypeMapFromFiles([externalUrl]);

    // External dir check
    await externalDirCheck(node.id, contextPath);

    /*
     ** External URL setup, currently used for Github Code Repositories & external PDFs
     */
    let externalUrlFiles: IpfsDirStructuredInput[];
    let externalUrlTotalSizeBytes: number;
    let zipPath = ''; // for code repos
    if (
      (externalUrl &&
        externalUrl?.path?.length &&
        externalUrl?.url?.length &&
        componentType === ResearchObjectComponentType.CODE) ||
      (externalUrl && externalUrl?.url?.length && componentType === ResearchObjectComponentType.PDF)
    ) {
      try {
        /**
         * External URL code, only supports github for now
         * Temporarily saves to VM disk, uploads to ipfs, cleans up after.
         */
        if (componentType === ResearchObjectComponentType.CODE) {
          const processedUrl = await processExternalUrls(externalUrl.url, componentType);
          const zipStream = await zipUrlToStream(processedUrl);
          zipPath = TEMP_REPO_ZIP_PATH + '/' + user.id + '_' + Date.now() + '.zip';

          fs.mkdirSync(zipPath.replace('.zip', ''), { recursive: true });
          await saveZipStreamToDisk(zipStream, zipPath);
          const totalSize = await calculateTotalZipUncompressedSize(zipPath);
          externalUrlTotalSizeBytes = totalSize;
        }
        /**
         * External URL pdf, uses buffer
         */
        if (componentType === ResearchObjectComponentType.PDF) {
          const url = externalUrl.url;
          const res = await axios.get(url, { responseType: 'arraybuffer' });
          const buffer = Buffer.from(res.data, 'binary');
          externalUrlFiles = [{ path: externalUrl.path, content: buffer }];
          externalUrlTotalSizeBytes = buffer.length;
        }
      } catch (e) {
        logger.warn(
          { err: e },
          `[UPDATE DAG] Error: External URL method: ${e}, url provided: ${externalUrl?.url}, path: ${externalUrl?.path}`,
        );
        throw createExternalUrlResolutionError(`Error fetching content from external link. URL: ${externalUrl.url}`);
      }
    }

    const hasStorageSpaceToUpload = await hasAvailableDataUsageForUpload(user, {
      fileSizeBytes: externalUrlTotalSizeBytes,
    });
    if (!hasStorageSpaceToUpload)
      throw createNotEnoughSpaceError(
        `upload size of ${externalUrlTotalSizeBytes} exceeds users data budget of ${user.currentDriveStorageLimitGb} GB`,
      );

    // Check if paths are unique
    const externalUrlFilePaths = [externalUrl.path];
    await ensureUniquePathsDraftTree({ nodeId: node.id, contextPath, externalUrlFilePaths });

    // Pin new files, add draftNodeTree entries
    if (externalUrlFiles?.length) {
      // External URL non-repo
      pinResult = await pinNewFiles(externalUrlFiles, true);
    } else if (zipPath?.length > 0) {
      const outputPath = zipPath.replace('.zip', '');
      logger.debug({ outputPath }, 'Starting unzipping to output directory');
      await extractZipFileAndCleanup(zipPath, outputPath);
      logger.debug({ outputPath }, 'extraction complete, starting pinning');
      pinResult = await addDirToIpfs(outputPath);
      // Overrides the path name of the root directory
      pinResult[pinResult.length - 1].path = externalUrl.path;

      // Cleanup
      await rimraf(outputPath);
    }
    // debugger;
    const root = pinResult[pinResult.length - 1];
<<<<<<< HEAD
    let uploadedTree = (await getDirectoryTree(root.cid, {})) as RecursiveLsResult[];
    if (zipPath.length > 0) {
=======
    const isCodeRepo = zipPath.length > 0;
    let uploadedTree = (await getDirectoryTree(root.cid, {})) as RecursiveLsResult[];
    if (isCodeRepo) {
>>>>>>> 1c619dfd
      // Overrides the path name of the root directory
      const rootName = externalUrl.path;
      uploadedTree = [{ ...root, type: 'dir', name: rootName, contains: uploadedTree }];
    }

    // Prepare draft node tree entires
    const flatUploadedTree = recursiveFlattenTree(uploadedTree);
<<<<<<< HEAD
    const newDraftNodeTreeEntries = flatUploadedTree.map((entry) => {
      // debugger;
      if (entry.path.split('/').length === 1) {
        return { ...entry, path: contextPath + '/' + entry.path };
      } else {
        const neutralPath = neutralizePath(entry.path);
        const adjustedPath = neutralPath.replace('root', contextPath);
        const adjustedPathSplit = adjustedPath.split('/');
        // Horrible logic, needs to change but works atm, will break when we add more external url upload methods that involve directories, currently we just have repos.
        const adjustedPathRepo = [contextPath, externalUrl.path, ...adjustedPathSplit.slice(1)].join('/');
        return { ...entry, path: adjustedPathRepo };
      }
    });
    // debugger;

    // const draftNodeTreeEntries: Prisma.DraftNodeTreeCreateManyInput[] = await ipfsDagToDraftNodeTreeEntries(
    //   newDraftNodeTreeEntries,
    //   node,
    //   user,
    // );

    const draftNodeTreeEntries: Prisma.DraftNodeTreeCreateManyInput[] = [];

    newDraftNodeTreeEntries.forEach((fd) => {
      const draftNodeTreeEntry: Prisma.DraftNodeTreeCreateManyInput = {
        cid: fd.type === FileType.FILE ? fd.cid : DRAFT_DIR_CID,
        size: fd.size,
        directory: fd.type === FileType.DIR,
        path: fd.path,
        external: false,
        nodeId: node.id,
      };
      draftNodeTreeEntries.push(draftNodeTreeEntry);
    });
    // debugger;
=======

    const parsedContextPath = isCodeRepo ? contextPath + '/' + externalUrl.path : contextPath;
    const draftNodeTreeEntries: Prisma.DraftNodeTreeCreateManyInput[] = await ipfsDagToDraftNodeTreeEntries({
      ipfsTree: flatUploadedTree,
      node,
      user,
      contextPath: parsedContextPath,
    });

>>>>>>> 1c619dfd
    const addedEntries = await prisma.draftNodeTree.createMany({
      data: draftNodeTreeEntries,
      skipDuplicates: true,
    });
    logger.info(`Successfully added ${addedEntries.count} entries to DraftNodeTree`);
    // debugger;

    const { filesToAddToDag, filteredFiles } = filterFirstNestings(pinResult);

    /**
     * Repull latest node, to avoid stale manifest that may of been modified since last pull
     * lts = latest in this context, onwards
     * */
    const ltsNode = await prisma.node.findFirst({
      where: {
        ownerId: user.id,
        uuid: node.uuid,
      },
    });

<<<<<<< HEAD
=======
    const { manifest: ltsManifest, manifestCid: ltsManifestCid } = await getManifestFromNode(ltsNode);
    let updatedManifest = ltsManifest;

>>>>>>> 1c619dfd
    if (componentType) {
      /**
       * Automatically create a new component(s) for the files added, to the first nesting.
       * It doesn't need to create a new component for every file, only the first nested ones, as inheritance takes care of the children files.
       * Only needs to happen if a predefined component type is to be added
       */

      const firstNestingComponents = predefineComponentsForPinnedFiles({
        pinnedFirstNestingFiles: filteredFiles,
        contextPath,
        componentType,
        componentSubtype,
        externalUrl,
      });

      if (firstNestingComponents?.length > 0) {
        await addComponentsToDraftManifest(node, firstNestingComponents);
      }
    }

    const updatedManifest = await getLatestManifestFromNode(ltsNode);

    // Update existing data references, add new data references.
    const upserts = await updateDataReferences({ node, user, updatedManifest });
    if (upserts) logger.info(`${upserts.length} new data references added/modified`);

    // Persist updated manifest, (pin, update Node DB entry)
    const { persistedManifestCid, date } = await persistManifest({ manifest: updatedManifest, node, userId: user.id });
    if (!persistedManifestCid)
      throw createManifestPersistFailError(
        `Failed to persist manifest: ${updatedManifest}, node: ${node}, userId: ${user.id}`,
      );

    const tree = await getTreeAndFill(updatedManifest, node.uuid, user.id);

    return {
      ok: true,
      value: {
        manifest: updatedManifest,
        manifestCid: persistedManifestCid,
        tree: tree,
        date: date,
      },
    };
    // SUCCESS
  } catch (error) {
    // DB status to failed
    // Socket emit to client
    logger.error({ error }, 'Error processing S3 data to IPFS');
    if (pinResult.length) {
      handleCleanupOnMidProcessingError({
        pinnedFiles: pinResult,
        manifestPathsToDbComponentTypesMap: manifestPathsToTypesPrune,
        node,
        user,
      });
    }
    const controlledErr = 'type' in error ? error : createUnhandledError(error);
    return { ok: false, value: controlledErr };
  }
}<|MERGE_RESOLUTION|>--- conflicted
+++ resolved
@@ -2,7 +2,6 @@
 
 import {
   DrivePath,
-  FileType,
   IpfsPinnedResult,
   RecursiveLsResult,
   ResearchObjectComponentSubtypes,
@@ -19,35 +18,21 @@
 import { hasAvailableDataUsageForUpload } from '../../services/dataService.js';
 import { ensureUniquePathsDraftTree, externalDirCheck } from '../../services/draftTrees.js';
 import { IpfsDirStructuredInput, addDirToIpfs, getDirectoryTree } from '../../services/ipfs.js';
-import { DRAFT_DIR_CID } from '../../utils/draftTreeUtils.js';
-import {
-<<<<<<< HEAD
+import { ipfsDagToDraftNodeTreeEntries } from '../../utils/draftTreeUtils.js';
+import {
   ExtensionDataTypeMap,
   addComponentsToDraftManifest,
   generateManifestPathsToDbTypeMap,
   getTreeAndFill,
 } from '../../utils/driveUtils.js';
 import {
-=======
->>>>>>> 1c619dfd
   calculateTotalZipUncompressedSize,
   extractZipFileAndCleanup,
   processExternalUrls,
   saveZipStreamToDisk,
   zipUrlToStream,
 } from '../../utils.js';
-<<<<<<< HEAD
 import { getLatestManifestFromNode } from '../manifestRepo.js';
-=======
-import { ipfsDagToDraftNodeTreeEntries } from '../../utils/draftTreeUtils.js';
-import {
-  ExtensionDataTypeMap,
-  addComponentsToManifest,
-  generateManifestPathsToDbTypeMap,
-  getTreeAndFill,
-} from '../../utils/driveUtils.js';
-import { ensureUniquePathsDraftTree, externalDirCheck } from '../draftTrees.js';
->>>>>>> 1c619dfd
 
 import {
   filterFirstNestings,
@@ -96,11 +81,7 @@
   let pinResult: IpfsPinnedResult[] = [];
   let manifestPathsToTypesPrune: Record<DrivePath, DataType | ExtensionDataTypeMap> = {};
   try {
-<<<<<<< HEAD
     const manifest = await getLatestManifestFromNode(node);
-=======
-    const { manifest, manifestCid } = await getManifestFromNode(node);
->>>>>>> 1c619dfd
     manifestPathsToTypesPrune = generateManifestPathsToDbTypeMap(manifest);
 
     // We can optionally do this after file resolution, may be more useful for code repos than pdfs
@@ -186,14 +167,9 @@
     }
     // debugger;
     const root = pinResult[pinResult.length - 1];
-<<<<<<< HEAD
-    let uploadedTree = (await getDirectoryTree(root.cid, {})) as RecursiveLsResult[];
-    if (zipPath.length > 0) {
-=======
     const isCodeRepo = zipPath.length > 0;
     let uploadedTree = (await getDirectoryTree(root.cid, {})) as RecursiveLsResult[];
     if (isCodeRepo) {
->>>>>>> 1c619dfd
       // Overrides the path name of the root directory
       const rootName = externalUrl.path;
       uploadedTree = [{ ...root, type: 'dir', name: rootName, contains: uploadedTree }];
@@ -201,43 +177,6 @@
 
     // Prepare draft node tree entires
     const flatUploadedTree = recursiveFlattenTree(uploadedTree);
-<<<<<<< HEAD
-    const newDraftNodeTreeEntries = flatUploadedTree.map((entry) => {
-      // debugger;
-      if (entry.path.split('/').length === 1) {
-        return { ...entry, path: contextPath + '/' + entry.path };
-      } else {
-        const neutralPath = neutralizePath(entry.path);
-        const adjustedPath = neutralPath.replace('root', contextPath);
-        const adjustedPathSplit = adjustedPath.split('/');
-        // Horrible logic, needs to change but works atm, will break when we add more external url upload methods that involve directories, currently we just have repos.
-        const adjustedPathRepo = [contextPath, externalUrl.path, ...adjustedPathSplit.slice(1)].join('/');
-        return { ...entry, path: adjustedPathRepo };
-      }
-    });
-    // debugger;
-
-    // const draftNodeTreeEntries: Prisma.DraftNodeTreeCreateManyInput[] = await ipfsDagToDraftNodeTreeEntries(
-    //   newDraftNodeTreeEntries,
-    //   node,
-    //   user,
-    // );
-
-    const draftNodeTreeEntries: Prisma.DraftNodeTreeCreateManyInput[] = [];
-
-    newDraftNodeTreeEntries.forEach((fd) => {
-      const draftNodeTreeEntry: Prisma.DraftNodeTreeCreateManyInput = {
-        cid: fd.type === FileType.FILE ? fd.cid : DRAFT_DIR_CID,
-        size: fd.size,
-        directory: fd.type === FileType.DIR,
-        path: fd.path,
-        external: false,
-        nodeId: node.id,
-      };
-      draftNodeTreeEntries.push(draftNodeTreeEntry);
-    });
-    // debugger;
-=======
 
     const parsedContextPath = isCodeRepo ? contextPath + '/' + externalUrl.path : contextPath;
     const draftNodeTreeEntries: Prisma.DraftNodeTreeCreateManyInput[] = await ipfsDagToDraftNodeTreeEntries({
@@ -247,7 +186,6 @@
       contextPath: parsedContextPath,
     });
 
->>>>>>> 1c619dfd
     const addedEntries = await prisma.draftNodeTree.createMany({
       data: draftNodeTreeEntries,
       skipDuplicates: true,
@@ -268,12 +206,6 @@
       },
     });
 
-<<<<<<< HEAD
-=======
-    const { manifest: ltsManifest, manifestCid: ltsManifestCid } = await getManifestFromNode(ltsNode);
-    let updatedManifest = ltsManifest;
-
->>>>>>> 1c619dfd
     if (componentType) {
       /**
        * Automatically create a new component(s) for the files added, to the first nesting.
