--- conflicted
+++ resolved
@@ -2,48 +2,21 @@
 
 import {
   DrivePath,
-  FileType,
   IpfsPinnedResult,
   RecursiveLsResult,
   ResearchObjectComponentSubtypes,
   ResearchObjectComponentType,
-  neutralizePath,
   recursiveFlattenTree,
 } from '@desci-labs/desci-models';
 import { DataType, User, Node, Prisma } from '@prisma/client';
 import axios from 'axios';
 import { rimraf } from 'rimraf';
 
-<<<<<<< HEAD
-import prisma from 'client';
-import { persistManifest } from 'controllers/data/utils';
-import parentLogger from 'logger';
-import { hasAvailableDataUsageForUpload } from 'services/dataService';
-import { ensureUniquePathsDraftTree, externalDirCheck } from 'services/draftTrees';
-import { IpfsDirStructuredInput, addDirToIpfs, addFilesToDag, getDirectoryTree } from 'services/ipfs';
-import {
-  calculateTotalZipUncompressedSize,
-  extractZipFileAndCleanup,
-  processExternalUrls,
-  saveZipStreamToDisk,
-  zipUrlToStream,
-} from 'utils';
-import { DRAFT_DIR_CID, ipfsDagToDraftNodeTreeEntries } from 'utils/draftTreeUtils';
-=======
 import { prisma } from '../../client.js';
 import { persistManifest } from '../../controllers/data/utils.js';
 import { logger as parentLogger } from '../../logger.js';
 import { hasAvailableDataUsageForUpload } from '../../services/dataService.js';
 import { IpfsDirStructuredInput, addDirToIpfs, addFilesToDag, getDirectoryTree } from '../../services/ipfs.js';
->>>>>>> c9835ba5
-import {
-  ExtensionDataTypeMap,
-  addComponentsToManifest,
-  generateExternalCidMap,
-  generateManifestPathsToDbTypeMap,
-  getTreeAndFill,
-  updateManifestComponentDagCids,
-} from '../../utils/driveUtils.js';
 import {
   calculateTotalZipUncompressedSize,
   extractZipFileAndCleanup,
@@ -51,22 +24,24 @@
   saveZipStreamToDisk,
   zipUrlToStream,
 } from '../../utils.js';
-
-import {
-  cleanupDanglingRefs,
-  ensureUniquePaths,
-  extractRootDagCidFromManifest,
+import { ipfsDagToDraftNodeTreeEntries } from '../../utils/draftTreeUtils.js';
+import {
+  ExtensionDataTypeMap,
+  addComponentsToManifest,
+  generateManifestPathsToDbTypeMap,
+  getTreeAndFill,
+} from '../../utils/driveUtils.js';
+import { ensureUniquePathsDraftTree, externalDirCheck } from '../draftTrees.js';
+
+import {
   filterFirstNestings,
   getManifestFromNode,
   handleCleanupOnMidProcessingError,
-  pathContainsExternalCids,
   pinNewFiles,
   predefineComponentsForPinnedFiles,
   updateDataReferences,
-  updateManifestDataBucket,
 } from './processing.js';
 import {
-  createDagExtensionFailureError,
   createExternalUrlResolutionError,
   createManifestPersistFailError,
   createNotEnoughSpaceError,
