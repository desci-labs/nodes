import {
  DEFAULT_COMPONENT_TYPE,
  DrivePath,
  RecursiveLsResult,
  ResearchObjectComponentSubtypes,
  ResearchObjectComponentType,
  ResearchObjectComponentTypeMap,
  ResearchObjectV1,
  extractExtension,
  isNodeRoot,
  isResearchObjectComponentTypeMap,
  neutralizePath,
  recursiveFlattenTree,
} from '@desci-labs/desci-models';
import { User, Node, DataType, Prisma } from '@prisma/client';
import axios from 'axios';
import { v4 } from 'uuid';

<<<<<<< HEAD
import prisma from 'client';
import { UpdateResponse } from 'controllers/data';
import { persistManifest } from 'controllers/data/utils';
import { cleanupManifestUrl } from 'controllers/nodes';
import parentLogger from 'logger';
import { hasAvailableDataUsageForUpload } from 'services/dataService';
import { ensureUniquePathsDraftTree, externalDirCheck } from 'services/draftTrees';
=======
import { persistManifest } from '../..//controllers/data/utils.js';
import { prisma } from '../../client.js';
import { UpdateResponse } from '../../controllers/data/update.js';
import { cleanupManifestUrl } from '../../controllers/nodes/show.js';
import { logger as parentLogger } from '../../logger.js';
import { hasAvailableDataUsageForUpload } from '../../services/dataService.js';
>>>>>>> c9835ba5
import {
  FilesToAddToDag,
  IpfsDirStructuredInput,
  IpfsPinnedResult,
  addFilesToDag,
  getDirectoryTree,
  isDir,
  pinDirectory,
<<<<<<< HEAD
} from 'services/ipfs';
import { fetchFileStreamFromS3, isS3Configured } from 'services/s3';
import { prepareDataRefs, prepareDataRefsForDraftTrees } from 'utils/dataRefTools';
import { DRAFT_CID, DRAFT_DIR_CID, ipfsDagToDraftNodeTreeEntries } from 'utils/draftTreeUtils';
=======
} from '../../services/ipfs.js';
import { fetchFileStreamFromS3, isS3Configured } from '../../services/s3.js';
import { prepareDataRefs } from '../../utils/dataRefTools.js';
>>>>>>> c9835ba5
import {
  ExtensionDataTypeMap,
  ExternalCidMap,
  FirstNestingComponent,
  generateExternalCidMap,
  generateManifestPathsToDbTypeMap,
  getTreeAndFill,
  inheritComponentType,
  updateManifestComponentDagCids,
  urlOrCid,
} from '../../utils/driveUtils.js';
import { EXTENSION_MAP } from '../../utils/extensions.js';

import {
  Either,
  ProcessingError,
  createDagExtensionFailureError,
  createDuplicateFileError,
  createInvalidManifestError,
  createIpfsUnresolvableError,
  createIpfsUploadFailureError,
  createManifestPersistFailError,
  createMixingExternalDataError,
  createNewFolderCreationError,
  createNotEnoughSpaceError,
  createUnhandledError,
} from './processingErrors.js';

interface ProcessS3DataToIpfsParams {
  files: any[];
  user: User;
  node: Node;
  /**
   * @type {string} path to the directory to be updated
   */
  contextPath: string;
  componentType?: ResearchObjectComponentType;
  componentSubtype?: ResearchObjectComponentSubtypes;
}

const logger = parentLogger.child({
  module: 'Services::Processing',
});

/**
 * Proccesses regular file uploads, pins S3 files to IPFS, adds them to the end of the context DAG node, creates data references for them and updates the manifest.
 */
export async function processS3DataToIpfs({
  files,
  user,
  node,
  contextPath,
  componentType,
  componentSubtype,
}: ProcessS3DataToIpfsParams): Promise<Either<UpdateResponse, ProcessingError>> {
  let pinResult: IpfsPinnedResult[] = [];
  let manifestPathsToTypesPrune: Record<DrivePath, DataType | ExtensionDataTypeMap> = {};
  try {
    ensureSpaceAvailable(files, user);
    // debugger;

    const { manifest, manifestCid } = await getManifestFromNode(node);
    manifestPathsToTypesPrune = generateManifestPathsToDbTypeMap(manifest);
    const componentTypeMap: ResearchObjectComponentTypeMap = constructComponentTypeMapFromFiles(files);

    // External dir check
    await externalDirCheck(node.id, contextPath);

    // Check if paths are unique
<<<<<<< HEAD
    await ensureUniquePathsDraftTree({ nodeId: node.id, contextPath, filesBeingAdded: files });

    // Pin new files, add draftNodeTree entries
    pinResult = await pinNewFiles(files, true);
    if (pinResult) {
      const root = pinResult[pinResult.length - 1];
      const rootTree = (await getDirectoryTree(root.cid, {})) as RecursiveLsResult[];
      // debugger;
      const draftNodeTreeEntries: Prisma.DraftNodeTreeCreateManyInput[] = await ipfsDagToDraftNodeTreeEntries({
        ipfsTree: rootTree,
        node,
        user,
        contextPath,
      });
      const addedEntries = await prisma.draftNodeTree.createMany({
        data: draftNodeTreeEntries,
        skipDuplicates: true,
      });
      logger.info(`Successfully added ${addedEntries.count} entries to DraftNodeTree`);
    }
=======
    ensureUniquePaths({ flatTreeMap: oldTreePathsMap, contextPath, filesBeingAdded: files });

    // Pin new files, structure for DAG extension, add to DAG
    pinResult = await pinNewFiles(files);
    const { filesToAddToDag, filteredFiles } = filterFirstNestings(pinResult);
    logger.info({ filesToAddToDag }, '[START addFilesToDag]');
    const {
      updatedRootCid: newRootCidString,
      updatedDagCidMap,
      contextPathNewCid,
    } = await addFilesToDag(rootCid, rootlessContextPath, filesToAddToDag);
    logger.info({ newRootCidString }, '[END addFilesToDag]');
    if (typeof newRootCidString !== 'string') throw createDagExtensionFailureError;
>>>>>>> c9835ba5

    /**
     * Repull latest node, to avoid stale manifest that may of been modified since last pull
     * lts = latest in this context, onwards
     * */
    const ltsNode = await prisma.node.findFirst({
      where: {
        ownerId: user.id,
        uuid: node.uuid,
      },
    });

    const { manifest: ltsManifest, manifestCid: ltsManifestCid } = await getManifestFromNode(ltsNode);
    let updatedManifest = ltsManifest;

    if (componentTypeMap) {
      /**
       * Automatically create a new component(s) for the files added, to the first nesting.
       * It doesn't need to create a new component for every file, only the first nested ones, as inheritance takes care of the children files.
       * Only needs to happen if a predefined component type is to be added
       */
      // const firstNestingComponents = predefineComponentsForPinnedFiles({
      //   pinnedFirstNestingFiles: filteredFiles,
      //   contextPath,
      //   componentType,
      //   componentSubtype,
      // });
      // updatedManifest = addComponentsToManifest(updatedManifest, firstNestingComponents);
      updatedManifest = assignTypeMapInManifest(updatedManifest, componentTypeMap, contextPath, DRAFT_CID);
    }

    const upserts = await updateDataReferences({ node, user, updatedManifest });
    if (upserts) logger.info(`${upserts.length} new data references added/modified`);

    // Persist updated manifest, (pin, update Node DB entry)
    const { persistedManifestCid, date } = await persistManifest({ manifest: updatedManifest, node, userId: user.id });
    if (!persistedManifestCid)
      throw createManifestPersistFailError(
        `Failed to persist manifest: ${updatedManifest}, node: ${node}, userId: ${user.id}`,
      );

    const tree = await getTreeAndFill(updatedManifest, node.uuid, user.id);

    return {
      ok: true,
      value: {
        // rootDataCid: newRootCidString,
        manifest: updatedManifest,
        manifestCid: persistedManifestCid,
        tree: tree,
        date: date,
      },
    };
    // SUCCESS
  } catch (error) {
    // DB status to failed
    // Socket emit to client
    logger.error({ error }, 'Error processing S3 data to IPFS');
    if (pinResult.length) {
      handleCleanupOnMidProcessingError({
        pinnedFiles: pinResult,
        manifestPathsToDbComponentTypesMap: manifestPathsToTypesPrune,
        node,
        user,
      });
    }
    const controlledErr = 'type' in error ? error : createUnhandledError(error);
    return { ok: false, value: controlledErr };
  }
}

interface ProcessNewFolderParams {
  user: User;
  node: Node;
  contextPath: DrivePath;
  newFolderName: string;
}

/**
 * Proccesses regular file uploads, pins S3 files to IPFS, adds them to the end of the context DAG node, creates data references for them and updates the manifest.
 */
export async function processNewFolder({
  user,
  node,
  contextPath,
  newFolderName,
}: ProcessNewFolderParams): Promise<Either<UpdateResponse, ProcessingError>> {
  try {
    // External dir check
    await externalDirCheck(node.id, contextPath);

    // Make sure newFolderName doesn't contain any slashes
    newFolderName = newFolderName.replace(/\//g, '');

    // Check if paths are unique
    await ensureUniquePathsDraftTree({ nodeId: node.id, contextPath, externalUrlFilePaths: [newFolderName] });

    // Create new folder in draft node tree
    const newFolderEntry = await prisma.draftNodeTree.create({
      data: {
        path: contextPath + '/' + newFolderName,
        cid: DRAFT_DIR_CID,
        directory: true,
        size: 0,
        external: false,
        nodeId: node.id,
        // userId: user.id,
      },
    });

    const date = newFolderEntry.updatedAt;

    /**
     * Repull latest node, to avoid stale manifest that may of been modified since last pull
     * lts = latest in this context, onwards
     * */
    const ltsNode = await prisma.node.findFirst({
      where: {
        ownerId: user.id,
        uuid: node.uuid,
      },
    });

    const { manifest: ltsManifest, manifestCid: ltsManifestCid } = await getManifestFromNode(ltsNode);

    const tree = await getTreeAndFill(ltsManifest, node.uuid, user.id);

    return {
      ok: true,
      value: {
        // rootDataCid: newRootCidString,
        manifest: ltsManifest,
        manifestCid: ltsManifestCid,
        tree: tree,
        date: date.toString(),
      },
    };
    // SUCCESS
  } catch (error) {
    // DB status to failed
    // Socket emit to client
    logger.error({ error }, 'Error processing new folder');
    const controlledErr = 'type' in error ? error : createUnhandledError(error);
    return { ok: false, value: controlledErr };
  }
}

/**
 * @param files to contain .size property on each file in the array
 * @returns true if space available, otherwise throws an error
 */
export async function ensureSpaceAvailable(files: any[], user: User) {
  let uploadSizeBytes = 0;
  if (files.length) files.forEach((f) => (uploadSizeBytes += f.size));

  const hasStorageSpaceToUpload = await hasAvailableDataUsageForUpload(user, { fileSizeBytes: uploadSizeBytes });
  if (!hasStorageSpaceToUpload)
    throw createNotEnoughSpaceError(
      `upload size of ${uploadSizeBytes} exceeds users data budget of ${user.currentDriveStorageLimitGb} GB`,
    );
  return true;
}

export function extractRootDagCidFromManifest(manifest: ResearchObjectV1, manifestCid: string) {
  const component = manifest.components.find((c) => isNodeRoot(c));
  const rootCid: string = component?.payload?.cid;
  if (!rootCid) throw createInvalidManifestError(`Root DAG not found in manifest, manifestCid: ${manifestCid}`);
  return rootCid;
}

export async function getManifestFromNode(
  node: Node,
  queryString?: string,
): Promise<{ manifest: ResearchObjectV1; manifestCid: string }> {
  // debugger;
  const manifestCid = node.manifestUrl || node.cid;
  const manifestUrlEntry = manifestCid ? cleanupManifestUrl(manifestCid as string, queryString as string) : null;
  try {
    const fetchedManifest = manifestUrlEntry ? await (await axios.get(manifestUrlEntry)).data : null;
    return { manifest: fetchedManifest, manifestCid };
  } catch (e) {
    throw createIpfsUnresolvableError(`Error fetching manifest from IPFS, manifestCid: ${manifestCid}`);
  }
}

export function pathContainsExternalCids(flatTreeMap: Record<DrivePath, RecursiveLsResult>, contextPath: string) {
  // Check if update path contains externals, disable adding to external DAGs
  const pathMatch = flatTreeMap[contextPath];
  if (pathMatch?.external) throw createMixingExternalDataError();
  return false;
}

export interface EnsureUniquePathsParams {
  flatTreeMap: Record<DrivePath, RecursiveLsResult>;
  contextPath: string;
  filesBeingAdded?: any[];
  externalUrlFilePaths?: string[];
}

export function ensureUniquePaths({
  flatTreeMap,
  contextPath,
  filesBeingAdded,
  externalUrlFilePaths,
}: EnsureUniquePathsParams): boolean {
  // ensure all paths are unique to prevent borking datasets, reject if fails unique check

  let newPathsFormatted: string[] = [];
  const header = contextPath;
  if (filesBeingAdded?.length) {
    newPathsFormatted = filesBeingAdded.map((f) => {
      if (f.originalname[0] !== '/') f.originalname = '/' + f.originalname;
      return header + f.originalname;
    });
  }
  if (externalUrlFilePaths) {
    if (externalUrlFilePaths?.length > 0) {
      newPathsFormatted = externalUrlFilePaths.map((filePath) => {
        return header + '/' + filePath;
      });
    }
  }

  const hasDuplicates = newPathsFormatted.some((newPath) => newPath in flatTreeMap);
  if (hasDuplicates) {
    logger.info('[UPDATE DATASET] Rejected as duplicate paths were found');
    throw createDuplicateFileError();
  }
  return true;
}

export async function pinNewFiles(files: any[], wrapWithDirectory = false): Promise<IpfsPinnedResult[]> {
  const structuredFilesForPinning: IpfsDirStructuredInput[] = await Promise.all(
    files.map(async (f: any) => {
      const path = f.originalname ?? f.path;
      if (isS3Configured && 'key' in f) {
        const fileStream = await fetchFileStreamFromS3(f.key);
        return { path, content: fileStream };
      }
      const content = f.buffer ?? f.content;
      return { path, content };
    }),
  );
  let uploaded: IpfsPinnedResult[];
  if (structuredFilesForPinning.length) {
    if (structuredFilesForPinning.length) uploaded = await pinDirectory(structuredFilesForPinning, wrapWithDirectory);
    if (!uploaded.length) throw createIpfsUploadFailureError();
    logger.info('[UPDATE DATASET] Pinned files: ', uploaded.length);
  }
  return uploaded;
}

/**
 * Useful for filtering for the files that need to be added to the end of a DAG node.
 * @returns {FilesToAddToDag} an object structured ready to add to the end of a DAG node.
 * @returns {FilteredFiles} the resulting array of files that need to be added to the end of a DAG node.
 * @example
 * ['/readme.md', '/data', 'data/file1.txt'], given this array of files pinned, only the first two elements should be added to the end of a DAG node.
 */
export function filterFirstNestings(pinResult: IpfsPinnedResult[]): {
  filesToAddToDag: FilesToAddToDag;
  filteredFiles: IpfsPinnedResult[];
} {
  const filteredFiles = pinResult.filter((file) => {
    return file.path.split('/').length === 1;
  });

  const filesToAddToDag: FilesToAddToDag = {};
  filteredFiles.forEach((file) => {
    filesToAddToDag[file.path] = { cid: file.cid, size: file.size };
  });
  return { filesToAddToDag, filteredFiles };
}

interface UpdatingManifestParams {
  manifest: ResearchObjectV1;
  newRootCid: string;
}

export function updateManifestDataBucket({ manifest, newRootCid }: UpdatingManifestParams): ResearchObjectV1 {
  const componentIndex = manifest.components.findIndex((c) => isNodeRoot(c));
  manifest.components[componentIndex] = {
    ...manifest.components[componentIndex],
    payload: {
      ...manifest.components[componentIndex].payload,
      cid: newRootCid,
    },
  };

  return manifest;
}

interface PredefineComponentsForPinnedFilesParams {
  pinnedFirstNestingFiles: IpfsPinnedResult[];
  contextPath: string;
  componentType: ResearchObjectComponentType;
  componentSubtype?: ResearchObjectComponentSubtypes;
  externalUrl?: { url: string; path: string };
}

/**
 * Create a new component(s) for the files passed in, ~~these components are starred by default~~.
 */
export function predefineComponentsForPinnedFiles({
  pinnedFirstNestingFiles,
  contextPath,
  componentType,
  componentSubtype,
  externalUrl,
}: PredefineComponentsForPinnedFilesParams): FirstNestingComponent[] {
  const firstNestingComponents: FirstNestingComponent[] = pinnedFirstNestingFiles.map((file) => {
    const neutralFullPath = contextPath + '/' + file.path;
    const pathSplit = file.path.split('/');
    const name = pathSplit.pop();
    return {
      name: name,
      path: neutralFullPath,
      cid: file.cid,
      componentType,
      componentSubtype,
      // star: true, // removed; starring by default was unpopular
      ...(externalUrl && { externalUrl: externalUrl.url }),
    };
  });
  return firstNestingComponents;
}

interface UpdateDataReferencesParams {
  node: Node;
  user: User;
  updatedManifest: ResearchObjectV1;
}
export async function updateDataReferences({ node, user, updatedManifest }: UpdateDataReferencesParams) {
  // const newRefs = await prepareDataRefs(node.uuid, updatedManifest, newRootCidString, false, externalCidMap);
  const newRefs = await prepareDataRefsForDraftTrees(node.uuid, updatedManifest);
  // debugger;
  // Get old refs to match their DB entry id's with the updated refs
  const existingRefs = await prisma.dataReference.findMany({
    where: {
      nodeId: node.id,
      userId: user.id,
      type: { not: DataType.MANIFEST },
    },
  });
  // Map existing ref neutral paths to the ref for constant lookup
  const existingRefMap = existingRefs.reduce((map, ref) => {
    map[neutralizePath(ref.path)] = ref;
    return map;
  }, {});

  const dataRefCreates = [];
  const dataRefUpdates = [];
  // setup refs, matching existing ones with their id, distinguish between update ops and create ops
  newRefs.forEach((ref) => {
    const newRefNeutralPath = neutralizePath(ref.path);
    const matchingExistingRef = existingRefMap[newRefNeutralPath];
    if (matchingExistingRef) {
      dataRefUpdates.push({ ...matchingExistingRef, ...ref });
    } else {
      dataRefCreates.push(ref);
    }
  });

  const upserts = await prisma.$transaction([
    ...(dataRefUpdates as any).map((fd) => {
      return prisma.dataReference.update({ where: { id: fd.id }, data: fd });
    }),
    prisma.dataReference.createMany({ data: dataRefCreates }),
  ]);
  return upserts;
}

interface CleanupDanglingReferencesParams {
  node: Node;
  user: User;
  newRootCidString: string;
  externalCidMap: ExternalCidMap;
  oldTreePathsMap: Record<DrivePath, RecursiveLsResult>;
  manifestPathsToDbComponentTypesMap: Record<DrivePath, DataType | ExtensionDataTypeMap>;
}

/**
 * When a DAG is updated, it's possible that some DAGS & data references are no longer valid, this function will remove them.
 * @example If a file 'xray.png' is added to '/root/medical_imging/', both the 'root' and 'medical_imging' DAGs would be updated,
 *  and their CIDs accordingly, the old CIDs should be added to the prune list.
 * @example In a DELETE operation, the file/folder being deleted would be added to the prune list, and their references removed.
 * TODO: If this function ends up being used in DELETE operations, fix the size in formattedPruneList within this function
 */
export async function cleanupDanglingRefs({
  newRootCidString,
  externalCidMap,
  oldTreePathsMap,
  manifestPathsToDbComponentTypesMap,
  node,
  user,
}: CleanupDanglingReferencesParams) {
  // //CLEANUP DANGLING REFERENCES//

  const flatTree = recursiveFlattenTree(
    await getDirectoryTree(newRootCidString, externalCidMap),
  ) as RecursiveLsResult[];
  flatTree.push({
    name: 'root',
    cid: newRootCidString,
    type: 'dir',
    path: newRootCidString,
    size: 0,
  });

  const pruneList = [];
  // Below looks for a DAG with the same path, but a changed CID, meaning the DAG was updated, and we have to prune the old one.
  // length should be n + 1, n being nested dirs modified + rootCid
  // a path match && a CID difference = prune
  flatTree.forEach((newFd) => {
    if (newFd.path in oldTreePathsMap) {
      const oldFd = oldTreePathsMap[newFd.path];
      if (oldFd.cid !== newFd.cid) {
        pruneList.push(oldFd);
      }
    }
  });

  const formattedPruneList = pruneList.map((e) => {
    const neutralPath = neutralizePath(e.path);
    return {
      description: 'DANGLING DAG, UPDATED DATASET (update v2)',
      cid: e.cid,
      type: inheritComponentType(neutralPath, manifestPathsToDbComponentTypesMap) || DataType.UNKNOWN,
      size: 0, //only dags being removed in an update op, change if this func used in delete.
      nodeId: node.id,
      userId: user.id,
      directory: e.type === 'dir' ? true : false,
    };
  });

  const pruneRes = await prisma.cidPruneList.createMany({ data: formattedPruneList });
  return pruneRes;
}

interface HandleCleanupOnMidProcessingErrorParams {
  node: Node;
  user: User;
  pinnedFiles: IpfsPinnedResult[];
  manifestPathsToDbComponentTypesMap: Record<DrivePath, DataType | ExtensionDataTypeMap>;
}

/**
 * If files were already pinned and a failure later occured before data references were added, they need to be cleaned up.
 */
export async function handleCleanupOnMidProcessingError({
  pinnedFiles,
  manifestPathsToDbComponentTypesMap,
  node,
  user,
}: HandleCleanupOnMidProcessingErrorParams) {
  // If more than 30 files were pinned, only show the last 10, to not overload the logs with a large entry.
  // All pinned files will be added to the prune list table regardless.
  let last10Pinned = pinnedFiles;
  const pinnedFilesCount = pinnedFiles.length;
  if (pinnedFilesCount > 30) {
    last10Pinned = pinnedFiles.slice(pinnedFilesCount - 10, pinnedFilesCount);
  }

  logger.error(
    { pinnedFilesCount, last10Pinned },
    `[UPDATE DATASET E:2] CRITICAL! FILES PINNED, DB ADD FAILED, total files pinned: ${pinnedFilesCount}`,
  );
  const formattedPruneList = pinnedFiles.map(async (e) => {
    const neutralPath = neutralizePath(e.path);
    return {
      description: '[UPDATE DATASET E:2] FILES PINNED WITH DB ENTRY FAILURE (update v2)',
      cid: e.cid,
      type: inheritComponentType(neutralPath, manifestPathsToDbComponentTypesMap) || DataType.UNKNOWN,
      size: e.size || 0,
      nodeId: node.id,
      userId: user.id,
      directory: await isDir(e.cid),
    };
  });
  const prunedEntries = await prisma.cidPruneList.createMany({ data: await Promise.all(formattedPruneList) });
  if (prunedEntries.count) {
    logger.info(
      { prunedEntriesCreated: prunedEntries.count },
      `[UPDATE DATASET E:2] ${prunedEntries.count} ADDED FILES TO PRUNE LIST`,
    );
  } else {
    logger.fatal(
      { pinnedFiles },
      `[UPDATE DATASET E:2] failed adding files to prunelist, db may be down, this is critical, files were pinned but not added to the DB`,
    );
    // In this case, we log the files just incase, no matter how many.
  }
}

/**
 * Constructs a ComponentTypeMap from a list of files.
 * @example ['hi.py', 'text.txt'] => { '.py': ROCT.CODE, '.txt': ROCT.DATA }
 */
export function constructComponentTypeMapFromFiles(files: any[]): ResearchObjectComponentTypeMap {
  const componentTypeMap = {};
  files.forEach((f) => {
    const path = f.originalname ?? f.path;
    const extension = extractExtension(path);
    const cType = EXTENSION_MAP[extension?.toLowerCase()] ?? DEFAULT_COMPONENT_TYPE;
    componentTypeMap[extension] = cType;
  });
  return componentTypeMap;
}

export function assignTypeMapInManifest(
  manifest: ResearchObjectV1,
  compTypeMap: ResearchObjectComponentTypeMap,
  contextPath: DrivePath,
  contextPathNewCid: string,
): ResearchObjectV1 {
  const componentIndex = manifest.components.findIndex((c) => c.payload.path === contextPath);
  // Check if the component already exists, update its type map
  if (componentIndex !== -1) {
    const existingType = manifest.components[componentIndex].type;
    manifest.components[componentIndex].type = {
      ...(isResearchObjectComponentTypeMap(existingType) && { ...existingType }),
      ...compTypeMap,
    };
  } else {
    // If doesn't exist, create the component and assign its type map
    const compName = contextPath.split('/').pop();
    const comp = {
      id: v4(),
      name: compName,
      type: compTypeMap,
      // ...(c.componentSubtype && { subtype: c.componentSubtype }),
      payload: {
        ...urlOrCid(contextPathNewCid, ResearchObjectComponentType.DATA),
        path: contextPath,
      },
      // starred: c.star || false,
    };
    manifest.components.push(comp);
  }
  return manifest;
}<|MERGE_RESOLUTION|>--- conflicted
+++ resolved
@@ -16,64 +16,44 @@
 import axios from 'axios';
 import { v4 } from 'uuid';
 
-<<<<<<< HEAD
-import prisma from 'client';
-import { UpdateResponse } from 'controllers/data';
-import { persistManifest } from 'controllers/data/utils';
-import { cleanupManifestUrl } from 'controllers/nodes';
-import parentLogger from 'logger';
-import { hasAvailableDataUsageForUpload } from 'services/dataService';
-import { ensureUniquePathsDraftTree, externalDirCheck } from 'services/draftTrees';
-=======
 import { persistManifest } from '../..//controllers/data/utils.js';
 import { prisma } from '../../client.js';
 import { UpdateResponse } from '../../controllers/data/update.js';
 import { cleanupManifestUrl } from '../../controllers/nodes/show.js';
 import { logger as parentLogger } from '../../logger.js';
 import { hasAvailableDataUsageForUpload } from '../../services/dataService.js';
->>>>>>> c9835ba5
 import {
   FilesToAddToDag,
   IpfsDirStructuredInput,
   IpfsPinnedResult,
-  addFilesToDag,
   getDirectoryTree,
   isDir,
   pinDirectory,
-<<<<<<< HEAD
-} from 'services/ipfs';
-import { fetchFileStreamFromS3, isS3Configured } from 'services/s3';
-import { prepareDataRefs, prepareDataRefsForDraftTrees } from 'utils/dataRefTools';
-import { DRAFT_CID, DRAFT_DIR_CID, ipfsDagToDraftNodeTreeEntries } from 'utils/draftTreeUtils';
-=======
 } from '../../services/ipfs.js';
 import { fetchFileStreamFromS3, isS3Configured } from '../../services/s3.js';
-import { prepareDataRefs } from '../../utils/dataRefTools.js';
->>>>>>> c9835ba5
+import { prepareDataRefs, prepareDataRefsForDraftTrees } from '../../utils/dataRefTools.js';
+import { DRAFT_CID, DRAFT_DIR_CID, ipfsDagToDraftNodeTreeEntries } from '../../utils/draftTreeUtils.js';
 import {
   ExtensionDataTypeMap,
   ExternalCidMap,
   FirstNestingComponent,
-  generateExternalCidMap,
   generateManifestPathsToDbTypeMap,
   getTreeAndFill,
   inheritComponentType,
-  updateManifestComponentDagCids,
   urlOrCid,
 } from '../../utils/driveUtils.js';
 import { EXTENSION_MAP } from '../../utils/extensions.js';
+import { ensureUniquePathsDraftTree, externalDirCheck } from '../draftTrees.js';
 
 import {
   Either,
   ProcessingError,
-  createDagExtensionFailureError,
   createDuplicateFileError,
   createInvalidManifestError,
   createIpfsUnresolvableError,
   createIpfsUploadFailureError,
   createManifestPersistFailError,
   createMixingExternalDataError,
-  createNewFolderCreationError,
   createNotEnoughSpaceError,
   createUnhandledError,
 } from './processingErrors.js';
@@ -119,7 +99,6 @@
     await externalDirCheck(node.id, contextPath);
 
     // Check if paths are unique
-<<<<<<< HEAD
     await ensureUniquePathsDraftTree({ nodeId: node.id, contextPath, filesBeingAdded: files });
 
     // Pin new files, add draftNodeTree entries
@@ -140,21 +119,6 @@
       });
       logger.info(`Successfully added ${addedEntries.count} entries to DraftNodeTree`);
     }
-=======
-    ensureUniquePaths({ flatTreeMap: oldTreePathsMap, contextPath, filesBeingAdded: files });
-
-    // Pin new files, structure for DAG extension, add to DAG
-    pinResult = await pinNewFiles(files);
-    const { filesToAddToDag, filteredFiles } = filterFirstNestings(pinResult);
-    logger.info({ filesToAddToDag }, '[START addFilesToDag]');
-    const {
-      updatedRootCid: newRootCidString,
-      updatedDagCidMap,
-      contextPathNewCid,
-    } = await addFilesToDag(rootCid, rootlessContextPath, filesToAddToDag);
-    logger.info({ newRootCidString }, '[END addFilesToDag]');
-    if (typeof newRootCidString !== 'string') throw createDagExtensionFailureError;
->>>>>>> c9835ba5
 
     /**
      * Repull latest node, to avoid stale manifest that may of been modified since last pull
