--- conflicted
+++ resolved
@@ -546,11 +546,7 @@
 
   const description = `${claim.name} availability verified`;
   const [month, day, year] = publicationDate.split('-');
-<<<<<<< HEAD
-  const externalUrl = `${DPID_URL_OVERRIDE}/${manifest.dpid.id}/attestation/${claim.id}`;
-=======
   const externalUrl = `${DPID_URL_OVERRIDE}/${manifest.dpid.id}/v${nodeVersion}/attestation/${claim.id}`;
->>>>>>> 1b8b3239
   const dataRoot = `${DPID_URL_OVERRIDE}/${manifest.dpid.id}/v${nodeVersion}`;
   logger.info({ codeAttr, workType, publicationDate, day, month, year, externalUrl }, 'CODE ATTR');
   return (
