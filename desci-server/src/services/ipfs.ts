--- conflicted
+++ resolved
@@ -394,20 +394,11 @@
     `[getDirectoryTree]retrieving tree for cid: ${cid}, ipfs online: ${isOnline}`,
   );
   try {
-<<<<<<< HEAD
-    const tree = await getOrCache(
-      `full-tree-${cid}${!returnFiles ? '-no-files' : ''}${cid}${
-        !returnExternalFiles ? '-no-ext-files' : ''
-      }-${Date.now()}`,
-      getTree,
-    );
-=======
     // const tree = await getOrCache(
     //   `full-tree-${cid}${!returnFiles ? '-no-files' : ''}${cid}${!returnExternalFiles ? '-no-ext-files' : ''}`,
     //   getTree,
     // );
     const tree = null;
->>>>>>> 3e7539cb
     if (tree) return tree;
     throw new Error('[getDirectoryTree] Failed to retrieve tree from cache');
   } catch (err) {
