import { CodeComponent, PdfComponent, ResearchObjectComponentType, ResearchObjectV1 } from '@desci-labs/desci-models';
import { PBNode } from '@ipld/dag-pb/src/interface';
import { DataReference, DataType, NodeVersion } from '@prisma/client';
import axios from 'axios';
import CID from 'cids';
import * as ipfs from 'ipfs-http-client';
import { CID as CID2 } from 'ipfs-http-client';
import toBuffer from 'it-to-buffer';
import flatten from 'lodash/flatten';
import uniq from 'lodash/uniq';
import * as multiformats from 'multiformats';

import prisma from 'client';
import { getGithubExternalUrl, processGithubUrl } from 'utils/githubUtils';
import { createManifest, getUrlsFromParam, makePublic } from 'utils/manifestDraftUtils';

<<<<<<< HEAD
// eslint-disable-next-line @typescript-eslint/no-var-requires
const { addToDir, concat, getSize, makeDir } = require('../utils/dagConcat.cjs');

// !!NOTE: this will point to your local, ephemeral nebulus IPFS store
// in staging / prod, it will need to point to the appropriate IPFS gateway, which is either private or public
// export const PUBLIC_IPFS_PATH =
//   process.env.NODE_ENV === 'dev' || process.env.NODE_ENV === 'test'
//     ? `http://host.docker.internal:8089/ipfs`
//     : 'https://ipfs.desci.com/ipfs';

=======
>>>>>>> b56c3ce4
export const IPFS_PATH_TMP = '/tmp/ipfs';

// key = type
// data = array of string URLs
// returns array of corrected URLs
export interface UrlWithCid {
  cid: string;
  key: string;
  buffer?: Buffer;
  size?: number;
}

// connect to a different API
export const client = ipfs.create({ url: process.env.IPFS_NODE_URL });

export const updateManifestAndAddToIpfs = async (
  manifest: ResearchObjectV1,
  { userId, nodeId }: { userId: number; nodeId: number },
): Promise<{ cid: string; size: number; ref: DataReference; nodeVersion: NodeVersion }> => {
  const result = await addBufferToIpfs(createManifest(manifest), '');
  const version = await prisma.nodeVersion.create({
    data: {
      manifestUrl: result.cid,
      nodeId: nodeId,
    },
  });
  console.log('[NodeVersion]', version);
  const ref = await prisma.dataReference.create({
    data: {
      cid: result.cid.toString(),
      size: result.size,
      root: false,
      type: DataType.MANIFEST,
      userId,
      nodeId,
      // versionId: version.id,
      directory: false,
    },
  });
  console.log('[dataReference Created]', ref);

  return { cid: result.cid.toString(), size: result.size, ref, nodeVersion: version };
};

export const addBufferToIpfs = (buf: Buffer, key: string) => {
  return client.add(buf, { cidVersion: 1 }).then((res) => {
    return { cid: res.cid.toString(), size: res.size, key };
  });
};

export const downloadFilesAndMakeManifest = async ({ title, defaultLicense, pdf, code, researchFields }) => {
  const pdfHashes = pdf ? await Promise.all(processUrls('pdf', getUrlsFromParam(pdf))) : [];
  const codeHashes = code ? await Promise.all(processUrls('code', getUrlsFromParam(code))) : [];
  const files = (await Promise.all([pdfHashes, codeHashes].flat())).flat();
  console.log('downloadFilesAndMakeManifest', files);

  // make manifest

  const researchObject: ResearchObjectV1 = {
    version: 'desci-nodes-0.1.0',
    components: [],
    authors: [],
  };

  const pdfComponents = (await pdfHashes).map((d: UrlWithCid) => {
    const objectComponent: PdfComponent = {
      id: d.cid,
      name: 'Research Report',
      type: ResearchObjectComponentType.PDF,
      payload: {
        url: makePublic([d])[0].val,
        annotations: [],
      },
    };
    return objectComponent;
  });
  const codeComponents = (await codeHashes).map((d: UrlWithCid) => {
    const objectComponent: CodeComponent = {
      id: d.cid,
      name: 'Code',
      type: ResearchObjectComponentType.CODE,
      payload: {
        language: 'bash',
        code: makePublic([d])[0].val,
      },
    };
    return objectComponent;
  });
  researchObject.title = title;
  researchObject.defaultLicense = defaultLicense;
  researchObject.researchFields = researchFields;
  researchObject.components = researchObject.components.concat(pdfComponents, codeComponents);

  console.log('RESEARCH OBJCECT', JSON.stringify(researchObject));

  const manifest = createManifest(researchObject);

  return { files, pdfHashes, codeHashes, manifest, researchObject };
};

interface PdfComponentSingle {
  component: PdfComponent;
  file: UrlWithCid;
}
interface CodeComponentSingle {
  component: CodeComponent;
  file: UrlWithCid;
}

const processUrls = (key: string, data: Array<string>): Array<Promise<UrlWithCid>> => {
  console.log('processUrls', key, data);

  return data.map(async (e, i) => {
    // if our payload points to github, download a zip of the main branch
    if (key === 'code') {
      if (e.indexOf('github.com') > -1) {
        const { branch, author, repo } = await processGithubUrl(e);

        const newUrl = `https://github.com/${author}/${repo}/archive/refs/heads/${branch}.zip`;
        console.log('NEW URL', newUrl);
        e = newUrl;
      }
    }
    return downloadFile(e, key);
  });
};

export const downloadFile = async (url: string, key: string): Promise<UrlWithCid> => {
  console.log('createDraft::downloadFile', url.substring(0, 256), key);

  if (url.indexOf('data:') === 0) {
    const buf = Buffer.from(url.split(',')[1], 'base64');
    return addBufferToIpfs(buf, key);
  }

  return new Promise(async (resolve, reject) => {
    try {
      console.log('start download', url.substring(0, 256));
      const { data, headers } = await axios({
        method: 'get',
        url: url,
        responseType: 'stream',
        // cancelToken: source.token,
        headers: {
          'User-Agent':
            'Mozilla/5.0 (Macintosh; Intel Mac OS X 10_15_7) AppleWebKit/537.36 (KHTML, like Gecko) Chrome/101.0.4951.41 Safari/537.36',
        },
      });
      console.log('finish download', url.substring(0, 256));

      resolve(addBufferToIpfs(data, key));
    } catch (err) {
      console.error('got error', err);
      console.log('try with playwright', url.substring(0, 256));
    }
  });
};

export const downloadSingleFile = async (url: string): Promise<PdfComponentSingle | CodeComponentSingle> => {
  if (url.indexOf('github.com') > -1) {
    const file = await processUrls('code', getUrlsFromParam([url]))[0];

    const component: CodeComponent = {
      id: file.cid,
      name: 'Code',
      type: ResearchObjectComponentType.CODE,
      payload: {
        url: makePublic([file])[0].val,
        externalUrl: await getGithubExternalUrl(url),
      },
    };

    return { component, file };
  }
  const file = await processUrls('pdf', getUrlsFromParam([url]))[0];

  const component: PdfComponent = {
    id: file.cid,
    name: 'Research Report',
    type: ResearchObjectComponentType.PDF,
    payload: {
      url: makePublic([file])[0].val,
      annotations: [],
    },
  };

  return { component, file };
};

export interface IpfsDirStructuredInput {
  path: string;
  content: Buffer;
}

export interface IpfsPinnedResult {
  path: string;
  cid: string;
  size: number;
}

export const pinDirectory = async (
  files: IpfsDirStructuredInput[],
  wrapWithDirectory = false,
): Promise<IpfsPinnedResult[]> => {
  const isOnline = await client.isOnline();
  console.log('isOnline', isOnline);

  //possibly check if uploaded with a root dir, omit the wrapping if there is a root dir
  const uploaded: IpfsPinnedResult[] = [];
  for await (const file of client.addAll(files, { wrapWithDirectory: wrapWithDirectory, cidVersion: 1 })) {
    uploaded.push({ path: file.path, cid: file.cid.toString(), size: file.size });
  }

  return uploaded;
};

export interface RecursiveLsResult extends IpfsPinnedResult {
  name: string;
  contains?: RecursiveLsResult[];
  type: 'dir' | 'file';
  parent?: RecursiveLsResult;
}

export interface FileDir extends RecursiveLsResult {
  date?: string;
  published?: boolean;
}

const convertToCidV1 = (cid: string | CID): string => {
  if (typeof cid === 'string') {
    const c = new CID(cid, cid.substring(0, 1) === 'Q' ? 0 : 1);
    // console.log(`cid provided: ${cid} into ${c}`);
    return c.toV1().toString();
  } else {
    const cV1 = cid.toV1().toString();
    // console.log(`cid provided: ${cid} into ${cV1}`);
    return cV1;
  }
};

export const resolveIpfsData = async (cid: string): Promise<Buffer> => {
  try {
    console.log('[ipfs:resolveIpfsData] ipfs.cat cid=', cid);
    const iterable = await client.cat(cid);
    const dataArray = [];

    for await (const x of iterable) {
      dataArray.push(x);
    }

    return Buffer.from(dataArray);
  } catch (err) {
    // console.error('error', err.message);
    console.log('[ipfs:resolveIpfsData] ipfs.dag.get', cid);
    const res = await client.dag.get(multiformats.CID.parse(cid));

    return Buffer.from((res.value.Data as Uint8Array).buffer);
  }
};

export const convertToCidV0 = (cid: string) => {
  const c = new CID(cid, cid.substring(0, 1) === 'Q' ? 0 : 1);
  console.log('convertToCidV1', c.toV0());

  return c.toV0().toString();
};

export const getDirectoryTreeCids = async (cid: string): Promise<string[]> => {
  const tree = await getDirectoryTree(cid);
  const recurse = (arr: RecursiveLsResult[]) => {
    return arr.flatMap((e) => {
      if (e && e.contains) {
        return flatten([recurse(e.contains), e.parent, e.path.split('/')[0], e.cid]);
      } else {
        return e;
      }
    });
  };
  const flatCids = uniq(
    recurse(tree)
      .filter(Boolean)
      .map((e) => e.cid || e)
      .concat([cid]),
  );
  return flatCids;
};

export const nodeKeepFile = '.nodeKeep';

export const getDirectoryTree = async (cid: string): Promise<RecursiveLsResult[]> => {
  const isOnline = await client.isOnline();
  console.log(`retrieving tree for cid: ${cid}, ipfs online: ${isOnline}`);

  const tree = await recursiveLs(cid);
  // debugger;
  return tree;
};

export const recursiveLs = async (cid: string, carryPath?: string) => {
  carryPath = carryPath || convertToCidV1(cid);
  const tree = [];
  for await (const filedir of client.ls(cid)) {
    const res: any = filedir;
    // if (parent) {
    //   res.parent = parent;
    const pathSplit = res.path.split('/');
    pathSplit[0] = carryPath;
    res.path = pathSplit.join('/');
    // }
    const v1StrCid = convertToCidV1(res.cid);

    if (filedir.type === 'file' && filedir.name !== nodeKeepFile) tree.push({ ...res, cid: v1StrCid });
    if (filedir.type === 'dir') {
      res.cid = v1StrCid;
      res.contains = await recursiveLs(res.cid, carryPath + '/' + res.name);
      tree.push({ ...res, cid: v1StrCid });
    }
  }
  return tree;
};

export const getDag = async (cid: ipfs.CID) => {
  const dag = await client.dag.get(cid);
  return dag;
};

export const getDatasetTar = async (cid) => {
  const files = await client.get(cid, { archive: true });
  return files;
};

export const getDataset = async (cid) => {
  const files = [];
  for await (const file of client.get(cid)) {
    files.push(file);
  }

  return files;
};

export const getFilesAndPaths = async (tree: RecursiveLsResult) => {
  const filesAndPaths = [];
  const promises = tree.contains.map(async (fd) => {
    if (fd.type === 'file') {
      const buffer = Buffer.from(await toBuffer(client.cat(fd.cid)));
      filesAndPaths.push({ path: fd.path, content: buffer });
      // console.log('f&p here: ', filesAndPaths);
    }
    if (fd.type === 'dir') {
      filesAndPaths.push(await getFilesAndPaths(fd));
    }
  });
  // console.log('f&p mid: ', filesAndPaths);
  await Promise.all(promises);
  return filesAndPaths;
};

export const isDir = async (cid: string): Promise<boolean> => {
  try {
    const files = await client.ls(cid);

    for await (const file of files) {
      if (file.type === 'dir') {
        return true;
      }
    }
    return false;
  } catch (error) {
    console.error(`Failed checking if CID is dir: ${error}`);
    return false;
  }
};

type FilePath = string;
type FileInfo = { cid: string; size?: number };
export type FilesToAddToDag = Record<FilePath, FileInfo>;

export const addFilesToDag = async (rootCid: string, contextPath: string, filesToAddToDag: FilesToAddToDag) => {
  const dagCidsToBeReset = [];
  //                  CID(String): DAGNode     - cached to prevent duplicate calls
  const dagsLoaded: Record<string, PBNode> = {};
  dagCidsToBeReset.push(CID2.parse(rootCid));
  const stagingDagNames = contextPath.split('/');

  if (contextPath.length) {
    for (let i = 0; i < stagingDagNames.length; i++) {
      const dagLinkName = stagingDagNames[i];
      const containingDagCid = dagCidsToBeReset[i];
      //FIXME containingDag is of type PBNode
      const containingDag: any = await client.object.get(containingDagCid);
      if (!containingDag) {
        throw Error('Failed updating dataset, existing DAG not found');
      }
      dagsLoaded[containingDagCid.toString()] = containingDag;
      const matchingLink = containingDag.Links.find((linkNode) => linkNode.Name === dagLinkName);
      if (!matchingLink) {
        throw Error('Failed updating dataset, existing DAG link not found');
      }
      dagCidsToBeReset.push(matchingLink.Hash);
    }
  }

  //if context path doesn't exist(update add at DAG root level), the dag won't be cached yet.
  if (!dagsLoaded.length) {
    //FIXME rootDag is of type PBNode
    const rootDag = await client.object.get(dagCidsToBeReset[0]);
    dagsLoaded[rootCid] = rootDag;
  }

  //establishing the tail dag that's being updated
  const tailNodeCid = dagCidsToBeReset.pop();
  const tailNode = dagsLoaded[tailNodeCid.toString()]
    ? dagsLoaded[tailNodeCid.toString()]
    : await client.object.get(tailNodeCid);

  const updatedTailNodeCid = await addToDir(client, tailNodeCid.toString(), filesToAddToDag);
  // oldToNewCidMap[tailNodeCid.toString()] = updatedTailNodeCid.toString();
  const treehere = await getDirectoryTree(updatedTailNodeCid);

  let lastUpdatedCid = updatedTailNodeCid;
  while (dagCidsToBeReset.length) {
    const currentNodeCid = dagCidsToBeReset.pop();
    //FIXME should be PBLink
    const currentNode: any = dagsLoaded[currentNodeCid.toString()]
      ? dagsLoaded[currentNodeCid.toString()]
      : await client.object.get(currentNodeCid);
    const linkName = stagingDagNames.pop();
    const dagIdx = currentNode.Links.findIndex((dag) => dag.Name === linkName);
    if (dagIdx === -1) throw Error(`Failed to find DAG link: ${linkName}`);
    // const oldCid = currentNode.Links[dagIdx].Hash.toString();
    const oldLinkRemovedCid = await client.object.patch.rmLink(currentNodeCid, currentNode.Links[dagIdx]);
    lastUpdatedCid = await addToDir(client, oldLinkRemovedCid, { [linkName]: { cid: lastUpdatedCid } });
    // oldToNewCidMap[oldCid] = lastUpdatedCid.toString();
  }

  return lastUpdatedCid.toString();
};

export const createDag = async (files: FilesToAddToDag): Promise<string> => {
  return await makeDir(client, files);
};

export async function createEmptyDag() {
  const nodeKeepCid = await client.add(Buffer.from(''));
  const cid = await makeDir(client, { '.nodeKeep': { cid: nodeKeepCid.cid } });
  return cid.toString();
}<|MERGE_RESOLUTION|>--- conflicted
+++ resolved
@@ -14,19 +14,8 @@
 import { getGithubExternalUrl, processGithubUrl } from 'utils/githubUtils';
 import { createManifest, getUrlsFromParam, makePublic } from 'utils/manifestDraftUtils';
 
-<<<<<<< HEAD
 // eslint-disable-next-line @typescript-eslint/no-var-requires
 const { addToDir, concat, getSize, makeDir } = require('../utils/dagConcat.cjs');
-
-// !!NOTE: this will point to your local, ephemeral nebulus IPFS store
-// in staging / prod, it will need to point to the appropriate IPFS gateway, which is either private or public
-// export const PUBLIC_IPFS_PATH =
-//   process.env.NODE_ENV === 'dev' || process.env.NODE_ENV === 'test'
-//     ? `http://host.docker.internal:8089/ipfs`
-//     : 'https://ipfs.desci.com/ipfs';
-
-=======
->>>>>>> b56c3ce4
 export const IPFS_PATH_TMP = '/tmp/ipfs';
 
 // key = type
