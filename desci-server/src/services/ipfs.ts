import {
  CodeComponent,
  PdfComponent,
  ResearchObjectComponentType,
  ResearchObjectV1,
  ResearchObjectV1Component,
} from '@desci-labs/desci-models';
import * as dagPb from '@ipld/dag-pb';
import { PBNode } from '@ipld/dag-pb/src/interface';
import { DataReference, DataType, NodeVersion, Prisma } from '@prisma/client';
import axios from 'axios';
// import CID from 'cids';
import * as ipfs from 'ipfs-http-client';
import { CID as CID2 } from 'ipfs-http-client';
import UnixFS from 'ipfs-unixfs';
import toBuffer from 'it-to-buffer';
import flatten from 'lodash/flatten';
import uniq from 'lodash/uniq';
import * as multiformats from 'multiformats';
import { code as rawCode } from 'multiformats/codecs/raw';
import * as yauzl from 'yauzl';

import prisma from 'client';
import { PUBLIC_IPFS_PATH } from 'config';
<<<<<<< HEAD
import parentLogger from 'logger';
=======
import { getOrCache } from 'redisClient';
>>>>>>> e6e8c0ec
import { DRIVE_NODE_ROOT_PATH, ExternalCidMap, newCid, oldCid } from 'utils/driveUtils';
import { deneutralizePath } from 'utils/driveUtils';
import { getGithubExternalUrl, processGithubUrl } from 'utils/githubUtils';
import { createManifest, getUrlsFromParam, makePublic } from 'utils/manifestDraftUtils';

// eslint-disable-next-line @typescript-eslint/no-var-requires
const { addToDir, concat, getSize, makeDir, updateDagCid } = require('../utils/dagConcat.cjs');
export const IPFS_PATH_TMP = '/tmp/ipfs';

const logger = parentLogger.child({
  module: 'Services::Ipfs',
});

// key = type
// data = array of string URLs
// returns array of corrected URLs
export interface UrlWithCid {
  cid: string;
  key: string;
  buffer?: Buffer;
  size?: number;
}

// connect to a different API
export const client = ipfs.create({ url: process.env.IPFS_NODE_URL });
export const readerClient = ipfs.create({ url: PUBLIC_IPFS_PATH });
export const publicIpfs = ipfs.create({ url: process.env.PUBLIC_IPFS_RESOLVER });

// Timeouts for resolution on internal and external IPFS nodes, to prevent server hanging, in ms.
const INTERNAL_IPFS_TIMEOUT = 5000;
const EXTERNAL_IPFS_TIMEOUT = 15000;

export const updateManifestAndAddToIpfs = async (
  manifest: ResearchObjectV1,
  { userId, nodeId }: { userId: number; nodeId: number },
): Promise<{ cid: string; size: number; ref: DataReference; nodeVersion: NodeVersion }> => {
  const result = await addBufferToIpfs(createManifest(manifest), '');
  const version = await prisma.nodeVersion.create({
    data: {
      manifestUrl: result.cid,
      nodeId: nodeId,
    },
  });
  logger.trace(
    { fn: 'updateManifestAndAddToIpfs' },
    `[ipfs::updateManifestAndAddToIpfs] manifestCid=${result.cid} nodeVersion=${version}`,
  );
  const ref = await prisma.dataReference.create({
    data: {
      cid: result.cid.toString(),
      size: result.size,
      root: false,
      type: DataType.MANIFEST,
      userId,
      nodeId,
      // versionId: version.id,
      directory: false,
    },
  });
  logger.info({ fn: 'updateManifestAndAddToIpfs' }, '[dataReference Created]', ref);

  return { cid: result.cid.toString(), size: result.size, ref, nodeVersion: version };
};

export const addBufferToIpfs = (buf: Buffer, key: string) => {
  return client.add(buf, { cidVersion: 1 }).then((res) => {
    return { cid: res.cid.toString(), size: res.size, key };
  });
};

export const getSizeForCid = async (cid: string, asDirectory: boolean | undefined): Promise<number> => {
  const size = await getSize(client, cid, asDirectory);
  return size;
};

export const downloadFilesAndMakeManifest = async ({ title, defaultLicense, pdf, code, researchFields }) => {
  const pdfHashes = pdf ? await Promise.all(processUrls('pdf', getUrlsFromParam(pdf))) : [];
  const codeHashes = code ? await Promise.all(processUrls('code', getUrlsFromParam(code))) : [];
  const files = (await Promise.all([pdfHashes, codeHashes].flat())).flat();
  logger.trace({ fn: 'downloadFilesAndMakeManifest' }, `downloadFilesAndMakeManifest ${files}`);

  // make manifest

  const researchObject: ResearchObjectV1 = {
    version: 'desci-nodes-0.2.0',
    components: [],
    authors: [],
  };

  const emptyDagCid = await createEmptyDag();

  const dataBucketComponent: ResearchObjectV1Component = {
    id: 'root',
    name: 'root',
    type: ResearchObjectComponentType.DATA_BUCKET,
    payload: {
      cid: emptyDagCid,
      path: DRIVE_NODE_ROOT_PATH,
    },
  };

  const pdfComponents = (await pdfHashes).map((d: UrlWithCid) => {
    const objectComponent: PdfComponent = {
      id: d.cid,
      name: 'Research Report',
      type: ResearchObjectComponentType.PDF,
      payload: {
        url: makePublic([d])[0].val,
        annotations: [],
      },
    };
    return objectComponent;
  });
  const codeComponents = (await codeHashes).map((d: UrlWithCid) => {
    const objectComponent: CodeComponent = {
      id: d.cid,
      name: 'Code',
      type: ResearchObjectComponentType.CODE,
      payload: {
        language: 'bash',
        code: makePublic([d])[0].val,
      },
    };
    return objectComponent;
  });
  researchObject.title = title;
  researchObject.defaultLicense = defaultLicense;
  researchObject.researchFields = researchFields;
  researchObject.components = researchObject.components.concat(dataBucketComponent, pdfComponents, codeComponents);

  logger.debug({ fn: 'downloadFilesAndMakeManifest' }, 'RESEARCH OBJECT', JSON.stringify(researchObject));

  const manifest = createManifest(researchObject);

  return { files, pdfHashes, codeHashes, manifest, researchObject };
};

interface PdfComponentSingle {
  component: PdfComponent;
  file: UrlWithCid;
}
interface CodeComponentSingle {
  component: CodeComponent;
  file: UrlWithCid;
}

const processUrls = (key: string, data: Array<string>): Array<Promise<UrlWithCid>> => {
  logger.trace({ fn: 'processUrls' }, `processUrls key: ${key}, data: ${data}`);

  return data.map(async (e, i) => {
    // if our payload points to github, download a zip of the main branch
    if (key === 'code') {
      if (e.indexOf('github.com') > -1) {
        const { branch, author, repo } = await processGithubUrl(e);

        const newUrl = `https://github.com/${author}/${repo}/archive/refs/heads/${branch}.zip`;
        logger.debug({ fn: 'processUrls' }, `NEW URL ${newUrl}`);
        e = newUrl;
      }
    }
    return downloadFile(e, key);
  });
};

export const downloadFile = async (url: string, key: string): Promise<UrlWithCid> => {
  logger.trace({ fn: 'downloadFile' }, 'createDraft::downloadFile', url.substring(0, 256), key);

  if (url.indexOf('data:') === 0) {
    const buf = Buffer.from(url.split(',')[1], 'base64');
    return addBufferToIpfs(buf, key);
  }

  return new Promise(async (resolve, reject) => {
    try {
      logger.info({ fn: 'downloadFile' }, `start download ${url.substring(0, 256)}`);
      const { data, headers } = await axios({
        method: 'get',
        url: url,
        responseType: 'stream',
        // cancelToken: source.token,
        headers: {
          'User-Agent':
            'Mozilla/5.0 (Macintosh; Intel Mac OS X 10_15_7) AppleWebKit/537.36 (KHTML, like Gecko) Chrome/101.0.4951.41 Safari/537.36',
        },
      });
      logger.info({ fn: 'downloadFile' }, `finish download ${url.substring(0, 256)}`);

      resolve(addBufferToIpfs(data, key));
    } catch (err) {
      logger.error({ fn: 'downloadFile', err }, 'got error');
      logger.info({ fn: 'downloadFile' }, `try with playwright ${url.substring(0, 256)}`);
    }
  });
};

export const downloadSingleFile = async (url: string): Promise<PdfComponentSingle | CodeComponentSingle> => {
  if (url.indexOf('github.com') > -1) {
    const file = await processUrls('code', getUrlsFromParam([url]))[0];

    const component: CodeComponent = {
      id: file.cid,
      name: 'Code',
      type: ResearchObjectComponentType.CODE,
      payload: {
        url: makePublic([file])[0].val,
        externalUrl: await getGithubExternalUrl(url),
      },
    };

    return { component, file };
  }
  const file = await processUrls('pdf', getUrlsFromParam([url]))[0];

  const component: PdfComponent = {
    id: file.cid,
    name: 'Research Report',
    type: ResearchObjectComponentType.PDF,
    payload: {
      url: makePublic([file])[0].val,
      annotations: [],
    },
  };

  return { component, file };
};

export interface IpfsDirStructuredInput {
  path: string;
  content: Buffer;
}

export interface IpfsPinnedResult {
  path: string;
  cid: string;
  size: number;
}

export const pinDirectory = async (
  files: IpfsDirStructuredInput[],
  wrapWithDirectory = false,
): Promise<IpfsPinnedResult[]> => {
  const isOnline = await client.isOnline();
  logger.debug({ fn: 'pinDirectory' }, `isOnline: ${isOnline}`);
  //possibly check if uploaded with a root dir, omit the wrapping if there is a root dir
  const uploaded: IpfsPinnedResult[] = [];
  const addAll = await client.addAll(files, { wrapWithDirectory: wrapWithDirectory, cidVersion: 1 });
  for await (const file of addAll) {
    uploaded.push({ path: file.path, cid: file.cid.toString(), size: file.size });
  }
  return uploaded;
};

export async function pinExternalDags(cids: string[]) {
  const result = [];
  for await (const cid of cids) {
    const cidType = multiformats.CID.parse(cid);
    const block = await publicIpfs.block.get(cidType);
    const res = await client.block.put(block);
    result.push(res);
  }
  return result;
}

export interface RecursiveLsResult extends IpfsPinnedResult {
  name: string;
  contains?: RecursiveLsResult[];
  type: 'dir' | 'file';
  parent?: RecursiveLsResult;
  external?: boolean;
}

export interface FileDir extends RecursiveLsResult {
  date?: string;
  published?: boolean;
}

export const convertToCidV1 = (cid: string | multiformats.CID): string => {
  if (typeof cid === 'string') {
    const c = multiformats.CID.parse(cid);
    return c.toV1().toString();
  } else {
    const cV1 = cid.toV1().toString();
    return cV1;
  }
};

export const resolveIpfsData = async (cid: string): Promise<Buffer> => {
  try {
    logger.info({ fn: 'resolveIpfsData' }, `[ipfs:resolveIpfsData] START ipfs.cat cid= ${cid}`);
    const iterable = await readerClient.cat(cid);
    logger.info({ fn: 'resolveIpfsData' }, `[ipfs:resolveIpfsData] SUCCESS(1/2) ipfs.cat cid= ${cid}`);
    const dataArray = [];

    for await (const x of iterable) {
      dataArray.push(x);
    }
    logger.info(
      { fn: 'resolveIpfsData' },
      `[ipfs:resolveIpfsData] SUCCESS(2/2) ipfs.cat cid=${cid}, len=${dataArray.length}`,
    );

    return Buffer.from(dataArray);
  } catch (err) {
    const res = await client.dag.get(multiformats.CID.parse(cid));
    let targetValue = res.value.Data;
    if (!targetValue) {
      targetValue = res.value;
    }
    logger.error(
      { fn: 'resolveIpfsData', err },
      `[ipfs:resolveIpfsData] SUCCESS(2/2) DAG, ipfs.dag.get cid=${cid}, bufferLen=${targetValue.length}`,
    );
    const uint8ArrayTarget = targetValue as Uint8Array;
    if (uint8ArrayTarget.buffer) {
      targetValue = (targetValue as Uint8Array).buffer;
    }

    const buffer = Buffer.from(targetValue);
    return buffer;
  }
};

export const convertToCidV0 = (cid: string) => {
  const c = multiformats.CID.parse(cid);
  const v0 = c.toV0();
  logger.debug({ fn: 'convertToCidV0' }, `convertToCidV1' ${v0}`);

  return v0.toString();
};

export const getDirectoryTreeCids = async (cid: string, externalCidMap: ExternalCidMap): Promise<string[]> => {
  const tree = await getDirectoryTree(cid, externalCidMap);
  const recurse = (arr: RecursiveLsResult[]) => {
    return arr.flatMap((e) => {
      if (e && e.contains) {
        return flatten([recurse(e.contains), e.parent, e.path.split('/')[0], e.cid]);
      } else {
        return e;
      }
    });
  };
  const flatCids = uniq(
    recurse(tree)
      .filter(Boolean)
      .map((e) => e.cid || e)
      .concat([cid]),
  );
  return flatCids;
};

export const nodeKeepFile = '.nodeKeep';

export const getDirectoryTree = async (cid: string, externalCidMap: ExternalCidMap): Promise<RecursiveLsResult[]> => {
  const isOnline = await client.isOnline();
<<<<<<< HEAD
  logger.info(
    { fn: 'getDirectoryTree' },
    `[getDirectoryTree]retrieving tree for cid: ${cid}, ipfs online: ${isOnline}`,
  );
  // const tree = await mixedLs(cid, externalCidMap);
  // return tree;
  if (Object.keys(externalCidMap).length === 0) {
    // if (true) {
    logger.info({ fn: 'getDirectoryTree' }, `[getDirectoryTree] using standard ls, dagCid: ${cid}`);
    return await recursiveLs(cid);
  } else {
    logger.info({ fn: 'getDirectoryTree' }, `[getDirectoryTree] using mixed ls, dagCid: ${cid}`);
    const tree = await mixedLs(cid, externalCidMap);
    return tree;
=======
  console.log(`[getDirectoryTree]retrieving tree for cid: ${cid}, ipfs online: ${isOnline}`);
  try {
    debugger;
    const tree = await getOrCache(`tree-${cid}`, getTree);
    if (tree) return tree;
    throw new Error('[getDirectoryTree] Failed to retrieve tree from cache');
  } catch (err) {
    console.log('[getDirectoryTree] error', err);
    console.log('[getDirectoryTree] Falling back on uncached tree retrieval');
    return getTree();
  }
  async function getTree() {
    if (Object.keys(externalCidMap).length === 0) {
      console.log('[getDirectoryTree] using standard ls, dagCid: , cid');
      return await recursiveLs(cid);
    } else {
      console.log('[getDirectoryTree] using mixed ls, dagCid: , cid');
      const tree = await mixedLs(cid, externalCidMap);
      return tree;
    }
>>>>>>> e6e8c0ec
  }
};

export const recursiveLs = async (cid: string, carryPath?: string) => {
  carryPath = carryPath || convertToCidV1(cid);
  const tree = [];
  const lsOp = client.ls(cid);
  const promises = [];

  for await (const filedir of lsOp) {
    const promise = new Promise<void>(async (resolve, reject) => {
      const res: any = filedir;
      // if (parent) {
      //   res.parent = parent;
      const pathSplit = res.path.split('/');
      pathSplit[0] = carryPath;
      res.path = pathSplit.join('/');
      // }
      const v1StrCid = convertToCidV1(res.cid);
      if (filedir.type === 'file') tree.push({ ...res, cid: v1StrCid });
      if (filedir.type === 'dir') {
        res.cid = v1StrCid;
        res.contains = await recursiveLs(res.cid, carryPath + '/' + res.name);
        tree.push({ ...res, cid: v1StrCid });
      }
      resolve();
    });
    promises.push(promise);
  }
  await Promise.allSettled(promises);
  return tree;
};

//Used for recursively lsing a DAG containing both public and private cids
export async function mixedLs(dagCid: string, externalCidMap: ExternalCidMap, carryPath?: string) {
  carryPath = carryPath || convertToCidV1(dagCid);
  const tree = [];
  const cidObject = multiformats.CID.parse(dagCid);
  const block = await client.block.get(cidObject, { timeout: INTERNAL_IPFS_TIMEOUT });
  const { Data, Links } = dagPb.decode(block);
  const unixFs = UnixFS.unmarshal(Data);
  const isDir = dirTypes.includes(unixFs?.type);
  if (!isDir) return null;
  const promises = [];
  for (const link of Links) {
    const promise = new Promise<void>(async (resolve, reject) => {
      const result: RecursiveLsResult = {
        name: link.Name,
        path: carryPath + '/' + link.Name,
        cid: convertToCidV1(link.Hash.toString()),
        size: 0,
        type: 'file',
      };
      const externalCidMapEntry = externalCidMap[result.cid];
      if (externalCidMapEntry) result.external = true;
      const isExternalFile = externalCidMapEntry && externalCidMapEntry.directory == false;
      const linkCidObject = multiformats.CID.parse(result.cid);
      if (linkCidObject.code === rawCode || isExternalFile) {
        result.size = link.Tsize;
      } else {
        const linkBlock = await client.block.get(linkCidObject);
        const { Data: linkData } = dagPb.decode(linkBlock);
        const unixFsLink = UnixFS.unmarshal(linkData);
        const isLinkDir = dirTypes.includes(unixFsLink?.type);

        if (isLinkDir) {
          result.size = 0;
          result.type = 'dir';
          result.contains = (await mixedLs(
            result.cid,
            externalCidMap,
            carryPath + '/' + result.name,
          )) as RecursiveLsResult[];
        } else {
          result.size = link.Tsize;
        }
      }
      tree.push(result);
      resolve();
    });
    promises.push(promise);
  }
  await Promise.allSettled(promises);
  return tree;
}

export const pubRecursiveLs = async (cid: string, carryPath?: string) => {
  carryPath = carryPath || convertToCidV1(cid);
  const tree = [];
  const lsOp = await publicIpfs.ls(cid);
  for await (const filedir of lsOp) {
    // debugger;
    const res: any = filedir;
    // if (parent) {
    //   res.parent = parent;
    const pathSplit = res.path.split('/');
    pathSplit[0] = carryPath;
    res.path = pathSplit.join('/');
    // }
    const v1StrCid = convertToCidV1(res.cid);
    if (filedir.type === 'file') tree.push({ ...res, cid: v1StrCid });
    if (filedir.type === 'dir') {
      res.cid = v1StrCid;
      res.contains = await pubRecursiveLs(res.cid, carryPath + '/' + res.name);
      tree.push({ ...res, cid: v1StrCid });
    }
  }
  return tree;
};

// Used for recursively lsing a DAG without knowing if it contains public or private cids, slow and INEFFICIENT!
export async function discoveryLs(dagCid: string, externalCidMap: ExternalCidMap, carryPath?: string) {
  try {
    carryPath = carryPath || convertToCidV1(dagCid);
    const tree = [];
    const cidObject = multiformats.CID.parse(dagCid);
    let block = await client.block.get(cidObject, { timeout: INTERNAL_IPFS_TIMEOUT });
    if (!block) block = await publicIpfs.block.get(cidObject, { timeout: INTERNAL_IPFS_TIMEOUT });
    if (!block) throw new Error('Could not find block for cid: ' + dagCid);
    const { Data, Links } = dagPb.decode(block);
    const unixFs = UnixFS.unmarshal(Data);
    const isDir = dirTypes.includes(unixFs?.type);
    if (!isDir) return null;
    for (const link of Links) {
      const result: RecursiveLsResult = {
        name: link.Name,
        path: carryPath + '/' + link.Name,
        cid: convertToCidV1(link.Hash.toString()),
        size: 0,
        type: 'file',
      };
      const externalCidMapEntry = externalCidMap[result.cid];
      if (externalCidMapEntry) result.external = true;
      const isExternalFile = externalCidMapEntry && externalCidMapEntry.directory == false;
      const linkCidObject = multiformats.CID.parse(result.cid);
      if (linkCidObject.code === rawCode || isExternalFile) {
        result.size = link.Tsize;
      } else {
        let linkBlock = await client.block.get(linkCidObject, { timeout: INTERNAL_IPFS_TIMEOUT });
        if (!linkBlock) linkBlock = await publicIpfs.block.get(cidObject, { timeout: INTERNAL_IPFS_TIMEOUT });
        if (!linkBlock) throw new Error('Could not find block for cid: ' + dagCid);
        const { Data: linkData } = dagPb.decode(linkBlock);
        const unixFsLink = UnixFS.unmarshal(linkData);
        const isLinkDir = dirTypes.includes(unixFsLink?.type);

        if (isLinkDir) {
          result.size = 0;
          result.type = 'dir';
          result.contains = (await mixedLs(
            result.cid,
            externalCidMap,
            carryPath + '/' + result.name,
          )) as RecursiveLsResult[];
        } else {
          result.size = link.Tsize;
        }
      }
      tree.push(result);
    }
    return tree;
  } catch (err) {
    logger.warn({ fn: 'discoveryLs', err }, `Failed to resolve CID`);
    return null;
  }
}

export const getDag = async (cid: ipfs.CID) => {
  const dag = await client.dag.get(cid);
  return dag;
};

export const getDatasetTar = async (cid) => {
  const files = await client.get(cid, { archive: true });
  return files;
};

export const getDataset = async (cid) => {
  const files = [];
  for await (const file of client.get(cid)) {
    files.push(file);
  }

  return files;
};

export const getFilesAndPaths = async (tree: RecursiveLsResult) => {
  const filesAndPaths = [];
  const promises = tree.contains.map(async (fd) => {
    if (fd.type === 'file') {
      const buffer = Buffer.from(await toBuffer(client.cat(fd.cid)));
      filesAndPaths.push({ path: fd.path, content: buffer });
    }
    if (fd.type === 'dir') {
      filesAndPaths.push(await getFilesAndPaths(fd));
    }
  });
  await Promise.all(promises);
  return filesAndPaths;
};

export const isDir = async (cid: string): Promise<boolean> => {
  try {
    const files = await client.ls(cid);

    for await (const file of files) {
      if (file.type === 'dir') {
        return true;
      }
    }
    return false;
  } catch (error) {
    logger.error({ fn: 'isDir', error }, `Failed checking if CID is dir`);
    return false;
  }
};

type FilePath = string;
type FileInfo = { cid: string; size?: number };
export type FilesToAddToDag = Record<FilePath, FileInfo>;

export const addFilesToDag = async (rootCid: string, contextPath: string, filesToAddToDag: FilesToAddToDag) => {
  const dagCidsToBeReset = [];
  //                  CID(String): DAGNode     - cached to prevent duplicate calls
  const dagsLoaded: Record<string, PBNode> = {};
  dagCidsToBeReset.push(CID2.parse(rootCid));
  const stagingDagNames = contextPath.split('/');
  if (contextPath.length) {
    for (let i = 0; i < stagingDagNames.length; i++) {
      const dagLinkName = stagingDagNames[i];
      const containingDagCid = dagCidsToBeReset[i];
      //FIXME containingDag is of type PBNode
      const containingDag: any = await client.object.get(containingDagCid);
      if (!containingDag) {
        throw Error('Failed updating dataset, existing DAG not found');
      }
      dagsLoaded[containingDagCid.toString()] = containingDag;
      const matchingLink = containingDag.Links.find((linkNode) => linkNode.Name === dagLinkName);
      if (!matchingLink) {
        throw Error('Failed updating dataset, existing DAG link not found');
      }
      dagCidsToBeReset.push(matchingLink.Hash);
    }
  }

  //if context path doesn't exist(update add at DAG root level), the dag won't be cached yet.
  if (!dagsLoaded.length) {
    //FIXME rootDag is of type PBNode
    const rootDag = await client.object.get(dagCidsToBeReset[0]);
    dagsLoaded[rootCid] = rootDag;
  }

  //establishing the tail dag that's being updated
  const tailNodeCid = dagCidsToBeReset.pop();
  const tailNode = dagsLoaded[tailNodeCid.toString()]
    ? dagsLoaded[tailNodeCid.toString()]
    : await client.object.get(tailNodeCid);

  const updatedTailNodeCid = await addToDir(client, tailNodeCid.toString(), filesToAddToDag);
  // oldToNewCidMap[tailNodeCid.toString()] = updatedTailNodeCid.toString();
  // const treehere = await getDirectoryTree(updatedTailNodeCid);

  const updatedDagCidMap: Record<oldCid, newCid> = {};

  let lastUpdatedCid = updatedTailNodeCid;
  while (dagCidsToBeReset.length) {
    const currentNodeCid = dagCidsToBeReset.pop();
    //FIXME should be PBLink
    const currentNode: any = dagsLoaded[currentNodeCid.toString()]
      ? dagsLoaded[currentNodeCid.toString()]
      : await client.object.get(currentNodeCid);
    const linkName = stagingDagNames.pop();
    const dagIdx = currentNode.Links.findIndex((dag) => dag.Name === linkName);
    if (dagIdx === -1) throw Error(`Failed to find DAG link: ${linkName}`);
    const oldCid = currentNode.Links[dagIdx].Hash;
    // const oldLinkRemovedCid = await client.object.patch.rmLink(currentNodeCid, currentNode.Links[dagIdx]);
    // lastUpdatedCid = await addToDir(client, oldLinkRemovedCid, { [linkName]: { cid: lastUpdatedCid } });
    lastUpdatedCid = await updateDagCid(client, currentNodeCid, oldCid, lastUpdatedCid);
    updatedDagCidMap[oldCid.toString()] = lastUpdatedCid.toString();
    // oldToNewCidMap[oldCid] = lastUpdatedCid.toString();
  }

  return { updatedRootCid: lastUpdatedCid.toString(), updatedDagCidMap };
};

export const removeFileFromDag = async (rootCid: string, contextPath: string, fileNameToRemove: string) => {
  const dagCidsToBeReset = [];
  //                  CID(String): DAGNode     - cached to prevent duplicate calls
  const dagsLoaded: Record<string, PBNode> = {};
  dagCidsToBeReset.push(CID2.parse(rootCid));
  const stagingDagNames = contextPath.split('/');
  if (contextPath.length) {
    for (let i = 0; i < stagingDagNames.length; i++) {
      const dagLinkName = stagingDagNames[i];
      const containingDagCid = dagCidsToBeReset[i];
      //FIXME containingDag is of type PBNode
      const containingDag: any = await client.object.get(containingDagCid);
      if (!containingDag) {
        throw Error('Failed updating dataset, existing DAG not found');
      }
      dagsLoaded[containingDagCid.toString()] = containingDag;
      const matchingLink = containingDag.Links.find((linkNode) => linkNode.Name === dagLinkName);
      if (!matchingLink) {
        throw Error('Failed updating dataset, existing DAG link not found');
      }
      dagCidsToBeReset.push(matchingLink.Hash);
    }
  }

  //if context path doesn't exist(update add at DAG root level), the dag won't be cached yet.
  if (!dagsLoaded.length) {
    //FIXME rootDag is of type PBNode
    const rootDag = await client.object.get(dagCidsToBeReset[0]);
    dagsLoaded[rootCid] = rootDag;
  }

  //establishing the tail dag that's being updated
  const tailNodeCid = dagCidsToBeReset.pop();
  const tailNode = dagsLoaded[tailNodeCid.toString()]
    ? dagsLoaded[tailNodeCid.toString()]
    : await client.object.get(tailNodeCid);

  const { newDagCid: updatedTailNodeCid, removedLink } = await removeDagLink(tailNodeCid.toString(), fileNameToRemove);

  const updatedDagCidMap: Record<oldCid, newCid> = {};

  let lastUpdatedCid = updatedTailNodeCid;
  while (dagCidsToBeReset.length) {
    const currentNodeCid = dagCidsToBeReset.pop();
    //FIXME should be PBLink
    const currentNode: any = dagsLoaded[currentNodeCid.toString()]
      ? dagsLoaded[currentNodeCid.toString()]
      : await client.object.get(currentNodeCid);
    const linkName = stagingDagNames.pop();
    const dagIdx = currentNode.Links.findIndex((dag) => dag.Name === linkName);
    if (dagIdx === -1) throw Error(`Failed to find DAG link: ${linkName}`);
    const oldCid = currentNode.Links[dagIdx].Hash;
    lastUpdatedCid = await updateDagCid(client, currentNodeCid, oldCid, lastUpdatedCid);
    updatedDagCidMap[oldCid.toString()] = lastUpdatedCid.toString();
  }

  return { updatedRootCid: lastUpdatedCid.toString(), updatedDagCidMap, removedLink };
};

export async function removeDagLink(dagCid: string | multiformats.CID, linkName: string) {
  if (typeof dagCid === 'string') dagCid = multiformats.CID.parse(dagCid);

  if (dagCid.code == rawCode) {
    throw new Error('raw cid -- not a directory');
  }

  const block = await client.block.get(dagCid);
  const { Data, Links } = dagPb.decode(block);

  const node = UnixFS.unmarshal(Data);

  if (!node.isDirectory()) {
    throw new Error(`file cid -- not a directory`);
  }
  const removedLink = Links.find((link) => link.Name === linkName);
  const newLinks = Links.filter((link) => link.Name !== linkName);

  if (newLinks.length === 0) {
    const nodeKeep = await client.add(Buffer.from(''), { cidVersion: 1 });
    newLinks.push({ Name: '.nodeKeep', Hash: nodeKeep.cid as any, Tsize: nodeKeep.size });
  }

  const newDagCid = await client.block.put(dagPb.encode(dagPb.prepare({ Data, Links: newLinks })), {
    version: 1,
    format: 'dag-pb',
  });
  return { newDagCid, removedLink: { [linkName]: removedLink } };
}

export const renameFileInDag = async (rootCid: string, contextPath: string, linkToRename: string, newName: string) => {
  const dagCidsToBeReset = [];
  //                  CID(String): DAGNode     - cached to prevent duplicate calls
  const dagsLoaded: Record<string, PBNode> = {};
  dagCidsToBeReset.push(CID2.parse(rootCid));
  const stagingDagNames = contextPath.split('/');
  if (contextPath.length) {
    for (let i = 0; i < stagingDagNames.length; i++) {
      const dagLinkName = stagingDagNames[i];
      const containingDagCid = dagCidsToBeReset[i];
      //FIXME containingDag is of type PBNode
      const containingDag: any = await client.object.get(containingDagCid);
      if (!containingDag) {
        throw Error('Failed updating dataset, existing DAG not found');
      }
      dagsLoaded[containingDagCid.toString()] = containingDag;
      const matchingLink = containingDag.Links.find((linkNode) => linkNode.Name === dagLinkName);
      if (!matchingLink) {
        throw Error('Failed updating dataset, existing DAG link not found');
      }
      dagCidsToBeReset.push(matchingLink.Hash);
    }
  }

  //if context path doesn't exist(update add at DAG root level), the dag won't be cached yet.
  if (!dagsLoaded.length) {
    //FIXME rootDag is of type PBNode
    const rootDag = await client.object.get(dagCidsToBeReset[0]);
    dagsLoaded[rootCid] = rootDag;
  }

  //establishing the tail dag that's being updated
  const tailNodeCid = dagCidsToBeReset.pop();
  const tailNode = dagsLoaded[tailNodeCid.toString()]
    ? dagsLoaded[tailNodeCid.toString()]
    : await client.object.get(tailNodeCid);

  const updatedTailNodeCid = await renameDagLink(tailNodeCid.toString(), linkToRename, newName);

  const updatedDagCidMap: Record<oldCid, newCid> = {};

  let lastUpdatedCid = updatedTailNodeCid;
  while (dagCidsToBeReset.length) {
    const currentNodeCid = dagCidsToBeReset.pop();
    //FIXME should be PBLink
    const currentNode: any = dagsLoaded[currentNodeCid.toString()]
      ? dagsLoaded[currentNodeCid.toString()]
      : await client.object.get(currentNodeCid);
    const linkName = stagingDagNames.pop();
    const dagIdx = currentNode.Links.findIndex((dag) => dag.Name === linkName);
    if (dagIdx === -1) throw Error(`Failed to find DAG link: ${linkName}`);
    const oldCid = currentNode.Links[dagIdx].Hash;
    lastUpdatedCid = await updateDagCid(client, currentNodeCid, oldCid, lastUpdatedCid);
    updatedDagCidMap[oldCid.toString()] = lastUpdatedCid.toString();
  }

  return { updatedRootCid: lastUpdatedCid.toString(), updatedDagCidMap };
};

export const moveFileInDag = async (rootCid: string, contextPath: string, fileToMove: string, newPath: string) => {
  const {
    updatedRootCid: removedDagCid,
    updatedDagCidMap: removedDagCidMap,
    removedLink,
  } = await removeFileFromDag(rootCid, contextPath, fileToMove);

  const newPathSplit = newPath.split('/');
  const fileName = newPathSplit.pop();
  const newContextPath = newPathSplit.join('/');
  const formattedLink = {
    [fileName]: { cid: removedLink[fileToMove].Hash.toString(), size: removedLink[fileToMove].Tsize },
  };
  const { updatedRootCid, updatedDagCidMap } = await addFilesToDag(removedDagCid, newContextPath, formattedLink);

  for (const [key, val] of Object.entries(removedDagCidMap)) {
    // add updatedDagCids in remove step
    updatedDagCidMap[key] = val;
    // roll over the updatedDagCids
    if (val in updatedDagCidMap) {
      updatedDagCidMap[key] = updatedDagCidMap[val];
    }
  }

  return { updatedRootCid, updatedDagCidMap };
};

export async function renameDagLink(dagCid: string | multiformats.CID, linkName: string, newName: string) {
  if (typeof dagCid === 'string') dagCid = multiformats.CID.parse(dagCid);

  if (dagCid.code == rawCode) {
    throw new Error('raw cid -- not a directory');
  }

  const block = await client.block.get(dagCid);
  const { Data, Links } = dagPb.decode(block);

  const node = UnixFS.unmarshal(Data);

  if (!node.isDirectory()) {
    throw new Error(`file cid -- not a directory`);
  }

  const linkIdx = Links.findIndex((link) => link.Name === linkName);
  Links[linkIdx].Name = newName;

  return client.block.put(dagPb.encode(dagPb.prepare({ Data, Links })), {
    version: 1,
    format: 'dag-pb',
  });
}

export const createDag = async (files: FilesToAddToDag): Promise<string> => {
  return await makeDir(client, files);
};

export async function createEmptyDag() {
  const nodeKeepCid = await client.add(Buffer.from(''));
  const cid = await makeDir(client, { '.nodeKeep': { cid: nodeKeepCid.cid } });
  return cid.toString();
}

export interface GetExternalSizeAndTypeResult {
  isDirectory: boolean;
  size: number;
}

const dirTypes = ['directory', 'hamt-sharded-directory'];

export async function getExternalCidSizeAndType(cid: string) {
  try {
    const cidObject = multiformats.CID.parse(cid);
    const code = cidObject.code;
    const block = await publicIpfs.block.get(cidObject);
    if (cidObject.code === rawCode) {
      return { isDirectory: false, size: block.length };
    }
    const { Data } = dagPb.decode(block);

    const unixFs = UnixFS.unmarshal(Data);
    let isDirectory;
    let size;
    const isDir = dirTypes.includes(unixFs?.type);
    if (code === 0x70 && isDir) {
      //0x70 === dag-pb
      isDirectory = true;
      size = 0;
    } else {
      isDirectory = false;
      const fSize = unixFs.fileSize();
      if (fSize) {
        size = fSize;
      } else {
        // eslint-disable-next-line no-array-reduce/no-reduce
        size = unixFs.blockSizes.reduce((a, b) => a + b, 0);
      }
    }
    if (isDirectory !== undefined && size !== undefined) return { isDirectory, size };
    throw new Error(`Failed to resolve CID or determine file size/type for cid: ${cid}`);
  } catch (error) {
    logger.error({ fn: 'getExternalCidSizeAndType', error }, `[getExternalCidSizeAndType]Error: ${error.message}`);
    return null;
  }
}

export interface ZipToDagAndPinResult {
  files: IpfsDirStructuredInput[];
  totalSize: number;
}

export async function zipToPinFormat(zipBuffer: Buffer, nameOverride?: string): Promise<ZipToDagAndPinResult> {
  return new Promise((resolve, reject) => {
    const files = [];
    let totalSize = 0;

    yauzl.fromBuffer(zipBuffer, { lazyEntries: true }, (err, zipfile) => {
      if (err) reject(err);

      zipfile.readEntry();

      zipfile.on('entry', (entry) => {
        if (!entry.isDirectory) {
          zipfile.openReadStream(entry, async (err, readStream) => {
            if (err) reject(err);
            const chunks = [];
            for await (const chunk of readStream) {
              chunks.push(chunk);
            }
            const fileBuffer = Buffer.concat(chunks);
            if (entry.uncompressedSize > 0) {
              totalSize += entry.uncompressedSize;
              if (nameOverride) entry.fileName = deneutralizePath(entry.fileName, nameOverride);
              files.push({
                path: entry.fileName,
                content: fileBuffer,
              });
            }
            zipfile.readEntry();
          });
        } else {
          zipfile.readEntry();
        }
      });

      zipfile.on('end', async () => {
        try {
          resolve({ files, totalSize });
        } catch (error) {
          reject(error);
        }
      });
    });
  });
}

export function strIsCid(cid: string) {
  try {
    const cidObj = multiformats.CID.parse(cid);
    const validCid = multiformats.CID.asCID(cidObj);

    if (!!validCid) return true;
    return false;
  } catch (e) {
    return false;
  }
}

export enum CidSource {
  INTERNAL = 'internal',
  EXTERNAL = 'external',
}

// assumeExternal is quicker, because it doesn't attempt to check if the CID is available via public resolution
// Note: when using this function the result can be impacted by the resolvers uptime
export async function checkCidSrc(cid: string, assumeExternal = false) {
  try {
    const internalStat = await client.block.stat(CID2.parse(cid), { timeout: INTERNAL_IPFS_TIMEOUT });
    if (internalStat) return CidSource.INTERNAL;
  } catch (err) {
    if (assumeExternal) return CidSource.EXTERNAL;
  }

  try {
    const externalStat = await publicIpfs.block.stat(CID2.parse(cid), { timeout: EXTERNAL_IPFS_TIMEOUT });
    if (externalStat) return CidSource.EXTERNAL;
  } catch (err) {
    logger.warn(
      { fn: 'checkCidSrc', err },
      'CID not found in either internal or public IPFS, or resolution timed out.',
    );
    return false;
  }
  return false;
}<|MERGE_RESOLUTION|>--- conflicted
+++ resolved
@@ -22,11 +22,8 @@
 
 import prisma from 'client';
 import { PUBLIC_IPFS_PATH } from 'config';
-<<<<<<< HEAD
 import parentLogger from 'logger';
-=======
 import { getOrCache } from 'redisClient';
->>>>>>> e6e8c0ec
 import { DRIVE_NODE_ROOT_PATH, ExternalCidMap, newCid, oldCid } from 'utils/driveUtils';
 import { deneutralizePath } from 'utils/driveUtils';
 import { getGithubExternalUrl, processGithubUrl } from 'utils/githubUtils';
@@ -381,23 +378,11 @@
 
 export const getDirectoryTree = async (cid: string, externalCidMap: ExternalCidMap): Promise<RecursiveLsResult[]> => {
   const isOnline = await client.isOnline();
-<<<<<<< HEAD
+  console.log(`[getDirectoryTree]retrieving tree for cid: ${cid}, ipfs online: ${isOnline}`);
   logger.info(
     { fn: 'getDirectoryTree' },
     `[getDirectoryTree]retrieving tree for cid: ${cid}, ipfs online: ${isOnline}`,
   );
-  // const tree = await mixedLs(cid, externalCidMap);
-  // return tree;
-  if (Object.keys(externalCidMap).length === 0) {
-    // if (true) {
-    logger.info({ fn: 'getDirectoryTree' }, `[getDirectoryTree] using standard ls, dagCid: ${cid}`);
-    return await recursiveLs(cid);
-  } else {
-    logger.info({ fn: 'getDirectoryTree' }, `[getDirectoryTree] using mixed ls, dagCid: ${cid}`);
-    const tree = await mixedLs(cid, externalCidMap);
-    return tree;
-=======
-  console.log(`[getDirectoryTree]retrieving tree for cid: ${cid}, ipfs online: ${isOnline}`);
   try {
     debugger;
     const tree = await getOrCache(`tree-${cid}`, getTree);
@@ -406,18 +391,21 @@
   } catch (err) {
     console.log('[getDirectoryTree] error', err);
     console.log('[getDirectoryTree] Falling back on uncached tree retrieval');
+    logger.warn({ fn: 'getDirectoryTree', err }, '[getDirectoryTree] error');
+    logger.info('[getDirectoryTree] Falling back on uncached tree retrieval');
     return getTree();
   }
   async function getTree() {
     if (Object.keys(externalCidMap).length === 0) {
       console.log('[getDirectoryTree] using standard ls, dagCid: , cid');
+      logger.info({ fn: 'getDirectoryTree' }, `[getDirectoryTree] using standard ls, dagCid: ${cid}`);
       return await recursiveLs(cid);
     } else {
       console.log('[getDirectoryTree] using mixed ls, dagCid: , cid');
+      logger.info({ fn: 'getDirectoryTree' }, `[getDirectoryTree] using mixed ls, dagCid: ${cid}`);
       const tree = await mixedLs(cid, externalCidMap);
       return tree;
     }
->>>>>>> e6e8c0ec
   }
 };
 
