import { prisma } from '../client.js';

import { AutomatedMetadataClient } from './AutomatedMetadata.js';
import CrossRefClient from './crossRef/client.js';
import { DoiService } from './Doi.js';

export const doiService = new DoiService(prisma);
<<<<<<< HEAD
export const crossRefClient = new CrossRefClient('', process.env.CROSSREF_EMAIL);
=======
export const crossRefClient = new CrossRefClient(
  process.env.CROSSREF_API,
  '', // process.env.CROSSREF_API_KEY,
  process.env.CROSSREF_EMAIL,
);
export const metadataClient = new AutomatedMetadataClient(
  process.env.AUTOMATED_METADATA_API || 'http://host.docker.internal:5005', // remove this after env have been added to CI
  process.env.AUTOMATED_METADATA_API_KEY || '',
);
>>>>>>> bd98677a
<|MERGE_RESOLUTION|>--- conflicted
+++ resolved
@@ -5,16 +5,8 @@
 import { DoiService } from './Doi.js';
 
 export const doiService = new DoiService(prisma);
-<<<<<<< HEAD
 export const crossRefClient = new CrossRefClient('', process.env.CROSSREF_EMAIL);
-=======
-export const crossRefClient = new CrossRefClient(
-  process.env.CROSSREF_API,
-  '', // process.env.CROSSREF_API_KEY,
-  process.env.CROSSREF_EMAIL,
-);
 export const metadataClient = new AutomatedMetadataClient(
   process.env.AUTOMATED_METADATA_API || 'http://host.docker.internal:5005', // remove this after env have been added to CI
   process.env.AUTOMATED_METADATA_API_KEY || '',
-);
->>>>>>> bd98677a
+);