--- conflicted
+++ resolved
@@ -1,20 +1,9 @@
 import { User } from '@prisma/client';
 import { hideEmail } from 'utils';
 
-<<<<<<< HEAD
-import parentLogger from 'logger';
-import { hideEmail } from 'utils';
-=======
 import client from '../client';
 
 import parentLogger from 'logger';
-const logger = parentLogger.child({
-  module: 'Services::User',
-});
->>>>>>> 07f69dc4
-
-import client from '../client';
-
 const logger = parentLogger.child({
   module: 'Services::User',
 });
