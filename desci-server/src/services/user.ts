import { AuthTokenSource, User } from '@prisma/client';
import axios from 'axios';

import { prisma as client } from '../client.js';
import { OrcIdRecordData, generateAccessToken, getOrcidRecord } from '../controllers/auth/index.js';
import { logger as parentLogger } from '../logger.js';
import { hideEmail } from '../utils.js';

import { getUserConsent } from './interactionLog.js';
const logger = parentLogger.child({
  module: 'Services::User',
});

export async function increaseUsersDriveLimit(userId: number, { amountGb }: { amountGb: number }): Promise<User> {
  logger.trace({ fn: 'increaseUsersDriveLimit' }, 'user::increaseUsersDriveLimit');
  const user = await client.user.findFirst({ where: { id: userId } });

  if (!user) {
    throw new Error('User not found');
  }

  const currentDriveStorageLimitGb = user.currentDriveStorageLimitGb;
  const maxDriveStorageLimitGb = user.maxDriveStorageLimitGb;

  const newDriveStorageLimitGb = currentDriveStorageLimitGb + amountGb;

  const canIncreaseUserStorageLimit = newDriveStorageLimitGb <= maxDriveStorageLimitGb;
  if (!canIncreaseUserStorageLimit) {
    throw new Error('User exceeded storage limit');
  }

  logger.info(
    { fn: 'increaseUsersDriveLimit', oldStorageLimitGb: currentDriveStorageLimitGb, newDriveStorageLimitGb },
    `Updating users drive limit to ${newDriveStorageLimitGb}`,
  );

  const updatedUser = await client.user.update({
    where: {
      id: userId,
    },
    data: {
      currentDriveStorageLimitGb: newDriveStorageLimitGb,
    },
  });

  return updatedUser;
}

// add orcid auth token to user
interface OrcidAuthPayload {
  accessToken: string;
  refreshToken: string;
  expiresIn: number;
}

export async function isAuthTokenSetForUser(userId: number): Promise<boolean> {
  logger.trace({ fn: 'isAuthTokenSetForUser' }, 'user::isAuthTokenSetForUser');
  const authToken = await client.authToken.findFirst({
    where: {
      userId,
      source: AuthTokenSource.ORCID,
    },
  });
  return !!authToken;
}

export async function writeExternalIdToOrcidProfile(userId: number, didAddress: string) {
  const user = await client.user.findFirst({
    where: {
      id: userId,
    },
  });
  if (!user.orcid) {
    throw new Error('User does not have an orcid');
  }
  const authToken = await client.authToken.findFirst({
    where: {
      userId,
      source: AuthTokenSource.ORCID,
    },
  });
  if (!authToken) {
    throw new Error('User does not have an orcid auth token');
  }
  // check if it's already written to orcid
  const headers = {
    'Content-Type': 'application/vnd.orcid+json',
    Authorization: `Bearer ${authToken.accessToken}`,
  };
  const orcidId = user.orcid;
  const fullDid = `did:pkh:eip155:1:${didAddress}`;
  try {
    const externalIds = await axios.get(
      `https://api.${process.env.ORCID_API_DOMAIN}/v3.0/${orcidId}/external-identifiers`,
      { headers },
    );
    if (externalIds.data['external-identifier'].some((id) => id['external-id-value'] === fullDid)) {
      console.log('External ID already added');
      return;
    }
    debugger;
  } catch (error) {
    console.error('Error getting external IDs:', error.response?.data || error.message);
  }

  const apiUrl = `https://api.${process.env.ORCID_API_DOMAIN}/v3.0/${orcidId}/external-identifiers`;
  const externalIdPayload = {
    'external-id-type': 'Public Key',
    'external-id-value': fullDid,
    'external-id-url': {
      value: `https://nodes.desci.com/orcid-did/${didAddress}`,
    },
    'external-id-relationship': 'self',
  };

  try {
    const response = await axios.post(apiUrl, externalIdPayload, { headers });
    console.log('External ID added:', response.data);
  } catch (error) {
    console.error('Error adding external ID:', error.response?.data || error.message);
  }
}

export async function connectOrcidToUserIfPossible(
  userId: number,
  orcid: string,
  accessToken: string,
  refreshToken: string,
  expiresIn: number,
  orcidLookup: (orcid: string, accessToken: string) => Promise<OrcIdRecordData> = getOrcidRecord,
) {
  logger.info({ fn: 'connectOrcidToUserIfPossible', orcid, accessTokenPresent: !!accessToken }, `doing orcid lookup`);
  const orcidRecord = await orcidLookup(orcid, accessToken);
  logger.info({ fn: 'connectOrcidToUserIfPossible', orcidRecord, orcid }, `found orcid record`);

  // if the orcid in the access token doesn't match, we must fail the process because the requestor is not guaranteed to be the owner of the orcid
  if (orcidRecord['orcid-identifier'].path !== orcid) {
    logger.warn({ fn: 'connectOrcidToUserIfPossible', orcidRecord, orcid }, `orcid record mismatch`);
    return { error: 'orcid mismatch', code: 1 };
  }

  const user = userId
    ? await client.user.findFirst({
        where: {
          id: userId,
        },
      })
    : null;

  if (user) {
    // we are already email auth'd, we have only one to check
    logger.info({ fn: 'orcidCheck', user }, `Requesting user ${user}`);
    if (!user.orcid || user.orcid === orcid) {
      let nodeConnect;
      // debugger;
      if (!user.orcid || !(await isAuthTokenSetForUser(user.id))) {
        nodeConnect = await setOrcidForUser(user.id, orcid, {
          accessToken,
          refreshToken,
          expiresIn,
        });
      }
      const jwt = generateAccessToken({ email: user.email });
      return { userFound: true, nodeConnect, jwt };
    } else {
      return { error: 'orcid mismatch', code: 2, userFound: true };
    }
  } else {
    // we are not email auth'd, we have to check all users for this orcid
    logger.info({ fn: 'orcidCheck' }, `Orcid first time login, no associated email`);
    const userFound = await getUserByOrcId(orcid);
    if (userFound) {
      let nodeConnect;
      // debugger;
      if (!userFound.orcid || !(await isAuthTokenSetForUser(userFound.id))) {
        nodeConnect = await setOrcidForUser(userFound.id, orcid, {
          accessToken,
          refreshToken,
          expiresIn,
        });
      }
      const jwt = generateAccessToken({ email: userFound.email });
      return { userFound: true, nodeConnect, jwt };
    } else {
      // we didn't find a user, so we need to prompt for an email verification flow to assign an email to this orcid
      return { error: 'need to attach email', code: 3, userFound: false, promptEmail: true };
    }
  }
}

interface NodeConnectAuthError {
  error?: string;
  ok: boolean;
}

export async function setOrcidForUser(
  userId: number,
  orcid: string,
  auth: OrcidAuthPayload,
): Promise<boolean | NodeConnectAuthError> {
  logger.trace({ fn: 'setOrcidForUser' }, 'user::setOrcidForUser');
  const user = await client.user.findFirst({ where: { id: userId } });
  if (!user) {
    const payload = { ok: false, error: 'User not found' };
    logger.warn({ fn: 'setOrcidForUser', userId, orcid, ...payload }, payload.error);
    return payload;
  }
  if (user.orcid && user.orcid !== orcid) {
    const payload = { ok: false, error: 'This email address is registered to a different ORCiD ID' };
    logger.warn({ fn: 'setOrcidForUser', userId, orcid: user.orcid, newOrcid: orcid, ...payload }, payload.error);
    return payload;
  }
  // handle if another user is tied to this orcid
  if (user) {
    const userWithOrcid = await getUserByOrcId(orcid);
    if (userWithOrcid && userWithOrcid.id !== user.id) {
      const payload = {
        ok: false,
        error:
          'This ORCiD is already registered to another user (code: 1020-' +
          [user, userWithOrcid]
            .filter(Boolean)
            .map((a) => a?.id)
            .join('-') +
          ')',
      };
      logger.warn({ fn: 'setOrcidForUser', userId, orcid, ...payload }, payload.error);
      return payload;
    }

    ///  TODO: wrap in transaction
    if (userId) {
      const userUpdate = await client.user.update({
        where: {
          id: userId,
        },
        data: {
          orcid,
        },
      });
      logger.trace({ fn: 'setOrcidForUser' }, 'updated user');
      const authTokenInsert = await client.authToken.create({
        data: {
          accessToken: auth.accessToken,
          refreshToken: auth.refreshToken,
          expiresIn: auth.expiresIn,
          userId,
          source: AuthTokenSource.ORCID,
        },
      });
      logger.trace({ fn: 'setOrcidForUser' }, 'added auth token');
    } else {
      logger.trace({ fn: 'setOrcidForUser' }, 'no user found');
      return false;
    }
  }
  return true;
}

export async function getUserByOrcId(orcid: string): Promise<User | null> {
  logger.trace({ fn: 'getUserByOrcId' }, 'user::getUserByOrcId');
  const user = await client.user.findFirst({ where: { orcid } });

  return user;
}

export async function getUserByEmail(email: string): Promise<User | null> {
  logger.trace({ fn: 'getUserByEmail' }, `user::getUserByEmail ${hideEmail(email)}`);
<<<<<<< HEAD
  const user = await client.user.findFirst({ where: { email: {
    equals: email,
    mode: 'insensitive'
  } } });
=======
  const user = await client.user.findFirst({
    where: {
      email: {
        equals: email,
        mode: 'insensitive',
      },
    },
  });
>>>>>>> 9d3523f6

  return user;
}

export async function checkIfUserAcceptedTerms(email: string): Promise<boolean> {
  logger.trace({ fn: 'checkIfUserAcceptedTerms' }, `user::checkIfUserAcceptedTerms ${hideEmail(email)}`);
  const user = await client.user.findFirst({
    where: {
      email,
    },
  });
  return !!(await getUserConsent(user.id));
}

export async function createUser({
  name,
  email,
  orcid,
  isPatron = false,
  isWarden = false,
  isKeeper = false,
}: {
  name: string;
  email: string;
  orcid?: string;
  isPatron?: boolean;
  isWarden?: boolean;
  isKeeper?: boolean;
}): Promise<User> {
  logger.trace({ fn: 'createUser' }, 'user::createUser');
  const user = await client.user.upsert({
    where: {
      email,
    },
    update: {},
    create: {
      email,
      name,
      orcid,
      isPatron,
      isWarden,
      isKeeper,
    },
  });

  return user;
}

export const getCountNewUsersInXDays = async (daysAgo: number): Promise<number> => {
  logger.trace({ fn: 'getCountNewUsersInXDays' }, 'user::getCountNewUsersInXDays');
  const dateXDaysAgo = new Date(new Date().getTime() - daysAgo * 24 * 60 * 60 * 1000);

  const newUsersInXDays = await client.user.count({
    where: {
      createdAt: {
        gte: dateXDaysAgo,
      },
    },
  });

  return newUsersInXDays;
};

// get new user count for specified month
export const getCountNewUsersInMonth = async (month: number, year: number): Promise<number> => {
  logger.trace({ fn: 'getCountNewUsersInMonth' }, 'user::getCountNewUsersInMonth');
  const startDate = new Date(year, month, 1);
  const endDate = new Date(year, month + 1, 1);

  const newUsersInMonth = await client.user.count({
    where: {
      createdAt: {
        gte: startDate,
        lt: endDate,
      },
    },
  });

  return newUsersInMonth;
};<|MERGE_RESOLUTION|>--- conflicted
+++ resolved
@@ -266,12 +266,6 @@
 
 export async function getUserByEmail(email: string): Promise<User | null> {
   logger.trace({ fn: 'getUserByEmail' }, `user::getUserByEmail ${hideEmail(email)}`);
-<<<<<<< HEAD
-  const user = await client.user.findFirst({ where: { email: {
-    equals: email,
-    mode: 'insensitive'
-  } } });
-=======
   const user = await client.user.findFirst({
     where: {
       email: {
@@ -280,7 +274,6 @@
       },
     },
   });
->>>>>>> 9d3523f6
 
   return user;
 }
