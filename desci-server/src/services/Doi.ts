--- conflicted
+++ resolved
@@ -210,8 +210,7 @@
     return submission;
   }
 
-<<<<<<< HEAD
-  async retryMint(submission: DoiSubmissionQueue) {
+  async retryDoiMint(submission: DoiSubmissionQueue) {
     const { dpid, uuid, manifest, researchObject } = await this.checkMintability(submission.uuid);
     // mint new doi
 
@@ -250,7 +249,8 @@
 
     // return submission queue data
     return submission;
-=======
+  }
+
   async autoMintTrigger(uuid: string) {
     const sanitizedUuid = ensureUuidEndsWithDot(uuid);
     const isPending = await this.hasPendingSubmission(sanitizedUuid);
@@ -260,7 +260,6 @@
       const submission = await this.mintDoi(sanitizedUuid);
       return submission;
     }
->>>>>>> 0c4dc2f1
   }
 
   /**
