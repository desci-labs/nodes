import { Doc, getHeads } from '@automerge/automerge';
import { AutomergeUrl, DocumentId } from '@automerge/automerge-repo';
import {
  ResearchObjectComponentTypeMap,
  ResearchObjectV1Author,
  ResearchObjectV1Component,
  ResearchObjectV1Dpid,
  isResearchObjectComponentTypeMap,
} from '@desci-labs/desci-models';
import { Node } from '@prisma/client';

import { logger } from '../logger.js';
import { backendRepo } from '../repo.js';
import { ResearchObjectDocument } from '../types/documents.js';

import { getManifestFromNode } from './data/processing.js';
import repoService from './repoService.js';

export type NodeUuid = string & { _kind: 'uuid' };

export const getAutomergeUrl = (documentId: DocumentId): AutomergeUrl => {
  return `automerge:${documentId}` as AutomergeUrl;
};

export const getLatestManifestFromNode = async (node: Node) => {
  logger.info({ uuid: node.uuid }, 'START [getLatestManifestFromNode]');
  let manifest = await repoService.getDraftManifest(node.uuid as NodeUuid);
  if (!manifest) {
    const publishedManifest = await getManifestFromNode(node);
    manifest = publishedManifest.manifest;
  }
  return manifest;
};

export function assertNever(value: never) {
  console.error('Unknown value', value);
  throw Error('Not Possible');
}

export type ManifestActions =
  | { type: 'Add Components'; components: ResearchObjectV1Component[] }
  | { type: 'Delete Components'; paths: string[] }
  | { type: 'Rename Component'; path: string; fileName: string }
  | { type: 'Rename Component Path'; oldPath: string; newPath: string }
  | {
      type: 'Update Component';
      component: ResearchObjectV1Component;
      componentIndex: number;
    }
  | {
      type: 'Assign Component Type';
      component: ResearchObjectV1Component;
      componentTypeMap: ResearchObjectComponentTypeMap;
    }
  | { type: 'Set Drive Clock'; time: string }
<<<<<<< HEAD
  | { type: 'Set Dpid'; prefix: string; id: string };

const getNodeManifestUpdater = (node: Node) => {
  const automergeUrl = getAutomergeUrl(node.manifestDocumentId as DocumentId);
  const handle = backendRepo.find<ResearchObjectDocument>(automergeUrl as AutomergeUrl);

  return async (action: ManifestActions) => {
    if (!handle) return null;
    let latestDocument = await handle.doc();
    const heads = getHeads(latestDocument);
    logger.info({ heads }, `Document`);
    logger.info({ action }, `DocumentUpdater::Dispatched`);

    switch (action.type) {
      case 'Add Components':
        const uniqueComponents = action.components.filter(
          (componentToAdd) =>
            !latestDocument.manifest.components.some((c) => c.payload?.path === componentToAdd.payload?.path),
        );
        if (uniqueComponents.length > 0) {
          handle.change(
            (document) => {
              uniqueComponents.forEach((component) => {
                document.manifest.components.push(component);
              });
            },
            { time: Date.now(), message: action.type },
          );
        }
        break;
      case 'Rename Component':
        handle.change(
          (document) => {
            const component = document.manifest.components.find((c) => c.payload?.path === action.path);
            if (component) component.name = action.fileName;
          },
          { time: Date.now(), message: action.type },
        );
        break;
      case 'Delete Component':
        const deleteIdx = latestDocument.manifest.components.findIndex((c) => c.id === action.componentId);
        if (deleteIdx !== -1) {
          logger.info({ action, deleteIdx }, `DocumentUpdater::Deleteing`);
          handle.change(
            (document) => {
              document.manifest.components.splice(deleteIdx, 1);
            },
            { time: Date.now(), message: action.type },
          );
        }
        break;
      case 'Delete Components':
        const componentEntries = latestDocument.manifest.components
          .map((c) => (action.pathsToDelete.includes(c.payload?.path) ? c.payload?.path : null))
          .filter(Boolean) as string[];
        if (componentEntries.length > 0) {
          logger.info({ action, componentEntries }, `DocumentUpdater::Delete Components`);
          handle.change(
            (document) => {
              for (const path of componentEntries) {
                const deleteIdx = document.manifest.components.findIndex((c) => c.payload?.path === path);
                logger.info({ path, deleteIdx }, `DocumentUpdater::Delete`);
                if (deleteIdx !== -1) document.manifest.components.splice(deleteIdx, 1);
              }
            },
            { time: Date.now(), message: action.type },
          );
        }
        break;
      case 'Rename Component Path':
        const components = latestDocument.manifest.components.filter(
          (component) =>
            component.payload?.path?.startsWith(action.oldPath + '/') || component.payload?.path === action.oldPath,
        );
        if (components.length > 0) {
          handle.change(
            (document) => {
              const components = document.manifest.components.filter(
                (component) =>
                  component.payload?.path.startsWith(action.oldPath + '/') ||
                  component.payload?.path === action.oldPath,
              );
              for (const component of components) {
                component.payload.path = component.payload?.path.replace(action.oldPath, action.newPath);
              }
            },
            { time: Date.now(), message: action.type },
          );
        }
        break;
      case 'Update Component':
        handle.change(
          (document) => {
            updateManifestComponent(document, action.component, action.componentIndex);
          },
          { time: Date.now(), message: action.type },
        );
        break;
      case 'Assign Component Type':
        handle.change(
          (document) => {
            updateComponentTypeMap(document, action.component.payload?.path, action.componentTypeMap);
          },
          { time: Date.now(), message: action.type },
        );
        break;
      case 'Set Drive Clock':
        handle.change(
          (document) => {
            if (document.driveClock && document.driveClock === action.time) return; // Don't update if already the latest
            document.driveClock = action.time;
          },
          { time: Date.now(), message: action.type },
        );
        break;
      case 'Set Dpid':
        handle.change(
          (document) => {
            document.manifest.dpid.id = action.id;
            document.manifest.dpid.prefix = action.prefix;
          },
          { time: Date.now(), message: action.type },
        );
        break;
      default:
        assertNever(action);
=======
  // frontend changes to support
  | { type: 'Update Title'; title: string }
  | { type: 'Update Description'; description: string }
  | { type: 'Update License'; defaultLicense: string }
  | { type: 'Update ResearchFields'; researchFields: string[] }
  | { type: 'Add Component'; component: ResearchObjectV1Component }
  | { type: 'Delete Component'; path: string }
  | { type: 'Add Contributor'; author: ResearchObjectV1Author }
  | { type: 'Remove Contributor'; contributorIndex: number }
  | { type: 'Pin Component'; path: string }
  | { type: 'UnPin Component'; path: string }
  | {
      type: 'Update Component';
      component: ResearchObjectV1Component;
      componentIndex: number;
>>>>>>> 266f460e
    }
  | {
      type: 'Publish Dpid';
      dpid: ResearchObjectV1Dpid;
    };

const updateManifestComponent = (
  doc: Doc<ResearchObjectDocument>,
  component: ResearchObjectV1Component,
  componentIndex: number,
) => {
  if (componentIndex === -1 || componentIndex === undefined) return;

  const currentComponent = doc.manifest.components[componentIndex];
  currentComponent.type = component?.type || currentComponent.type;

  if (!currentComponent.starred) currentComponent.starred = false;
  currentComponent.starred = component?.starred || currentComponent.starred;
};

const updateComponentTypeMap = (
  doc: Doc<ResearchObjectDocument>,
  path: string,
  compTypeMap: ResearchObjectComponentTypeMap,
) => {
  const currentComponent = doc.manifest.components.find((c) => c.payload?.path === path);
  if (!currentComponent) return;

  const existingType = currentComponent.type;
  if (!isResearchObjectComponentTypeMap(existingType)) {
    currentComponent.type = {};
  }

  const componentType = currentComponent.type;
  const update = {
    ...(isResearchObjectComponentTypeMap(existingType) && { ...existingType }),
    ...compTypeMap,
  };

  Object.entries(update).forEach(([key, value]) => {
    if (!componentType[key]) componentType[key] = '';
    componentType[key] = value;
  });
};<|MERGE_RESOLUTION|>--- conflicted
+++ resolved
@@ -53,134 +53,6 @@
       componentTypeMap: ResearchObjectComponentTypeMap;
     }
   | { type: 'Set Drive Clock'; time: string }
-<<<<<<< HEAD
-  | { type: 'Set Dpid'; prefix: string; id: string };
-
-const getNodeManifestUpdater = (node: Node) => {
-  const automergeUrl = getAutomergeUrl(node.manifestDocumentId as DocumentId);
-  const handle = backendRepo.find<ResearchObjectDocument>(automergeUrl as AutomergeUrl);
-
-  return async (action: ManifestActions) => {
-    if (!handle) return null;
-    let latestDocument = await handle.doc();
-    const heads = getHeads(latestDocument);
-    logger.info({ heads }, `Document`);
-    logger.info({ action }, `DocumentUpdater::Dispatched`);
-
-    switch (action.type) {
-      case 'Add Components':
-        const uniqueComponents = action.components.filter(
-          (componentToAdd) =>
-            !latestDocument.manifest.components.some((c) => c.payload?.path === componentToAdd.payload?.path),
-        );
-        if (uniqueComponents.length > 0) {
-          handle.change(
-            (document) => {
-              uniqueComponents.forEach((component) => {
-                document.manifest.components.push(component);
-              });
-            },
-            { time: Date.now(), message: action.type },
-          );
-        }
-        break;
-      case 'Rename Component':
-        handle.change(
-          (document) => {
-            const component = document.manifest.components.find((c) => c.payload?.path === action.path);
-            if (component) component.name = action.fileName;
-          },
-          { time: Date.now(), message: action.type },
-        );
-        break;
-      case 'Delete Component':
-        const deleteIdx = latestDocument.manifest.components.findIndex((c) => c.id === action.componentId);
-        if (deleteIdx !== -1) {
-          logger.info({ action, deleteIdx }, `DocumentUpdater::Deleteing`);
-          handle.change(
-            (document) => {
-              document.manifest.components.splice(deleteIdx, 1);
-            },
-            { time: Date.now(), message: action.type },
-          );
-        }
-        break;
-      case 'Delete Components':
-        const componentEntries = latestDocument.manifest.components
-          .map((c) => (action.pathsToDelete.includes(c.payload?.path) ? c.payload?.path : null))
-          .filter(Boolean) as string[];
-        if (componentEntries.length > 0) {
-          logger.info({ action, componentEntries }, `DocumentUpdater::Delete Components`);
-          handle.change(
-            (document) => {
-              for (const path of componentEntries) {
-                const deleteIdx = document.manifest.components.findIndex((c) => c.payload?.path === path);
-                logger.info({ path, deleteIdx }, `DocumentUpdater::Delete`);
-                if (deleteIdx !== -1) document.manifest.components.splice(deleteIdx, 1);
-              }
-            },
-            { time: Date.now(), message: action.type },
-          );
-        }
-        break;
-      case 'Rename Component Path':
-        const components = latestDocument.manifest.components.filter(
-          (component) =>
-            component.payload?.path?.startsWith(action.oldPath + '/') || component.payload?.path === action.oldPath,
-        );
-        if (components.length > 0) {
-          handle.change(
-            (document) => {
-              const components = document.manifest.components.filter(
-                (component) =>
-                  component.payload?.path.startsWith(action.oldPath + '/') ||
-                  component.payload?.path === action.oldPath,
-              );
-              for (const component of components) {
-                component.payload.path = component.payload?.path.replace(action.oldPath, action.newPath);
-              }
-            },
-            { time: Date.now(), message: action.type },
-          );
-        }
-        break;
-      case 'Update Component':
-        handle.change(
-          (document) => {
-            updateManifestComponent(document, action.component, action.componentIndex);
-          },
-          { time: Date.now(), message: action.type },
-        );
-        break;
-      case 'Assign Component Type':
-        handle.change(
-          (document) => {
-            updateComponentTypeMap(document, action.component.payload?.path, action.componentTypeMap);
-          },
-          { time: Date.now(), message: action.type },
-        );
-        break;
-      case 'Set Drive Clock':
-        handle.change(
-          (document) => {
-            if (document.driveClock && document.driveClock === action.time) return; // Don't update if already the latest
-            document.driveClock = action.time;
-          },
-          { time: Date.now(), message: action.type },
-        );
-        break;
-      case 'Set Dpid':
-        handle.change(
-          (document) => {
-            document.manifest.dpid.id = action.id;
-            document.manifest.dpid.prefix = action.prefix;
-          },
-          { time: Date.now(), message: action.type },
-        );
-        break;
-      default:
-        assertNever(action);
-=======
   // frontend changes to support
   | { type: 'Update Title'; title: string }
   | { type: 'Update Description'; description: string }
@@ -196,7 +68,6 @@
       type: 'Update Component';
       component: ResearchObjectV1Component;
       componentIndex: number;
->>>>>>> 266f460e
     }
   | {
       type: 'Publish Dpid';
