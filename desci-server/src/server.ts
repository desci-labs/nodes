// @ts-check
import 'dotenv/config';
import 'reflect-metadata';
import * as child from 'child_process';
// import fs from 'fs';
import type { Server as HttpServer } from 'http';
// import path from 'path';

import * as Sentry from '@sentry/node';
import { nodeProfilingIntegration } from '@sentry/profiling-node';
// import * as Tracing from '@sentry/tracing';
import bodyParser from 'body-parser';
import cookieParser from 'cookie-parser';
import express from 'express';
import type { Express, Request } from 'express';
import helmet from 'helmet';
import { createProxyMiddleware } from 'http-proxy-middleware';
import { pinoHttp } from 'pino-http';
import { Server as SocketIOServer } from 'socket.io';
import { v4 } from 'uuid';

import { prisma } from './client.js';
// eslint-disable-next-line import/order
import routes from './routes/index.js';
import { orcidConnect } from './controllers/auth/orcid.js';
import { orcidCheck } from './controllers/auth/orcidNext.js';
// import SocketServer from './wsServer.js';
import { NotFoundError, RequestWithUser, extractAuthToken, extractUserFromToken } from './internal.js';
import { als, logger } from './logger.js';
import { ensureUserIfPresent } from './middleware/ensureUserIfPresent.js';
import { errorHandler } from './middleware/errorHandler.js';
<<<<<<< HEAD
import { initializeWebSocketServer } from './websocketServer.js';
=======
import { SubmissionQueueJob } from './workers/doiSubmissionQueue.js';
>>>>>>> 77f3f8fd
import { runWorkerUntilStopped } from './workers/publish.js';

// const __dirname = path.dirname(__filename);

const ENABLE_TELEMETRY = process.env.NODE_ENV === 'production';
const IS_DEV = !ENABLE_TELEMETRY;

const allowlist = [
  'http://localhost:3000',
  'http://localhost:3001',
  'http://localhost:61440',
  'http://localhost:3002',
  'http://host.docker.internal:3000',
  'http://host.docker.internal:3002',
  'http://127.0.0.1:3000',
  'https://nodes.desci.com',
  'https://nodes-dev.desci.com',
  'https://nodes-demo.desci.com',
  'd2195goqok3wlx.amplifyapp.com',
  'd3ge8gcb3rt5iw.amplifyapp.com',
  'desci.com',
  'gitpod.io',
  'loca.lt' /** NOT SECURE */,
  'vercel.app' /** NOT SECURE */,
];

const serverUuid = v4();

class AppServer {
  #readyResolvers: ((value: any) => void)[] = [];

  #isReady = false;

  app: Express;
  server: HttpServer;
  port: number;

  private _io: SocketIOServer | null = null;

  constructor() {
    this.app = express();

    this.#initSerialiser();

    this.app.use(function (req, res, next) {
      const origin = req.headers.origin;
      if (
        allowlist.indexOf(origin) !== -1 ||
        allowlist.filter((a) => a.indexOf('http') != 0 && origin && origin.endsWith(a)).length
      ) {
        res.setHeader('Access-Control-Allow-Origin', origin);
        res.setHeader(
          'Access-Control-Allow-Headers',
          'X-Requested-With,Content-Type,Authorization,sentry-trace,baggage',
        );
        res.setHeader('Access-Control-Allow-Methods', 'GET, POST, PATCH, OPTIONS, PUT, DELETE');
        res.setHeader('Access-Control-Allow-Credentials', 'true');
        // if (req.headers['set-cookie']) {
        //   res.setHeader('set-cookie', req.headers['set-cookie']);
        // }
      }
      next();
    });

    // Respond to probes before we do any other work on the request
    this.app.get('/readyz', (_, res) => {
      res.status(200).json({ status: 'ok' });
    });

    // attach user info to every request
    this.app.use(async (req: RequestWithUser, res, next) => {
      const token = await extractAuthToken(req);

      if (!token) {
        req.userAuth = 'anonymous';
      } else {
        const user = await extractUserFromToken(token);
        req.userAuth = `${user?.id}`;
      }

      next();
    });

    // attach trace id to every request
    this.app.use((req: RequestWithUser, res, next) => {
      req.traceId = v4();
      res.header('X-Desci-Trace-Id', req.traceId);

      als.run({ traceId: req.traceId, timing: [new Date()], userAuth: req.userAuth }, () => {
        next();
      });
    });

    this.app.use(helmet());
    this.app.use(bodyParser.json({ limit: '100mb' }));
    this.app.use(bodyParser.urlencoded({ extended: false }));

    this.app.use(cookieParser());
    this.app.set('trust proxy', 2); // detect AWS ELB IP + cloudflare

    // attach all app routes
    this.#attachRouteHandlers();

    // init telementry
    this.#initTelemetry();

    // attach proxy routes
    this.#attachProxies();

    // catch 404 errors and forward to error handler
    this.app.use((_req, _res, next) => next(new NotFoundError()));
    this.app.use(errorHandler);

    this.port = process.env.PORT ? parseInt(process.env.PORT) : 5420;
    this.server = this.app.listen(this.port, () => {
      this.#isReady = true;
      this.#readyResolvers.forEach((resolve) => resolve(true));
      console.log(`Server running on port ${this.port}`);
      this.#attachWebsockets();
    });

    // start jobs
    this.startJobs();
  }

  get httpServer() {
    return this.httpServer;
  }

  async ready() {
    if (this.#isReady) {
      return true;
    }

    return new Promise((resolve) => {
      this.#readyResolvers.push(resolve);
    });
  }

  async #attachWebsockets() {
    const maxRetries = 3;
    let retries = 0;
    const retryTimeout = 5000;

    while (retries < maxRetries) {
      try {
        this._io = await initializeWebSocketServer(this.server);
        this.app.set('io', this._io);
        logger.info('WebSocket server initialized successfully');
        return;
      } catch (error) {
        retries++;
        logger.error({ error, retries }, 'Failed to initialize WebSocket server, retrying...');
        await new Promise((resolve) => setTimeout(resolve, retryTimeout));
      }
    }

    logger.error('Failed to initialize WebSocket server after maximum retries');
    // Optionally, you could throw an error here or implement a fallback mechanism
  }

  // websockets getter
  get io(): SocketIOServer | null {
    return this._io;
  }

  #attachRouteHandlers() {
    this.app.get('/version', (req, res) => {
      const revision = child.execSync('git rev-parse HEAD').toString().trim();
      // const sha256 = child.execSync('find /app/desci-server/dist -type f -exec sha256sum \\;').toString().trim();
      res.status(200).json({ revision, npm: process.env.npm_package_version });
    });
    this.app.get('/id', (req, res) => {
      res.status(200).json({ id: serverUuid, affinity: req.cookies['stickie-dev-ingress61'] });
    });
    this.app.get('/orcid', orcidConnect);
    this.app.post('/orcid/next', [ensureUserIfPresent], orcidCheck());
    this.app.use('/', routes);
  }

  #attachProxies() {
    this.app.use(
      createProxyMiddleware({
        target: process.env.NODES_MEDIA_SERVER_URL,
        changeOrigin: true,
        pathFilter: ['/v1/latex/upload', '/v1/latex/compile'],
      }),
    );
  }

  #initSerialiser() {
    this.app.use(
      pinoHttp({
        logger,
        autoLogging: {
          ignore: (req) => req.url === '/readyz',
        },
        customProps: (req: RequestWithUser, res) => ({
          userAuth: req.userAuth,
          traceId: (als.getStore() as any)?.traceId,
          http: 1,
          remoteAddress: getRemoteAddress(req),
        }),
        serializers: {
          res: (res) => {
            if (IS_DEV) {
              return {
                responseTime: res.responseTime,
                status: res.statusCode,
              };
            } else {
              return res;
            }
          },
          req: (req) => {
            if (IS_DEV) {
              return {
                query: req.query,
                params: req.params,
                method: req.method,
                url: req.url,
              };
            } else {
              return req;
            }
          },
        },
      }),
    );
  }

  #initTelemetry() {
    if (ENABLE_TELEMETRY) {
      logger.info('[DeSci Nodes] Telemetry enabled');
      Sentry.init({
        dsn: 'https://d508a5c408f34b919ccd94aac093e076@o1330109.ingest.sentry.io/6619754',
        release: 'desci-nodes-server@' + process.env.npm_package_version,
        integrations: [Sentry.prismaIntegration(), nodeProfilingIntegration()],
        // Set tracesSampleRate to 1.0 to capture 100%
        // of transactions for performance monitoring.
        // We recommend adjusting this value in production
        tracesSampleRate: 1.0,
        profilesSampleRate: 1.0,
      });
      Sentry.setupExpressErrorHandler(this.app);
    } else {
      logger.info('[DeSci Nodes] Telemetry disabled');
    }
  }

  async startJobs() {
    // start doi submission cron job
    SubmissionQueueJob.start();
  }
}
function getRemoteAddress(req) {
  const xForwardedFor = req.headers['x-forwarded-for'];
  if (xForwardedFor) {
    return xForwardedFor.split(',')[0].trim();
  } else {
    return req.socket.remoteAddress;
  }
}
export const server = new AppServer();<|MERGE_RESOLUTION|>--- conflicted
+++ resolved
@@ -29,11 +29,8 @@
 import { als, logger } from './logger.js';
 import { ensureUserIfPresent } from './middleware/ensureUserIfPresent.js';
 import { errorHandler } from './middleware/errorHandler.js';
-<<<<<<< HEAD
 import { initializeWebSocketServer } from './websocketServer.js';
-=======
 import { SubmissionQueueJob } from './workers/doiSubmissionQueue.js';
->>>>>>> 77f3f8fd
 import { runWorkerUntilStopped } from './workers/publish.js';
 
 // const __dirname = path.dirname(__filename);
