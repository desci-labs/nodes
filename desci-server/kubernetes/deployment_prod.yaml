apiVersion: apps/v1
kind: Deployment
metadata:
  name: desci-server
  labels:
    App: DesciServer
spec:
  replicas: 12
  revisionHistoryLimit: 8
  selector:
    matchLabels:
      App: DesciServer
  strategy:
    rollingUpdate:
      maxSurge: 25%
      maxUnavailable: 25%
    type: RollingUpdate
  template:
    metadata:
      annotations:
        vault.hashicorp.com/agent-inject: 'true'
        vault.hashicorp.com/agent-inject-status: 'update'
        vault.hashicorp.com/role: app-vault-reader
        vault.hashicorp.com/agent-inject-secret-config: secrets/desci-server/production/db
        vault.hashicorp.com/agent-inject-template-config: |
          {{- with secret "secrets/desci-server/production/db" -}}
          export PG_HOST={{ .Data.host }}
          export PG_PORT={{ .Data.port }}
          export POSTGRES_USER={{ .Data.user }}
          export POSTGRES_PASSWORD={{ .Data.password }}
          export POSTGRES_DB={{ .Data.db }}
          export DATABASE_URL={{ .Data.url }}
          export IPFS_NODE_URL="http://ipfs-gateway-staging-internal.default.svc.cluster.local:5001"
          export NODE_ENV=production
          echo "dbset"; 
          {{- end -}}
          {{- with secret "secrets/desci-server/production/app" -}}
          echo "appstart"; 
          export JWT_SECRET={{ .Data.JWT_SECRET }}
          export JWT_EXPIRATION=15m
          export SESSION_KEY={{ .Data.SESSION_KEY }}
          export COOKIE_DOMAIN={{ .Data.COOKIE_DOMAIN }}
          export ORCID_API_DOMAIN={{ .Data.ORCID_API_DOMAIN }}
          export ORCID_CLIENT_ID={{ .Data.ORCID_CLIENT_ID }}
          export ORCID_CLIENT_SECRET={{ .Data.ORCID_CLIENT_SECRET }}
          export DPID_URL_OVERRIDE={{ .Data.DPID_URL_OVERRIDE }}
          export ARWEAVE_ENABLED=0
          export ARWEAVE_HOST=
          export ARWEAVE_PORT=1984
          export ARWEAVE_PROTOCOL=http
          export ARWEAVE_PUBKEY=
          export ARWAVE_SECRET_PRIVATE_KEY_SECRET=
          export REDIS_HOST={{ .Data.REDIS_HOST }}
          export REDIS_PORT={{ .Data.REDIS_PORT }}
          export REDIS_URL={{ .Data.REDIS_URL }}
          export SERVER_URL={{ .Data.SERVER_URL }}
          export DAPP_URL={{ .Data.DAPP_URL }}
          export SENDGRID_API_KEY={{ .Data.SENDGRID_API_KEY }}
          export SHOULD_SEND_EMAIL=true
          export AWS_ACCESS_KEY_ID={{ .Data.AWS_ACCESS_KEY_ID }}
          export AWS_SECRET_ACCESS_KEY={{ .Data.AWS_SECRET_ACCESS_KEY }}
          export AWS_S3_BUCKET_NAME={{ .Data.AWS_S3_BUCKET_NAME }}
          export AWS_S3_BUCKET_REGION={{ .Data.AWS_S3_BUCKET_REGION }}
          export THEGRAPH_API_URL={{ .Data.THEGRAPH_API_URL }}
          export HOT_WALLET_KEY={{ .Data.HOT_WALLET_KEY }}
          export REGISTRY_OWNER_PKEY={{ .Data.REGISTRY_OWNER_PKEY }}
          export CSO_CLASSIFIER_API={{ .Data.CSO_CLASSIFIER_API }}
          export VSCODE_ACCESS_TOKEN={{ .Data.VSCODE_ACCESS_TOKEN }}
          export NODES_MEDIA_SERVER_URL={{ .Data.NODES_MEDIA_SERVER_URL }}
          export OTEL_SERVICE_NAME={{ .Data.OTEL_SERVICE_NAME }}
          export HONEYCOMB_API_KEY={{ .Data.HONEYCOMB_API_KEY }}
          export DISCORD_NOTIFICATIONS_WEBHOOK_URL={{ .Data.DISCORD_NOTIFICATIONS_WEBHOOK_URL }}
          export PUBLIC_IPFS_RESOLVER={{ .Data.PUBLIC_IPFS_RESOLVER }}
          export MEDIA_SECRET_KEY={{ .Data.MEDIA_SECRET_KEY }}
          export ESTUARY_API_KEY={{ .Data.ESTUARY_API_KEY }}
          export ESTUARY_API_URL={{ .Data.ESTUARY_API_URL }}
          export REPO_SERVER_URL={{ .Data.REPO_SERVER_URL }}
          export REPO_SERVICE_SECRET_KEY={{ .Data.REPO_SERVICE_SECRET_KEY }}
          export ISOLATED_MEDIA_SERVER_URL={{ .Data.ISOLATED_MEDIA_SERVER_URL }}
          export IPFS_READ_ONLY_GATEWAY_SERVER_URL={{ .Data.IPFS_READ_ONLY_GATEWAY_SERVER_URL }}
          export ETHEREUM_RPC_URL={{ .Data.ETHEREUM_RPC_URL }}
          export GOOGLE_CLIENT_ID={{ .Data.GOOGLE_CLIENT_ID }}
          export DOI_PREFIX={{ .Data.DOI_PREFIX }}
          export CROSSREF_EMAIL={{ .Data.CROSSREF_EMAIL }}
<<<<<<< HEAD
          export CROSSREF_DOI_URL={{ .Data.CROSSREF_DOI_URL }}
          export CROSSREF_LOGIN={{ .Data.CROSSREF_LOGIN }}
          export CROSSREF_PASSWORD={{ .Data.CROSSREF_PASSWORD }}
          export CROSSREF_METADATA_API={{ .Data.CROSSREF_METADATA_API }}
          export CROSSREF_ADMIN_API={{ .Data.CROSSREF_ADMIN_API }}
          export CROSSREF_NOTIFY_ENDPOINT={{ .Data.CROSSREF_NOTIFY_ENDPOINT }}
=======
          export AUTOMATED_METADATA_API={{ .Data.AUTOMATED_METADATA_API }}
          export AUTOMATED_METADATA_API_KEY={{ .Data.AUTOMATED_METADATA_API_KEY }}
>>>>>>> bd98677a
          export IGNORE_LINE=0;
          export DEBUG_TEST=0;
          echo "appfinish";
          {{- end -}}
      labels:
        App: DesciServer
    spec:
      containers:
        - image: 523044037273.dkr.ecr.us-east-2.amazonaws.com/desci-server:latest
          name: desci-server
          command: ['/bin/bash', '-c']
          args:
            - echo "SOURCING ENV"; source /vault/secrets/config; NODE_PATH=./dist node ./dist/index.js;
          ports:
            - containerPort: 5420
              name: server-api
          resources:
            limits:
              cpu: '1.0'
              memory: 5Gi
            requests:
              cpu: '0.8'
              memory: 5Gi
          # restart pod after failureThreshold*periodSeconds total seconds
          livenessProbe:
            httpGet:
              path: /
              port: server-api
            failureThreshold: 80
            periodSeconds: 3
          # temporarily stop sending traffic to pod after failureThreshold*periodSeconds total seconds
          readinessProbe:
            httpGet:
              path: /
              port: server-api
            failureThreshold: 3
            periodSeconds: 1
          # wait for pod to start for failureThreshold*periodSeconds total seconds
          startupProbe:
            httpGet:
              path: /
              port: server-api
            failureThreshold: 200
            periodSeconds: 1
      serviceAccountName: 'vault-auth'<|MERGE_RESOLUTION|>--- conflicted
+++ resolved
@@ -82,17 +82,14 @@
           export GOOGLE_CLIENT_ID={{ .Data.GOOGLE_CLIENT_ID }}
           export DOI_PREFIX={{ .Data.DOI_PREFIX }}
           export CROSSREF_EMAIL={{ .Data.CROSSREF_EMAIL }}
-<<<<<<< HEAD
           export CROSSREF_DOI_URL={{ .Data.CROSSREF_DOI_URL }}
           export CROSSREF_LOGIN={{ .Data.CROSSREF_LOGIN }}
           export CROSSREF_PASSWORD={{ .Data.CROSSREF_PASSWORD }}
           export CROSSREF_METADATA_API={{ .Data.CROSSREF_METADATA_API }}
           export CROSSREF_ADMIN_API={{ .Data.CROSSREF_ADMIN_API }}
           export CROSSREF_NOTIFY_ENDPOINT={{ .Data.CROSSREF_NOTIFY_ENDPOINT }}
-=======
           export AUTOMATED_METADATA_API={{ .Data.AUTOMATED_METADATA_API }}
           export AUTOMATED_METADATA_API_KEY={{ .Data.AUTOMATED_METADATA_API_KEY }}
->>>>>>> bd98677a
           export IGNORE_LINE=0;
           export DEBUG_TEST=0;
           echo "appfinish";
