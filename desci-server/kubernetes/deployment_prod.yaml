--- conflicted
+++ resolved
@@ -126,15 +126,11 @@
           export SCIWEAVE_FREE_LIMIT="{{ .Data.SCIWEAVE_FREE_LIMIT }}"
           export AMPLITUDE_API_KEY="{{ .Data.AMPLITUDE_API_KEY_PUBLISH }}"
           export AMPLITUDE_API_KEY="{{ .Data.AMPLITUDE_API_KEY_SCIWEAVE }}"
-<<<<<<< HEAD
-          export SCIWEAVE_SENDGRID_TEMPLATE_ID_MAP="{{ .Data.SCIWEAVE_SENDGRID_TEMPLATE_ID_MAP }}"
           export STRIPE_STUDENT_DISCOUNT_COUPON_ID="{{ .Data.STRIPE_STUDENT_DISCOUNT_COUPON_ID }}"
           export STRIPE_USER_DISCOUNT_COUPON_ID="{{ .Data.STRIPE_USER_DISCOUNT_COUPON_ID }}"
           export SCIWEAVE_USER_DISCOUNT_PC="{{ .Data.SCIWEAVE_USER_DISCOUNT_PC }}"
           export SCIWEAVE_STUDENT_DISCOUNT_PC="{{ .Data.SCIWEAVE_STUDENT_DISCOUNT_PC }}"
-=======
           export SCIWEAVE_SENDGRID_TEMPLATE_ID_MAP='{{ .Data.SCIWEAVE_SENDGRID_TEMPLATE_ID_MAP }}'
->>>>>>> 6b9ee408
           export IGNORE_LINE=0;
           export DEBUG_TEST=0;
           echo "appfinish";
