apiVersion: apps/v1
kind: Deployment
metadata:
  name: desci-server-dev
  labels:
    App: DesciServerDev
spec:
  replicas: 6
  revisionHistoryLimit: 8
  selector:
    matchLabels:
      App: DesciServerDev
  strategy:
    rollingUpdate:
      maxSurge: 25%
      maxUnavailable: 25%
    type: RollingUpdate
  template:
    metadata:
      annotations:
        vault.hashicorp.com/agent-inject: 'true'
        vault.hashicorp.com/agent-inject-status: 'update'
        vault.hashicorp.com/role: app-vault-reader
        vault.hashicorp.com/agent-inject-secret-config: secrets/desci-server/dev/db
        vault.hashicorp.com/agent-inject-template-config: |
          {{- with secret "secrets/desci-server/dev/db" -}}
          export PG_HOST={{ .Data.host }}
          export PG_PORT={{ .Data.port }}
          export POSTGRES_USER={{ .Data.user }}
          export POSTGRES_PASSWORD={{ .Data.password }}
          export POSTGRES_DB={{ .Data.db }}
          export DATABASE_URL={{ .Data.url }}
          export IPFS_NODE_URL="http://ipfs-gateway-staging-internal.default.svc.cluster.local:5001"
          export NODE_ENV=production
          echo "dbset"; 
          {{- end -}}
          {{- with secret "secrets/desci-server/dev/app" -}}
          echo "appstart"; 
          export JWT_SECRET={{ .Data.JWT_SECRET }}
          export JWT_EXPIRATION=15m
          export SESSION_KEY={{ .Data.SESSION_KEY }}
          export COOKIE_DOMAIN={{ .Data.COOKIE_DOMAIN }}
          export ORCID_API_DOMAIN={{ .Data.ORCID_API_DOMAIN }}
          export DPID_URL_OVERRIDE={{ .Data.DPID_URL_OVERRIDE }}
          export ORCID_CLIENT_ID={{ .Data.ORCID_CLIENT_ID }}
          export ORCID_CLIENT_SECRET={{ .Data.ORCID_CLIENT_SECRET }}
          export ARWEAVE_ENABLED=0
          export ARWEAVE_HOST=
          export ARWEAVE_PORT=1984
          export ARWEAVE_PROTOCOL=http
          export ARWEAVE_PUBKEY=
          export ARWAVE_SECRET_PRIVATE_KEY_SECRET=
          export REDIS_HOST={{ .Data.REDIS_HOST }}
          export REDIS_PORT={{ .Data.REDIS_PORT }}
          export REDIS_URL={{ .Data.REDIS_URL }}
          export SERVER_URL={{ .Data.SERVER_URL }}
          export DAPP_URL={{ .Data.DAPP_URL }}
          export SENDGRID_API_KEY={{ .Data.SENDGRID_API_KEY }}
          export SHOULD_SEND_EMAIL=true
          export AWS_ACCESS_KEY_ID={{ .Data.AWS_ACCESS_KEY_ID }}
          export AWS_SECRET_ACCESS_KEY={{ .Data.AWS_SECRET_ACCESS_KEY }}
          export AWS_S3_BUCKET_NAME={{ .Data.AWS_S3_BUCKET_NAME }}
          export AWS_S3_BUCKET_REGION={{ .Data.AWS_S3_BUCKET_REGION }}
          export THEGRAPH_API_URL={{ .Data.THEGRAPH_API_URL }}
          export HOT_WALLET_KEY={{ .Data.HOT_WALLET_KEY }}
          export REGISTRY_OWNER_PKEY={{ .Data.REGISTRY_OWNER_PKEY }}
          export CSO_CLASSIFIER_API={{ .Data.CSO_CLASSIFIER_API }}
          export VSCODE_ACCESS_TOKEN={{ .Data.VSCODE_ACCESS_TOKEN }}
          export NODES_MEDIA_SERVER_URL={{ .Data.NODES_MEDIA_SERVER_URL }}
          export OTEL_SERVICE_NAME={{ .Data.OTEL_SERVICE_NAME }}
          export HONEYCOMB_API_KEY={{ .Data.HONEYCOMB_API_KEY }}
          export DISCORD_NOTIFICATIONS_WEBHOOK_URL={{ .Data.DISCORD_NOTIFICATIONS_WEBHOOK_URL }}
          export PUBLIC_IPFS_RESOLVER={{ .Data.PUBLIC_IPFS_RESOLVER }}
          export MEDIA_SECRET_KEY={{ .Data.MEDIA_SECRET_KEY }}
          export ESTUARY_API_KEY={{ .Data.ESTUARY_API_KEY }}
          export ESTUARY_API_URL={{ .Data.ESTUARY_API_URL }}
          export REPO_SERVER_URL={{ .Data.REPO_SERVER_URL }}
          export REPO_SERVICE_SECRET_KEY={{ .Data.REPO_SERVICE_SECRET_KEY }}
          export ISOLATED_MEDIA_SERVER_URL={{ .Data.ISOLATED_MEDIA_SERVER_URL }}
          export IPFS_READ_ONLY_GATEWAY_SERVER_URL={{ .Data.IPFS_READ_ONLY_GATEWAY_SERVER_URL }}
          export ETHEREUM_RPC_URL={{ .Data.ETHEREUM_RPC_URL }}
          export GOOGLE_CLIENT_ID={{ .Data.GOOGLE_CLIENT_ID }}
          export DOI_PREFIX={{ .Data.DOI_PREFIX }}
<<<<<<< HEAD
          export CROSSREF_EMAIL={{ .Data.CROSSREF_EMAIL }}
          export CROSSREF_DOI_URL={{ .Data.CROSSREF_DOI_URL }}
          export CROSSREF_LOGIN={{ .Data.CROSSREF_LOGIN }}
          export CROSSREF_PASSWORD={{ .Data.CROSSREF_PASSWORD }}
          export CROSSREF_METADATA_API={{ .Data.CROSSREF_METADATA_API }}
          export CROSSREF_ADMIN_API={{ .Data.CROSSREF_ADMIN_API }}
          export CROSSREF_NOTIFY_ENDPOINT={{ .Data.CROSSREF_NOTIFY_ENDPOINT }}
=======
          export CROSSREF_API={{ .Data.CROSSREF_API }}
          export CROSSREF_EMAIL={{ .Data.CROSSREF_EMAIL }}
          export AUTOMATED_METADATA_API="{{ .Data.AUTOMATED_METADATA_API }}"
          export AUTOMATED_METADATA_API_KEY="{{ .Data.AUTOMATED_METADATA_API_KEY }}"
>>>>>>> bd98677a
          export DEBUG_TEST=0;
          echo "appfinish";
          {{- end -}}
      labels:
        App: DesciServerDev
    spec:
      containers:
        - image: 523044037273.dkr.ecr.us-east-2.amazonaws.com/desci-server-dev:latest
          name: desci-server-dev
          command: ['/bin/bash', '-c']
          args:
            - echo "SOURCING ENV"; source /vault/secrets/config; NODE_PATH=./dist node ./dist/index.js;
          ports:
            - containerPort: 5420
              name: server-api
            - containerPort: 5445
              name: ws-api
          resources:
            limits:
              cpu: '0.7'
              memory: 5Gi
            requests:
              cpu: '0.6'
              memory: 5Gi
          # restart pod after failureThreshold*periodSeconds total seconds
          livenessProbe:
            httpGet:
              path: /
              port: server-api
            failureThreshold: 80
            periodSeconds: 3
          # temporarily stop sending traffic to pod after failureThreshold*periodSeconds total seconds
          readinessProbe:
            httpGet:
              path: /
              port: server-api
            failureThreshold: 3
            periodSeconds: 1
          # wait for pod to start for failureThreshold*periodSeconds total seconds
          startupProbe:
            httpGet:
              path: /
              port: server-api
            failureThreshold: 200
            periodSeconds: 1

      serviceAccountName: 'vault-auth'<|MERGE_RESOLUTION|>--- conflicted
+++ resolved
@@ -81,7 +81,6 @@
           export ETHEREUM_RPC_URL={{ .Data.ETHEREUM_RPC_URL }}
           export GOOGLE_CLIENT_ID={{ .Data.GOOGLE_CLIENT_ID }}
           export DOI_PREFIX={{ .Data.DOI_PREFIX }}
-<<<<<<< HEAD
           export CROSSREF_EMAIL={{ .Data.CROSSREF_EMAIL }}
           export CROSSREF_DOI_URL={{ .Data.CROSSREF_DOI_URL }}
           export CROSSREF_LOGIN={{ .Data.CROSSREF_LOGIN }}
@@ -89,12 +88,8 @@
           export CROSSREF_METADATA_API={{ .Data.CROSSREF_METADATA_API }}
           export CROSSREF_ADMIN_API={{ .Data.CROSSREF_ADMIN_API }}
           export CROSSREF_NOTIFY_ENDPOINT={{ .Data.CROSSREF_NOTIFY_ENDPOINT }}
-=======
-          export CROSSREF_API={{ .Data.CROSSREF_API }}
-          export CROSSREF_EMAIL={{ .Data.CROSSREF_EMAIL }}
           export AUTOMATED_METADATA_API="{{ .Data.AUTOMATED_METADATA_API }}"
           export AUTOMATED_METADATA_API_KEY="{{ .Data.AUTOMATED_METADATA_API_KEY }}"
->>>>>>> bd98677a
           export DEBUG_TEST=0;
           echo "appfinish";
           {{- end -}}
