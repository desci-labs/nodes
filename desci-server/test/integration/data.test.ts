import 'dotenv/config';
import 'mocha';
import {
  DriveObject,
  FileDir,
  RecursiveLsResult,
  ResearchObjectComponentType,
  ResearchObjectV1,
  ResearchObjectV1Component,
  neutralizePath,
  recursiveFlattenTree,
} from '@desci-labs/desci-models';
import { DataType, Node, User, Prisma } from '@prisma/client';
import { expect } from 'chai';
import jwt from 'jsonwebtoken';
import request from 'supertest';

<<<<<<< HEAD
import prisma from '../../src/client';
import { app } from '../../src/index';
import { migrateIpfsTreeToNodeTree } from '../../src/services/draftTrees';
=======
import { prisma } from '../../src/client.js';
import { app } from '../../src/index.js';
>>>>>>> c9835ba5
import {
  addFilesToDag,
  getDirectoryTree,
  getSizeForCid,
  client as ipfs,
  spawnEmptyManifest,
<<<<<<< HEAD
} from '../../src/services/ipfs';
import { randomUUID64 } from '../../src/utils';
import { validateAndHealDataRefs, validateDataReferences } from '../../src/utils/dataRefTools';
import { draftNodeTreeEntriesToFlatIpfsTree } from '../../src/utils/draftTreeUtils';
import { addComponentsToManifest } from '../../src/utils/driveUtils';
import { spawnExampleDirDag } from '../util';
=======
} from '../../src/services/ipfs.js';
import { randomUUID64 } from '../../src/utils.js';
import { validateAndHealDataRefs, validateDataReferences } from '../../src/utils/dataRefTools.js';
import { addComponentsToManifest } from '../../src/utils/driveUtils.js';
import { spawnExampleDirDag } from '../util.js';
>>>>>>> c9835ba5

describe('Data Controllers', () => {
  let user: User;
  let unauthedUser: User;
  // let node: Node;
  let baseManifest: ResearchObjectV1;
  let baseManifestCid: string;

  const aliceJwtToken = jwt.sign({ email: 'alice@desci.com' }, process.env.JWT_SECRET!, { expiresIn: '1y' });
  const authHeaderVal = `Bearer ${aliceJwtToken}`;
  const bobJwtToken = jwt.sign({ email: 'bob@desci.com' }, process.env.JWT_SECRET!, { expiresIn: '1y' });
  const bobHeaderVal = `Bearer ${bobJwtToken}`;

  before(async () => {
    await prisma.$queryRaw`TRUNCATE TABLE "DataReference" CASCADE;`;
    await prisma.$queryRaw`TRUNCATE TABLE "User" CASCADE;`;
    await prisma.$queryRaw`TRUNCATE TABLE "Node" CASCADE;`;

    const BASE_MANIFEST = await spawnEmptyManifest();
    baseManifest = BASE_MANIFEST;
    const BASE_MANIFEST_CID = (await ipfs.add(JSON.stringify(BASE_MANIFEST), { cidVersion: 1, pin: true })).cid;
    baseManifestCid = BASE_MANIFEST_CID.toString();

    user = await prisma.user.create({
      data: {
        email: 'alice@desci.com',
      },
    });
    unauthedUser = await prisma.user.create({
      data: {
        email: 'bob@desci.com',
      },
    });
  });

  describe('Update', () => {
    describe('Update a node with a new file', () => {
      let node: Node;
      let res: request.Response;
      before(async () => {
        node = await prisma.node.create({
          data: {
            ownerId: user.id,
            uuid: randomUUID64(),
            title: '',
            manifestUrl: baseManifestCid,
            replicationFactor: 0,
          },
        });

        res = await request(app)
          .post('/v1/data/update')
          .set('authorization', authHeaderVal)
          .field('uuid', node.uuid!)
          .field('manifest', JSON.stringify(baseManifest))
          .field('contextPath', 'root')
          // .send({ uuid: node.uuid, manifest, contextPath: 'root' })
          .attach('files', Buffer.from('test'), 'test.txt');
      });

      it('should return status 200', () => {
        expect(res.statusCode).to.equal(200);
      });
      it('should return a tree', () => {
        expect(res.body).to.have.property('tree');
      });
      it('should contain newly added file', () => {
        const flatTree = recursiveFlattenTree(res.body.tree) as DriveObject[];
        const newFile = flatTree.find((f) => neutralizePath(f.path!) === 'root/test.txt');
        expect(!!newFile).to.equal(true);
        expect(newFile?.type).to.equal('file');
      });
      it('should return a manifest', () => {
        expect(res.body).to.have.property('manifest');
      });
      it('should return a manifestCid', () => {
        expect(res.body).to.have.property('manifestCid');
      });
      it('should have created all necessary data references', async () => {
        const { missingRefs, unusedRefs, diffRefs } = await validateDataReferences({
          nodeUuid: node.uuid!,
          manifestCid: res.body.manifestCid,
          publicRefs: false,
        });
        // debugger;
        const correctRefs = missingRefs.length === 0 && unusedRefs.length === 0 && Object.keys(diffRefs).length === 0;
        expect(correctRefs).to.equal(true);
      });
      // IDEALLY REPLACED WITH A NONCE TEST
      // it('should have an updated manifest data bucket cid', () => {
      //   const oldDataBucketCid = baseManifest.components[0].payload.cid;
      //   const newDataBucketCid = res.body.manifest.components[0].payload.cid;
      //   expect(oldDataBucketCid).to.not.equal(newDataBucketCid);
      // });
      it('should reject if unauthed', async () => {
        const newRes = await request(app)
          .post('/v1/data/update')
          .field('uuid', node.uuid!)
          .field('manifest', JSON.stringify(res.body.manifest))
          .field('contextPath', 'root')
          .attach('files', Buffer.from('test'), 'test2.txt');
        expect(newRes.statusCode).to.not.equal(200);
      });
      it('should reject if wrong user tries to update', async () => {
        const newRes = await request(app)
          .post('/v1/data/update')
          .set('authorization', bobHeaderVal)
          .field('uuid', node.uuid!)
          .field('manifest', JSON.stringify(res.body.manifest))
          .field('contextPath', 'root')
          .attach('files', Buffer.from('test'), 'test2.txt');
        expect(newRes.statusCode).to.not.equal(200);
      });
      it('should reject an update with a file name that already exists in the same directory', async () => {
        const newRes = await request(app)
          .post('/v1/data/update')
          .set('authorization', authHeaderVal)
          .field('uuid', node.uuid!)
          .field('manifest', JSON.stringify(res.body.manifest))
          .field('contextPath', 'root')
          .attach('files', Buffer.from('test'), 'test.txt');
        expect(newRes.statusCode).to.equal(409);
      });
      it('should reject an update if more than a single upload method is used (files, new folder, externalCid, externalUrl...)', async () => {
        const newRes = await request(app)
          .post('/v1/data/update')
          .set('authorization', authHeaderVal)
          .field('uuid', node.uuid!)
          .field('manifest', JSON.stringify(res.body.manifest))
          .field('externalUrl', JSON.stringify({ url: 'https://github.com/some-repo', path: 'my repo' }))
          .field('contextPath', 'root')
          .attach('files', Buffer.from('test'), 'test.txt');
        expect(newRes.statusCode).to.equal(400);
      });
    });

    describe('Update a node with a new folder', () => {
      let node: Node;
      let res: request.Response;
      before(async () => {
        node = await prisma.node.create({
          data: {
            ownerId: user.id,
            uuid: randomUUID64(),
            title: '',
            manifestUrl: baseManifestCid,
            replicationFactor: 0,
          },
        });

        res = await request(app)
          .post('/v1/data/update')
          .set('authorization', authHeaderVal)
          .field('uuid', node.uuid!)
          .field('manifest', JSON.stringify(baseManifest))
          .field('contextPath', 'root')
          .field('newFolderName', 'My New Folder');
      });

      it('should return status 200', () => {
        expect(res.statusCode).to.equal(200);
      });
      it('should return a tree', () => {
        expect(res.body).to.have.property('tree');
      });
      it('should contain newly added folder', () => {
        const flatTree = recursiveFlattenTree(res.body.tree) as DriveObject[];
        const newFolder = flatTree.find((f) => neutralizePath(f.path!) === 'root/My New Folder');
        expect(!!newFolder).to.equal(true);
        expect(newFolder?.type).to.equal('dir');
      });
      it('should return a manifest', () => {
        expect(res.body).to.have.property('manifest');
      });
      it('should return a manifestCid', () => {
        expect(res.body).to.have.property('manifestCid');
      });
      it('should have created all necessary data references', async () => {
        const { missingRefs, unusedRefs, diffRefs } = await validateDataReferences({
          nodeUuid: node.uuid!,
          manifestCid: res.body.manifestCid,
          publicRefs: false,
        });
        // debugger;
        const correctRefs = missingRefs.length === 0 && unusedRefs.length === 0 && Object.keys(diffRefs).length === 0;
        expect(correctRefs).to.equal(true);
      });
      // it('should have an updated manifest data bucket cid', () => {
      //   const oldDataBucketCid = baseManifest.components[0].payload.cid;
      //   const newDataBucketCid = res.body.manifest.components[0].payload.cid;
      //   expect(oldDataBucketCid).to.not.equal(newDataBucketCid);
      // });
    });
    describe('Update a node with a code repo via external URL', () => {
      let node: Node;
      let res: request.Response;
      const externalRepoUrl = 'https://github.com/github/dev';
      const externalRepoPath = 'A Repo';
      before(async () => {
        node = await prisma.node.create({
          data: {
            ownerId: user.id,
            uuid: randomUUID64(),
            title: '',
            manifestUrl: baseManifestCid,
            replicationFactor: 0,
          },
        });
        res = await request(app)
          .post('/v1/data/update')
          .set('authorization', authHeaderVal)
          .field('uuid', node.uuid!)
          .field('manifest', JSON.stringify(baseManifest))
          .field('contextPath', 'root')
          .field('externalUrl', JSON.stringify({ url: externalRepoUrl, path: externalRepoPath }))
          .field('componentType', ResearchObjectComponentType.CODE);
      });

      it('should return status 200', () => {
        expect(res.statusCode).to.equal(200);
      });
      it('should return a tree', () => {
        expect(res.body).to.have.property('tree');
      });
      it('should contain newly added external repo', () => {
        const flatTree = recursiveFlattenTree(res.body.tree) as DriveObject[];
        const newFolder = flatTree.find((f) => neutralizePath(f.path!) === 'root/' + externalRepoPath);
        expect(!!newFolder).to.equal(true);
        expect(newFolder?.type).to.equal('dir');
      });
      it('should return a manifest', () => {
        expect(res.body).to.have.property('manifest');
      });
      it('should return a manifestCid', () => {
        expect(res.body).to.have.property('manifestCid');
      });
      it('should have created all necessary data references', async () => {
        const { missingRefs, unusedRefs, diffRefs } = await validateDataReferences({
          nodeUuid: node.uuid!,
          manifestCid: res.body.manifestCid,
          publicRefs: false,
        });
        // debugger;
        const correctRefs = missingRefs.length === 0 && unusedRefs.length === 0 && Object.keys(diffRefs).length === 0;
        expect(correctRefs).to.equal(true);
      });
      // it('should have an updated manifest data bucket cid', () => {
      //   const oldDataBucketCid = baseManifest.components[0].payload.cid;
      //   const newDataBucketCid = res.body.manifest.components[0].payload.cid;
      //   expect(oldDataBucketCid).to.not.equal(newDataBucketCid);
      // });
      it('should have added a code component to the manifest', () => {
        const newCodeComponent = res.body.manifest.components.find(
          (c) => c.type === ResearchObjectComponentType.CODE && c.payload.path === 'root/' + externalRepoPath,
        );
        expect(!!newCodeComponent).to.equal(true);
      });
      it('should have added the repo url to the new code components payload', () => {
        const newCodeComponent = res.body.manifest.components.find(
          (c) => c.type === ResearchObjectComponentType.CODE && c.payload.path === 'root/' + externalRepoPath,
        );

        expect(newCodeComponent.payload.externalUrl).to.equal(externalRepoUrl);
      });
    });
  });

  describe('Retrieve', () => {
    before(async () => {
      await prisma.$queryRaw`TRUNCATE TABLE "DataReference" CASCADE;`;
      await prisma.$queryRaw`TRUNCATE TABLE "Node" CASCADE;`;
    });

    describe('Retrieves a tree for a draft node without any external CIDs', () => {
      let node: Node;
      const privShareUuid = 'abcdef';

      let dotlessUuid: string;
      let manifestCid: string;
      let exampleDagCid: string;

      before(async () => {
        const manifest = { ...baseManifest };
        exampleDagCid = await spawnExampleDirDag();
        manifest.components[0].payload.cid = exampleDagCid;
        manifestCid = (await ipfs.add(JSON.stringify(manifest), { cidVersion: 1, pin: true })).cid.toString();

        node = await prisma.node.create({
          data: {
            ownerId: user.id,
            uuid: randomUUID64(),
            title: '',
            manifestUrl: manifestCid,
            replicationFactor: 0,
          },
        });
        const manifestEntry: Prisma.DataReferenceCreateManyInput = {
          cid: manifestCid,
          userId: user.id,
          root: false,
          directory: false,
          size: await getSizeForCid(manifestCid, false),
          type: DataType.MANIFEST,
          nodeId: node.id,
        };

        await prisma.dataReference.create({ data: manifestEntry });
        await prisma.privateShare.create({ data: { shareId: privShareUuid, nodeUUID: node.uuid! } });
        await validateAndHealDataRefs({ nodeUuid: node.uuid!, manifestCid, publicRefs: false });

        dotlessUuid = node.uuid!.substring(0, node.uuid!.length - 1);
      });

      it('should return a tree if authed', async () => {
        const res = await request(app)
          .get(`/v1/data/retrieveTree/${dotlessUuid}/${manifestCid}`)
          .set('authorization', authHeaderVal);
        expect(res.statusCode).to.equal(200);
        expect(res.body).to.have.property('tree');
      });
      it('should return a depth 1 tree if authed', async () => {
        const res = await request(app)
          .get(`/v1/data/retrieveTree/${dotlessUuid}/${manifestCid}?depth=1`)
          .set('authorization', authHeaderVal);
        expect(res.statusCode).to.equal(200);
        expect(res.body).to.have.property('tree');
      });
      it('should return a tree if correct shareId', async () => {
        const url = `/v1/data/retrieveTree/${dotlessUuid}/${manifestCid}/${privShareUuid}`;
        const privShareRes = await request(app).get(url);
        expect(privShareRes.body).to.have.property('tree');
        expect(privShareRes.statusCode).to.equal(200);
      });
      it('should reject if unauthed', async () => {
        const unauthedRes = await request(app).get(`/v1/data/retrieveTree/${dotlessUuid}/${manifestCid}`);
        expect(unauthedRes.statusCode).to.not.equal(200);
      });
      it('should reject if wrong user', async () => {
        const wrongAuthRes = await request(app)
          .get(`/v1/data/retrieveTree/${dotlessUuid}/${manifestCid}`)
          .set('authorization', bobHeaderVal);
        expect(wrongAuthRes.statusCode).to.not.equal(200);
      });
      it('should reject if incorrect shareId', async () => {
        const incorrectPrivShareRes = await request(app).get(
          `/v1/data/retrieveTree/${dotlessUuid}/${exampleDagCid}/wrongShareId`,
        );
        expect(incorrectPrivShareRes.statusCode).to.not.equal(200);
      });
    });
  });

  describe('Delete', () => {
    before(async () => {
      await prisma.$queryRaw`TRUNCATE TABLE "DataReference" CASCADE;`;
      await prisma.$queryRaw`TRUNCATE TABLE "Node" CASCADE;`;
      await prisma.$queryRaw`TRUNCATE TABLE "CidPruneList" CASCADE;`;
    });

    describe('Deletes a directory from a node', () => {
      let node: Node;
      let res: request.Response;

      const deleteDirPath = 'root/dir/subdir';

      before(async () => {
        let manifest = { ...baseManifest };
        const exampleDagCid = await spawnExampleDirDag();
        manifest.components[0].payload.cid = exampleDagCid;
        const componentsToAdd = ['dir/subdir', 'dir/subdir/b.txt'].map((path) => ({
          name: 'component for ' + path,
          path: 'root/' + path,
          cid: 'anycid',
          componentType: ResearchObjectComponentType.CODE,
          star: true,
        }));
        manifest = addComponentsToManifest(manifest, componentsToAdd);
        const manifestCid = (await ipfs.add(JSON.stringify(manifest), { cidVersion: 1, pin: true })).cid.toString();

        node = await prisma.node.create({
          data: {
            ownerId: user.id,
            uuid: randomUUID64(),
            title: '',
            manifestUrl: manifestCid,
            replicationFactor: 0,
          },
        });
        const manifestEntry: Prisma.DataReferenceCreateManyInput = {
          cid: manifestCid,
          userId: user.id,
          root: false,
          directory: false,
          size: await getSizeForCid(manifestCid, false),
          type: DataType.MANIFEST,
          nodeId: node.id,
        };

        await migrateIpfsTreeToNodeTree(node.uuid!);

        await prisma.dataReference.create({ data: manifestEntry });
        await validateAndHealDataRefs({ nodeUuid: node.uuid!, manifestCid, publicRefs: false });

        res = await request(app)
          .post(`/v1/data/delete`)
          .set('authorization', authHeaderVal)
          .send({ uuid: node.uuid!, path: deleteDirPath });
      });

      it('should return status 200', () => {
        expect(res.statusCode).to.equal(200);
      });
      it('should return new manifest', () => {
        expect(res.body).to.have.property('manifest');
      });
      it('should return new manifestCid', () => {
        expect(res.body).to.have.property('manifestCid');
      });
      // it('should have an updated manifest data bucket cid', () => {
      //   const oldDataBucketCid = baseManifest.components[0].payload.cid;
      //   const newDataBucketCid = res.body.manifest.components[0].payload.cid;
      //   expect(oldDataBucketCid).to.not.equal(newDataBucketCid);
      // });
      it('should reject if unauthed', async () => {
        const res = await request(app).post(`/v1/data/delete`).send({ uuid: node.uuid, path: 'root/dir' });
        expect(res.statusCode).to.not.equal(200);
      });
      it('should reject if wrong user', async () => {
        const res = await request(app)
          .post(`/v1/data/delete`)
          .set('authorization', bobHeaderVal)
          .send({ uuid: node.uuid, path: 'root/dir' });
        expect(res.statusCode).to.not.equal(200);
      });
      it('should remove deleted content data references', async () => {
        const { missingRefs, unusedRefs, diffRefs } = await validateDataReferences({
          nodeUuid: node.uuid!,
          manifestCid: res.body.manifestCid,
          publicRefs: false,
        });
        const correctRefs = missingRefs.length === 0 && unusedRefs.length === 0 && Object.keys(diffRefs).length === 0;
        expect(correctRefs).to.equal(true);
      });
      it('should remove deleted component from manifest', () => {
        const deletedComponentFound = res.body.manifest.components.find((c) => c.payload.path === deleteDirPath);
        expect(!!deletedComponentFound).to.not.equal(true);
      });
      it('should cascade delete all components that were contained within the deleted directory', () => {
        const containedComponentFound = res.body.manifest.components.some((c) =>
          c.payload.path.includes(deleteDirPath),
        );
        expect(!!containedComponentFound).to.not.equal(true);
      });
      it('should add deleted entries to cidPruneList', async () => {
        const deletedCids = ['bafkreig7pzyokaqvit2igs564zfj4n4j726ex2auodpwfhfnnxnqgmqklq'];
        // debugger;
        const pruneListEntries = await prisma.cidPruneList.findMany({ where: { cid: { in: deletedCids } } });
        const allEntriesFound = deletedCids.every((cid) => pruneListEntries.some((entry) => entry.cid === cid));
        expect(allEntriesFound).to.equal(true);
      });
    });
  });

  describe.skip('Rename', () => {
    before(async () => {
      await prisma.$queryRaw`TRUNCATE TABLE "DataReference" CASCADE;`;
      await prisma.$queryRaw`TRUNCATE TABLE "Node" CASCADE;`;
      await prisma.$queryRaw`TRUNCATE TABLE "CidPruneList" CASCADE;`;
    });

    describe('Renames a directory in a node', () => {
      let node: Node;
      let res: request.Response;

      const renameDirPath = 'root/dir/subdir';
      const newPath = renameDirPath.replace('subdir', 'dubdir');

      before(async () => {
        let manifest = { ...baseManifest };
        const exampleDagCid = await spawnExampleDirDag();
        manifest.components[0].payload.cid = exampleDagCid;
        const componentsToAdd = ['dir', 'dir/subdir', 'dir/subdir/b.txt'].map((path) => ({
          name: 'component for ' + path,
          path: 'root/' + path,
          cid: 'anycid',
          componentType: ResearchObjectComponentType.CODE,
          star: true,
        }));
        manifest = addComponentsToManifest(manifest, componentsToAdd);
        const manifestCid = (await ipfs.add(JSON.stringify(manifest), { cidVersion: 1, pin: true })).cid.toString();

        node = await prisma.node.create({
          data: {
            ownerId: user.id,
            uuid: randomUUID64(),
            title: '',
            manifestUrl: manifestCid,
            replicationFactor: 0,
          },
        });
        const manifestEntry: Prisma.DataReferenceCreateManyInput = {
          cid: manifestCid,
          userId: user.id,
          root: false,
          directory: false,
          size: await getSizeForCid(manifestCid, false),
          type: DataType.MANIFEST,
          nodeId: node.id,
        };

        await migrateIpfsTreeToNodeTree(node.uuid!);
        await prisma.dataReference.create({ data: manifestEntry });
        await validateAndHealDataRefs({ nodeUuid: node.uuid!, manifestCid, publicRefs: false });
        res = await request(app)
          .post(`/v1/data/rename`)
          .set('authorization', authHeaderVal)
          .send({ uuid: node.uuid!, path: renameDirPath, newName: 'dubdir', renameComponent: true });
      });

      it('should return status 200', () => {
        expect(res.statusCode).to.equal(200);
      });
      it('should return new manifest', () => {
        expect(res.body).to.have.property('manifest');
      });
      it('should return new manifestCid', () => {
        expect(res.body).to.have.property('manifestCid');
      });
      it('draft tree should contain renamed directory and nested files', async () => {
        const treeEntries = await prisma.draftNodeTree.findMany({
          where: { nodeId: node.id },
        });
        const flatTree = draftNodeTreeEntriesToFlatIpfsTree(treeEntries);
        const renamedDir = flatTree.find((f) => f.path === newPath);
        const nestedFile = flatTree.find((f) => f.path === newPath + '/b.txt');
        // debugger;
        expect(!!renamedDir).to.equal(true);
        expect(!!nestedFile).to.equal(true);
        expect(renamedDir?.type).to.equal('dir');
        expect(nestedFile?.type).to.equal('file');
      });
      // it('should have an updated manifest data bucket cid', () => {
      //   const oldDataBucketCid = baseManifest.components[0].payload.cid;
      //   const newDataBucketCid = res.body.manifest.components[0].payload.cid;
      //   expect(oldDataBucketCid).to.not.equal(newDataBucketCid);
      // });
      it('should reject if unauthed', async () => {
        const res = await request(app)
          .post(`/v1/data/rename`)
          .send({ uuid: node.uuid!, path: renameDirPath, newName: 'dubdir', renameComponent: true });
        expect(res.statusCode).to.not.equal(200);
      });
      it('should reject if wrong user', async () => {
        const res = await request(app)
          .post(`/v1/data/rename`)
          .set('authorization', bobHeaderVal)
          .send({ uuid: node.uuid!, path: renameDirPath, newName: 'dubdir', renameComponent: true });
        expect(res.statusCode).to.not.equal(200);
      });
      it('should rename all appropriate data references', async () => {
        const { missingRefs, unusedRefs, diffRefs } = await validateDataReferences({
          nodeUuid: node.uuid!,
          manifestCid: res.body.manifestCid,
          publicRefs: false,
        });
        const correctRefs = missingRefs.length === 0 && unusedRefs.length === 0 && Object.keys(diffRefs).length === 0;
        expect(correctRefs).to.equal(true);
      });
      it('should update component path in manifest', () => {
        const oldPathFound = res.body.manifest.components.find((c) => c.payload.path === renameDirPath);
        const newPath = renameDirPath.replace('subdir', 'dubdir');
        const newPathFound = res.body.manifest.components.find((c) => c.payload.path === newPath);
        expect(!!oldPathFound).to.not.equal(true);
        expect(!!newPathFound).to.equal(true);
      });
      it('should cascade update all manifest component paths that were dependent on the renamed directory', () => {
        const oldPathContainedComponentFound = res.body.manifest.components.some((c) =>
          c.payload.path.includes(renameDirPath),
        );
        const containedNewPathFound = res.body.manifest.components.find((c) => c.payload.path === newPath + '/b.txt');
        expect(!!oldPathContainedComponentFound).to.not.equal(true);
        expect(!!containedNewPathFound).to.equal(true);
      });
      it('should rename component card if renameComponent flag is true', () => {
        const componentCard = res.body.manifest.components.find((c) => c.payload.path === newPath);
        expect(componentCard.name).to.equal('dubdir');
      });
      it('should reject if new name already exists within the same directory', async () => {
        // debugger;
        const res = await request(app)
          .post(`/v1/data/rename`)
          .set('authorization', authHeaderVal)
          .send({ uuid: node.uuid!, path: 'root/dir/a.txt', newName: 'c.txt' });
        expect(res.statusCode).to.not.equal(200);
      });
    });
  });

  describe('Move', () => {
    before(async () => {
      await prisma.$queryRaw`TRUNCATE TABLE "DataReference" CASCADE;`;
      await prisma.$queryRaw`TRUNCATE TABLE "Node" CASCADE;`;
    });

    describe('Moves a directory in a node to another location', () => {
      let node: Node;
      let res: request.Response;

      const moveDirPath = 'root/dir/subdir';
      const moveToPath = 'root/subdir';

      before(async () => {
        let manifest = await spawnEmptyManifest();
        // debugger;
        const exampleDagCid = await spawnExampleDirDag();
        const newFileCid = (await ipfs.add(Buffer.from('a'), { cidVersion: 1, pin: true })).cid.toString();
        const { updatedRootCid } = await addFilesToDag(exampleDagCid, 'dir', {
          'd.txt': { cid: newFileCid, size: 1 },
        });
        const { updatedRootCid: newDagCid } = await addFilesToDag(updatedRootCid, 'dir/subdir', {
          'a.txt': { cid: newFileCid, size: 1 },
        });

        manifest.components[0].payload.cid = newDagCid;

        const tree = recursiveFlattenTree(await getDirectoryTree(newDagCid, {})) as RecursiveLsResult[];
        // debugger;
        const componentsToAdd = ['root/dir', 'root/dir/subdir', 'root/dir/subdir/b.txt'].map((path) => {
          const match = tree.find((fd) => neutralizePath(fd.path) === path);
          return {
            name: match!.name!,
            path: neutralizePath(match!.path!),
            cid: match!.cid!,
            componentType: ResearchObjectComponentType.CODE,
            star: true,
          };
        });
        manifest = addComponentsToManifest(manifest, componentsToAdd);
        const manifestCid = (await ipfs.add(JSON.stringify(manifest), { cidVersion: 1, pin: true })).cid.toString();

        node = await prisma.node.create({
          data: {
            ownerId: user.id,
            uuid: randomUUID64(),
            title: '',
            manifestUrl: manifestCid,
            replicationFactor: 0,
          },
        });
        const manifestEntry: Prisma.DataReferenceCreateManyInput = {
          cid: manifestCid,
          userId: user.id,
          root: false,
          directory: false,
          size: await getSizeForCid(manifestCid, false),
          type: DataType.MANIFEST,
          nodeId: node.id,
        };

        await migrateIpfsTreeToNodeTree(node.uuid!);
        await prisma.dataReference.create({ data: manifestEntry });
        await validateAndHealDataRefs({ nodeUuid: node.uuid!, manifestCid, publicRefs: false });
        res = await request(app)
          .post(`/v1/data/move`)
          .set('authorization', authHeaderVal)
          .send({ uuid: node.uuid!, oldPath: moveDirPath, newPath: moveToPath });
      });

      it('should return status 200', () => {
        expect(res.statusCode).to.equal(200);
      });
      it('should return new manifest', () => {
        expect(res.body).to.have.property('manifest');
      });
      it('should return new manifestCid', () => {
        expect(res.body).to.have.property('manifestCid');
      });
      it('draft tree should contain moved directory', async () => {
        // const databucketCid = res.body.manifest.components[0].payload.cid;
        // const flatTree = recursiveFlattenTree(await getDirectoryTree(databucketCid, {})) as RecursiveLsResult[];
        const treeEntries = await prisma.draftNodeTree.findMany({
          where: { nodeId: node.id },
        });
        const flatTree = draftNodeTreeEntriesToFlatIpfsTree(treeEntries);
        const movedDir = flatTree.find((f) => f.path === moveToPath);
        expect(!!movedDir).to.equal(true);
        expect(movedDir?.type).to.equal('dir');
      });
      // it('should have an updated manifest data bucket cid', () => {
      //   const oldDataBucketCid = baseManifest.components[0].payload.cid;
      //   const newDataBucketCid = res.body.manifest.components[0].payload.cid;
      //   expect(oldDataBucketCid).to.not.equal(newDataBucketCid);
      // });
      it('should reject if unauthed', async () => {
        const res = await request(app)
          .post(`/v1/data/move`)
          .send({ uuid: node.uuid!, oldPath: 'root/d.txt', newPath: 'root/dir/d.txt' });
        expect(res.statusCode).to.not.equal(200);
      });
      it('should reject if wrong user', async () => {
        const res = await request(app)
          .post(`/v1/data/move`)
          .set('authorization', bobHeaderVal)
          .send({ uuid: node.uuid!, oldPath: 'root/d.txt', newPath: 'root/dir/d.txt' });
        expect(res.statusCode).to.not.equal(200);
      });
      it('should modify all appropriate data references', async () => {
        const { missingRefs, unusedRefs, diffRefs } = await validateDataReferences({
          nodeUuid: node.uuid!,
          manifestCid: res.body.manifestCid,
          publicRefs: false,
        });
        const correctRefs = missingRefs.length === 0 && unusedRefs.length === 0 && Object.keys(diffRefs).length === 0;
        expect(correctRefs).to.equal(true);
      });
      it('should update component path in manifest', () => {
        const oldPathFound = res.body.manifest.components.find((c) => c.payload.path === moveDirPath);
        const newPathFound = res.body.manifest.components.find((c) => c.payload.path === moveToPath);
        expect(!!oldPathFound).to.not.equal(true);
        expect(!!newPathFound).to.equal(true);
      });
      it('should cascade update all manifest component paths that were dependent on the moved directory', () => {
        const oldPathContainedComponentFound = res.body.manifest.components.some((c) =>
          c.payload.path.includes(moveDirPath),
        );
        const containedNewPathFound = res.body.manifest.components.find(
          (c) => c.payload.path === moveToPath + '/b.txt',
        );
        expect(!!oldPathContainedComponentFound).to.not.equal(true);
        expect(!!containedNewPathFound).to.equal(true);
      });
      it('should reject if new path already contains file with the same name', async () => {
        const res = await request(app)
          .post(`/v1/data/move`)
          .set('authorization', authHeaderVal)
          .send({ uuid: node.uuid!, oldPath: 'root/d.txt', newPath: 'root/dir/d.txt' });
        expect(res.statusCode).to.not.equal(200);
      });
      it('manifest component payloads should only contain cids that exist within the DAG', async () => {
        const manifestComponentCids: string[] = [];
        res.body.manifest.components.forEach((c: ResearchObjectV1Component, index) => {
          if (index === 0) return;
          if (c.payload.cid) {
            manifestComponentCids.push(c.payload.cid);
          }
          if (c.payload.url) {
            manifestComponentCids.push(c.payload.url);
          }
        });
        const tree = recursiveFlattenTree(
          await getDirectoryTree(res.body.manifest.components[0].payload.cid, {}),
        ) as FileDir[];
        const allCidsExist = manifestComponentCids.every((cid) => {
          const found = tree.find((f) => f.cid === cid);
          return !!found;
        });
        expect(allCidsExist).to.equal(true);
      });
    });
  });
});<|MERGE_RESOLUTION|>--- conflicted
+++ resolved
@@ -15,34 +15,21 @@
 import jwt from 'jsonwebtoken';
 import request from 'supertest';
 
-<<<<<<< HEAD
-import prisma from '../../src/client';
-import { app } from '../../src/index';
-import { migrateIpfsTreeToNodeTree } from '../../src/services/draftTrees';
-=======
 import { prisma } from '../../src/client.js';
 import { app } from '../../src/index.js';
->>>>>>> c9835ba5
+import { migrateIpfsTreeToNodeTree } from '../../src/services/draftTrees';
 import {
   addFilesToDag,
   getDirectoryTree,
   getSizeForCid,
   client as ipfs,
   spawnEmptyManifest,
-<<<<<<< HEAD
-} from '../../src/services/ipfs';
-import { randomUUID64 } from '../../src/utils';
-import { validateAndHealDataRefs, validateDataReferences } from '../../src/utils/dataRefTools';
-import { draftNodeTreeEntriesToFlatIpfsTree } from '../../src/utils/draftTreeUtils';
-import { addComponentsToManifest } from '../../src/utils/driveUtils';
-import { spawnExampleDirDag } from '../util';
-=======
 } from '../../src/services/ipfs.js';
 import { randomUUID64 } from '../../src/utils.js';
 import { validateAndHealDataRefs, validateDataReferences } from '../../src/utils/dataRefTools.js';
+import { draftNodeTreeEntriesToFlatIpfsTree } from '../../src/utils/draftTreeUtils';
 import { addComponentsToManifest } from '../../src/utils/driveUtils.js';
 import { spawnExampleDirDag } from '../util.js';
->>>>>>> c9835ba5
 
 describe('Data Controllers', () => {
   let user: User;
