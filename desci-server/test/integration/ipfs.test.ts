import 'mocha';
import fs from 'fs';

import { ResearchObjectV1 } from '@desci-labs/desci-models';
import { User, Node } from '@prisma/client';
import { expect } from 'chai';

import prisma from '../../src/client';
import * as ipfs from '../../src/services/ipfs';
import { expectThrowsAsync } from '../util';

describe('IPFS', () => {
  let admin: User;
  let node: Node;
  before(async () => {});

  after(async () => {});

  beforeEach(async () => {
    await prisma.$queryRaw`TRUNCATE TABLE "DataReference" CASCADE;`;
    await prisma.$queryRaw`TRUNCATE TABLE "User" CASCADE;`;
    await prisma.$queryRaw`TRUNCATE TABLE "Node" CASCADE;`;

    admin = await prisma.user.create({
      data: {
        email: 'noreply@desci.com',
        isAdmin: true,
      },
    });

    node = await prisma.node.create({
      data: {
        owner: { connect: { id: admin.id } },
        title: '',
        manifestUrl: '',
        replicationFactor: 1,
      },
    });
  });

  afterEach(async () => {});

  const EXAMPLE_MANIFEST: ResearchObjectV1 = {
    components: [],
<<<<<<< HEAD

=======
    authors: [],
>>>>>>> b56c3ce4
    version: 1,
  };

  describe('Service', () => {
    it('adds buffer to IPFS', async () => {
      const { cid } = await ipfs.addBufferToIpfs(Buffer.from('test'), 'DATA');
      expect(cid.toString()).to.eq('bafkreie7q3iidccmpvszul7kudcvvuavuo7u6gzlbobczuk5nqk3b4akba');
    });

    it('adds a manifest and adds a data reference', async () => {
      const res = await ipfs.updateManifestAndAddToIpfs(EXAMPLE_MANIFEST, { userId: admin.id, nodeId: node.id });
      expect(res.cid).to.eq('bafkreigbnuw6byxj75f4w4i55xh36hjo6isinqec62jzfxsbieosdipyja');
      expect(res.ref).to.not.be.undefined;
      expect(res.ref.size).to.eq(47);
      console.log('RES', res);
    });
    it('supports directories', async () => {
      const tmp = '/tmp';
      const dir = '/root/dir';
      const fullPath = tmp + dir;
      await fs.promises.mkdir(fullPath, { recursive: true });
      await fs.promises.writeFile(fullPath + '/a', 'a');
      await fs.promises.writeFile(fullPath + '/b', 'b');
      await fs.promises.writeFile(fullPath + '/c', 'c');

      const structuredFiles: ipfs.IpfsDirStructuredInput[] = [
        {
          path: 'dir/a.txt',
          content: await fs.promises.readFile(fullPath + '/a'),
        },
        {
          path: 'dir/subdir/b.txt',
          content: await fs.promises.readFile(fullPath + '/b'),
        },
        {
          path: 'dir/c.txt',
          content: await fs.promises.readFile(fullPath + '/c'),
        },
      ];

      const uploaded: ipfs.IpfsPinnedResult[] = await ipfs.pinDirectory(structuredFiles);
      expect(uploaded.length).to.be.greaterThan(0);

      const rootCid = uploaded[uploaded.length - 1].cid;

      const cids = await ipfs.getDirectoryTreeCids(rootCid);

      // const treeCids = await ipfs.getDirectoryTree(rootCid);
      // console.log('treeCids', JSON.stringify(treeCids));
      // expect(treeCids.length).to.eq(uploaded.length);

      console.log('cids', cids, 'uploaded', uploaded, rootCid);
      expect(cids.length).to.eq(uploaded.length);
    });
  });
});<|MERGE_RESOLUTION|>--- conflicted
+++ resolved
@@ -42,11 +42,7 @@
 
   const EXAMPLE_MANIFEST: ResearchObjectV1 = {
     components: [],
-<<<<<<< HEAD
-
-=======
     authors: [],
->>>>>>> b56c3ce4
     version: 1,
   };
 
