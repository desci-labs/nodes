--- conflicted
+++ resolved
@@ -43,12 +43,9 @@
   NodeContribution    NodeContribution[]
   PrivateShare        PrivateShare[]
   OrcidPutCodes       OrcidPutCodes[]
-<<<<<<< HEAD
   DistributionPdfs    DistributionPdfs[]
   PdfPreviews         PdfPreviews[]
-=======
   DoiRecord           DoiRecord[]
->>>>>>> c1485ba6
 
   @@index([ownerId])
   @@index([uuid])
