generator client {
  provider        = "prisma-client-js"
  previewFeatures = ["tracing"]
}

datasource db {
  provider = "postgresql"
  url      = env("DATABASE_URL")
}

model Node {
<<<<<<< HEAD
  id                  Int                   @id @default(autoincrement())
  createdAt           DateTime              @default(now())
  updatedAt           DateTime              @updatedAt
  title               String
  cid                 String                @default("")
  state               NodeState             @default(NEW)
  isFeatured          Boolean               @default(false)
  manifestUrl         String
  restBody            Json                  @default("{}")
  replicationFactor   Int
  ownerId             Int
  uuid                String?               @unique @default(uuid())
  manifestDocumentId  String                @default("")
  owner               User                  @relation(fields: [ownerId], references: [id])
  authorInvites       AuthorInvite[]
  transactions        ChainTransaction[]
  interactionLogs     InteractionLog[]
  authors             NodeAuthor[]
  versions            NodeVersion[]
  votes               NodeVote[]
  DataReference       DataReference[]
  PublicDataReference PublicDataReference[]
  CidPruneList        CidPruneList[]
  NodeCover           NodeCover[]
  isDeleted           Boolean               @default(false)
  deletedAt           DateTime?
  UploadJobs          UploadJobs[]
  DraftNodeTree       DraftNodeTree[]
  ceramicStream       String?
  NodeAttestation     NodeAttestation[]
  NodeThumbnails      NodeThumbnails[]
  PublishTaskQueue    PublishTaskQueue[]
  NodeContribution    NodeContribution[]
  PrivateShare        PrivateShare[]
  OrcidPutCodes       OrcidPutCodes[]
  DistributionPdfs    DistributionPdfs[]
  PdfPreviews         PdfPreviews[]
  DoiRecord           DoiRecord[]
  dpidAlias           Int?
  DoiSubmissionQueue  DoiSubmissionQueue[]
  BookmarkedNode      BookmarkedNode[]
  DeferredEmails      DeferredEmails[]
  UserNotifications   UserNotifications[]
  Annotation          Annotation[]
  PublishStatus       PublishStatus[]
=======
  id                   Int                    @id @default(autoincrement())
  createdAt            DateTime               @default(now())
  updatedAt            DateTime               @updatedAt
  title                String
  cid                  String                 @default("")
  state                NodeState              @default(NEW)
  isFeatured           Boolean                @default(false)
  manifestUrl          String
  restBody             Json                   @default("{}")
  replicationFactor    Int
  ownerId              Int
  uuid                 String?                @unique @default(uuid())
  manifestDocumentId   String                 @default("")
  owner                User                   @relation(fields: [ownerId], references: [id])
  authorInvites        AuthorInvite[]
  transactions         ChainTransaction[]
  interactionLogs      InteractionLog[]
  authors              NodeAuthor[]
  versions             NodeVersion[]
  votes                NodeVote[]
  DataReference        DataReference[]
  PublicDataReference  PublicDataReference[]
  CidPruneList         CidPruneList[]
  NodeCover            NodeCover[]
  isDeleted            Boolean                @default(false)
  deletedAt            DateTime?
  UploadJobs           UploadJobs[]
  DraftNodeTree        DraftNodeTree[]
  ceramicStream        String?
  NodeAttestation      NodeAttestation[]
  NodeThumbnails       NodeThumbnails[]
  PublishTaskQueue     PublishTaskQueue[]
  NodeContribution     NodeContribution[]
  PrivateShare         PrivateShare[]
  OrcidPutCodes        OrcidPutCodes[]
  DistributionPdfs     DistributionPdfs[]
  PdfPreviews          PdfPreviews[]
  DoiRecord            DoiRecord[]
  dpidAlias            Int?
  DoiSubmissionQueue   DoiSubmissionQueue[]
  BookmarkedNode       BookmarkedNode[]
  DeferredEmails       DeferredEmails[]
  UserNotifications    UserNotifications[]
  Annotation           Annotation[]
  ExternalPublications ExternalPublications[]
>>>>>>> d2534e60

  @@index([ownerId])
  @@index([uuid])
}

model NodeVersion {
  id                  Int                   @id @default(autoincrement())
  createdAt           DateTime              @default(now())
  updatedAt           DateTime              @updatedAt
  manifestUrl         String
  cid                 String                @default("")
  transactionId       String?
  commitId            String?
  nodeId              Int?
  node                Node?                 @relation(fields: [nodeId], references: [id])
  PublicDataReference PublicDataReference[]
  DataReference       DataReference[]
  PublishStatus       PublishStatus[]
}

model InteractionLog {
  id         Int         @id @default(autoincrement())
  createdAt  DateTime    @default(now())
  updatedAt  DateTime    @updatedAt
  ip         String?
  userAgent  String?
  extra      String?
  action     ActionType?
  userId     Int?
  rep        Int?
  nodeId     Int?
  waitlistId Int?
  node       Node?       @relation(fields: [nodeId], references: [id])
  user       User?       @relation(fields: [userId], references: [id])
  waitlist   Waitlist?   @relation(fields: [waitlistId], references: [id])
}

model Session {
  id        String   @id
  sid       String   @unique
  data      String
  expiresAt DateTime
}

model AuthToken {
  id           Int              @id @default(autoincrement())
  createdAt    DateTime         @default(now())
  updatedAt    DateTime         @updatedAt
  accessToken  String?
  refreshToken String?
  expiresIn    Int?
  tokenId      String?
  source       AuthTokenSource?
  userId       Int
  user         User             @relation(fields: [userId], references: [id])
}

model Waitlist {
  id              Int              @id @default(autoincrement())
  createdAt       DateTime         @default(now())
  updatedAt       DateTime         @updatedAt
  email           String           @unique
  userId          Int?
  user            User?            @relation(fields: [userId], references: [id])
  interactionLogs InteractionLog[]
}

model Wallet {
  id              Int      @id @default(autoincrement())
  createdAt       DateTime @default(now())
  updatedAt       DateTime @updatedAt
  address         String
  network         String?
  chainId         String?
  msgSignature    String?
  msgPlain        String?
  userId          Int?
  nickname        String?
  giftTransaction String?
  usedFaucet      Boolean? @default(false)
  user            User?    @relation(fields: [userId], references: [id])

  @@index([address])
  @@index([userId])
}

model User {
  id                          Int                           @id @default(autoincrement())
  createdAt                   DateTime                      @default(now())
  updatedAt                   DateTime                      @updatedAt
  email                       String                        @unique
  phoneNumber                 String?                       @unique
  name                        String?
  website                     String?
  googleScholarUrl            String?
  researchInterests           String?
  gitcoinPassport             String?                       @unique
  walletAddress               String?                       @unique
  isPatron                    Boolean                       @default(false)
  isWarden                    Boolean                       @default(false)
  isKeeper                    Boolean                       @default(false)
  pseudonym                   String?                       @unique
  orcid                       String?                       @unique
  notificationSettings        Json?
  unseenNotificationCount     Int                           @default(0)
  // rorPid                     String[]              @default([])
  // organization               String[]              @default([])
  isAdmin                     Boolean                       @default(false)
  isVerified                  Boolean                       @default(false)
  verificationCode            String                        @default("")
  siweNonce                   String                        @default("")
  authTokens                  AuthToken[]
  authorInvitesReceived       AuthorInvite[]                @relation("ReceivedAuthorInvites")
  authorInvitesSent           AuthorInvite[]                @relation("SentAuthorInvites")
  receivedTransactions        ChainTransaction[]            @relation("ReceivedTransactions")
  sentTransactions            ChainTransaction[]            @relation("SentTransactions")
  interactionLogs             InteractionLog[]
  invitesReceived             Invite[]                      @relation("ReceivedInvites")
  invitesSent                 Invite[]                      @relation("SentInvites")
  ownedNodes                  Node[]
  authoredNodes               NodeAuthor[]
  nodeVotes                   NodeVote[]
  accessGrants                OauthAccessGrant[]
  accessTokens                OauthAccessToken[]
  identities                  UserIdentity[]
  Waitlist                    Waitlist[]
  wallets                     Wallet[]
  canRunCode                  Boolean?                      @default(false)
  DataReference               DataReference[]
  CidPruneList                CidPruneList[]
  PublicDataReference         PublicDataReference[]
  FriendReferral              FriendReferral[]
  currentDriveStorageLimitGb  Int                           @default(100)
  maxDriveStorageLimitGb      Int                           @default(500)
  userOrganizations           UserOrganizations[]
  UploadJobs                  UploadJobs[]
  NodeFeedItemEndorsement     NodeFeedItemEndorsement[]
  DesciCommunity              DesciCommunity?               @relation(fields: [desciCommunityId], references: [id])
  desciCommunityId            Int?
  CommunityMember             CommunityMember[]
  NodeAttestation             NodeAttestation[]
  Annotation                  Annotation[]
  NodeAttestationVerification NodeAttestationVerification[]
  NodeAttestationReaction     NodeAttestationReaction[]
  ApiKey                      ApiKey[]
  PublishTaskQueue            PublishTaskQueue[]
  NodeContribution            NodeContribution[]
  OrcidPutCodes               OrcidPutCodes[]
  BookmarkedNode              BookmarkedNode[]
  DeferredEmails              DeferredEmails[]
  UserNotifications           UserNotifications[]

  @@index([orcid])
  @@index([walletAddress])
  @@index([pseudonym])
}

model ApiKey {
  id         Int       @id @default(autoincrement())
  keyHashed  String    @unique
  memo       String
  createdAt  DateTime  @default(now())
  lastUsed   DateTime? @updatedAt
  isActive   Boolean   @default(true)
  createdIp  String
  lastUsedIp String?
  userId     Int
  user       User      @relation(fields: [userId], references: [id])

  // @@unique([memo, userId])
  @@index([userId])
}

model Invite {
  id          Int      @id @default(autoincrement())
  createdAt   DateTime @default(now())
  updatedAt   DateTime @updatedAt
  email       String?
  phoneNumber String?
  senderId    Int
  receiverId  Int?
  inviteCode  String?  @default("desci")
  expired     Boolean  @default(false)
  expiredAt   DateTime @default(dbgenerated("'2001-01-01 00:00:00'::timestamp without time zone"))
  receiver    User?    @relation("ReceivedInvites", fields: [receiverId], references: [id])
  sender      User     @relation("SentInvites", fields: [senderId], references: [id])
}

model AuthorInvite {
  id          Int      @id @default(autoincrement())
  createdAt   DateTime @default(now())
  updatedAt   DateTime @updatedAt
  email       String   @unique
  phoneNumber String   @unique
  senderId    Int
  receiverId  Int
  nodeId      Int
  node        Node     @relation(fields: [nodeId], references: [id])
  receiver    User     @relation("ReceivedAuthorInvites", fields: [receiverId], references: [id])
  sender      User     @relation("SentAuthorInvites", fields: [senderId], references: [id])
}

model NodeAuthor {
  createdAt DateTime @default(now())
  updatedAt DateTime @updatedAt
  shares    Int
  userId    Int
  nodeId    Int
  node      Node     @relation(fields: [nodeId], references: [id])
  user      User     @relation(fields: [userId], references: [id])

  @@id([userId, nodeId])
}

model NodeVote {
  id          Int               @id @default(autoincrement())
  createdAt   DateTime          @default(now())
  updatedAt   DateTime          @updatedAt
  voteWeight  Int
  userId      Int
  nodeId      Int
  node        Node              @relation(fields: [nodeId], references: [id])
  user        User              @relation(fields: [userId], references: [id])
  transaction ChainTransaction?
}

model ChainTransaction {
  id           Int                  @id @default(autoincrement())
  createdAt    DateTime             @default(now())
  updatedAt    DateTime             @updatedAt
  hash         String
  type         ChainTransactionType
  userId       Int?
  targetUserId Int?
  nodeId       Int?
  nodeVoteId   Int?                 @unique
  node         Node?                @relation(fields: [nodeId], references: [id])
  nodeVote     NodeVote?            @relation(fields: [nodeVoteId], references: [id])
  targetUser   User?                @relation("ReceivedTransactions", fields: [targetUserId], references: [id])
  user         User?                @relation("SentTransactions", fields: [userId], references: [id])
}

model MagicLink {
  id             Int      @id @default(autoincrement())
  createdAt      DateTime @default(now())
  updatedAt      DateTime @updatedAt
  expiresAt      DateTime @default(dbgenerated("(now() + '01:00:00'::interval)"))
  failedAttempts Int      @default(0)
  token          String
  email          String
}

model OauthAccessToken {
  id                    String           @id
  userId                Int
  applicationId         String
  token                 String           @unique
  refreshToken          String?          @unique
  tokenExpiresAt        DateTime?
  refreshTokenExpiresAt DateTime?
  scopes                Json             @default("[]")
  createdAt             DateTime         @default(now())
  updatedAt             DateTime         @default(now()) @updatedAt
  application           OauthApplication @relation(fields: [applicationId], references: [id])
  user                  User             @relation(fields: [userId], references: [id])

  @@index([applicationId])
  @@index([userId])
}

model OauthAccessGrant {
  id                  String           @id
  userId              Int
  applicationId       String
  token               String           @unique
  expiresAt           DateTime
  redirectUri         String
  codeChallengeMethod String?
  codeChallenge       String?
  scopes              Json             @default("[]")
  createdAt           DateTime         @default(now())
  updatedAt           DateTime         @default(now()) @updatedAt
  application         OauthApplication @relation(fields: [applicationId], references: [id])
  user                User             @relation(fields: [userId], references: [id])

  @@index([applicationId])
  @@index([userId])
}

model OauthApplication {
  id           String             @id
  name         String
  clientId     String             @unique
  clientSecret String
  redirectUris Json               @default("[]")
  scopes       Json               @default("[]")
  createdAt    DateTime           @default(now())
  updatedAt    DateTime           @default(now()) @updatedAt
  grants       Json               @default("[]")
  accessGrants OauthAccessGrant[]
  accessTokens OauthAccessToken[]
}

model UserIdentity {
  id        String   @id
  userId    Int
  provider  String
  uid       String
  name      String?
  email     String?
  createdAt DateTime @default(now())
  updatedAt DateTime @default(now()) @updatedAt
  user      User     @relation(fields: [userId], references: [id])

  @@unique([provider, uid])
  @@index([userId])
}

model DataReference {
  id          Int          @id @default(autoincrement())
  createdAt   DateTime     @default(now())
  updatedAt   DateTime     @updatedAt
  name        String?
  description String?
  cid         String
  root        Boolean
  rootCid     String?
  path        String?
  directory   Boolean
  size        Int
  type        DataType
  external    Boolean?
  nodeId      Int
  userId      Int
  versionId   Int?
  node        Node         @relation(fields: [nodeId], references: [id])
  user        User         @relation(fields: [userId], references: [id])
  nodeVersion NodeVersion? @relation(fields: [versionId], references: [id])
}

model CidPruneList {
  id          Int      @id @default(autoincrement())
  createdAt   DateTime @default(now())
  updatedAt   DateTime @updatedAt
  description String
  cid         String
  size        Int
  type        DataType
  duration    Int      @default(30)
  deleted     Boolean  @default(false)
  directory   Boolean
  nodeId      Int
  userId      Int
  node        Node     @relation(fields: [nodeId], references: [id])
  user        User     @relation(fields: [userId], references: [id])
}

model PublicDataReference {
  id          Int                               @id @default(autoincrement())
  createdAt   DateTime                          @default(now())
  updatedAt   DateTime                          @updatedAt
  name        String?
  description String?
  cid         String
  root        Boolean
  rootCid     String?
  path        String?
  directory   Boolean
  size        Int
  type        DataType
  nodeId      Int
  userId      Int?
  versionId   Int?
  external    Boolean?
  mirrors     PublicDataReferenceOnIpfsMirror[]
  node        Node                              @relation(fields: [nodeId], references: [id])
  user        User?                             @relation(fields: [userId], references: [id])
  nodeVersion NodeVersion?                      @relation(fields: [versionId], references: [id])

  @@unique([path, versionId])
}

model IpfsMirror {
  id                  Int                               @id @default(autoincrement())
  createdAt           DateTime                          @default(now())
  updatedAt           DateTime                          @updatedAt
  name                String                            @unique
  description         String?
  website             String
  PublicDataReference PublicDataReferenceOnIpfsMirror[]
}

model PublicDataReferenceOnIpfsMirror {
  dataReferenceId     Int
  PublicDataReference PublicDataReference @relation(fields: [dataReferenceId], references: [id])
  mirrorId            Int
  mirror              IpfsMirror          @relation(fields: [mirrorId], references: [id])
  status              PublishState        @default(WAITING)
  retryCount          Int                 @default(0)
  providerCount       Int                 @default(0)

  @@id([dataReferenceId, mirrorId])
}

model PrivateShare {
  id             Int              @id @default(autoincrement())
  shareId        String           @unique
  nodeUUID       String
  memo           String?
  node           Node             @relation(fields: [nodeUUID], references: [uuid])
  createdAt      DateTime         @default(now())
  updatedAt      DateTime         @updatedAt
  BookmarkedNode BookmarkedNode[]

  @@index([nodeUUID])
  @@index([shareId])
}

model BookmarkedNode {
  id           Int           @id @default(autoincrement())
  userId       Int
  nodeUuid     String?
  title        String?
  doi          String?
  oaWorkId     String?
  type         BookmarkType  @default(NODE) // Default for existing records
  shareId      String?
  privateShare PrivateShare? @relation(fields: [shareId], references: [shareId])
  node         Node?         @relation(fields: [nodeUuid], references: [uuid])
  user         User          @relation(fields: [userId], references: [id])
  createdAt    DateTime      @default(now())
  updatedAt    DateTime      @updatedAt

  @@unique([userId, type, nodeUuid, doi, oaWorkId])
}

model NodeCover {
  id       Int     @id @default(autoincrement())
  url      String
  nodeUuid String
  cid      String?
  version  Int?    @default(0)
  name     String?
  node     Node    @relation(fields: [nodeUuid], references: [uuid])

  @@unique([nodeUuid, version])
}

model NodeThumbnails {
  id           Int    @id @default(autoincrement())
  componentCid String
  nodeUuid     String
  thumbnails   Json
  node         Node   @relation(fields: [nodeUuid], references: [uuid])

  @@unique([nodeUuid, componentCid])
}

// PDFs generated in prepub flow
model DistributionPdfs {
  id                        Int     @id @default(autoincrement())
  originalPdfCid            String
  manifestCid               String
  nodeUuid                  String
  distPdfCid                String
  contentPagePreviewCid     String?
  frontmatterPagePreviewCid String?
  node                      Node    @relation(fields: [nodeUuid], references: [uuid])

  @@unique([nodeUuid, originalPdfCid, manifestCid])
}

// Preview images of distribution PDFs created in prepub flow (first and second pages)
model PdfPreviews {
  id         Int    @id @default(autoincrement())
  nodeUuid   String
  pdfCid     String @unique
  previewMap Json
  node       Node   @relation(fields: [nodeUuid], references: [uuid])

  @@unique([nodeUuid, pdfCid])
}

// The glue between a manifest contributor entry and a nodes profile
model NodeContribution {
  id            Int       @id @default(autoincrement())
  createdAt     DateTime  @default(now())
  updatedAt     DateTime  @updatedAt
  contributorId String    @unique
  nodeId        Int
  userId        Int?
  verified      Boolean   @default(false)
  denied        Boolean   @default(false)
  email         String?
  orcid         String?
  deleted       Boolean   @default(false)
  deletedAt     DateTime?
  inviteSent    Boolean   @default(false)
  node          Node      @relation(fields: [nodeId], references: [id])
  user          User?     @relation(fields: [userId], references: [id])

  @@unique([contributorId, nodeId, userId])
}

model FriendReferral {
  id                     Int                  @id @default(autoincrement())
  uuid                   String               @unique @default(uuid())
  createdAt              DateTime             @default(now())
  updatedAt              DateTime             @updatedAt
  senderUserId           Int
  senderUser             User?                @relation(fields: [senderUserId], references: [id])
  receiverEmail          String
  status                 FriendReferralStatus
  awardedStorage         Boolean              @default(false)
  amountAwardedStorageGb Int                  @default(0)
}

model ResearchFields {
  id   Int    @id @default(autoincrement())
  name String @unique
}

model Organization {
  id                String              @unique
  name              String
  userOrganizations UserOrganizations[]

  @@id([id])
}

model UserOrganizations {
  organizationId String
  organization   Organization @relation(fields: [organizationId], references: [id])
  userId         Int
  user           User         @relation(fields: [userId], references: [id])

  @@id([userId, organizationId])
}

model OrcidProfile {
  id        Int      @id @default(autoincrement())
  orcidId   String   @unique
  updatedAt DateTime @updatedAt
  expiresIn DateTime
  profile   Json

  @@index([orcidId])
}

model UploadJobs {
  id                   Int              @id @default(autoincrement())
  createdAt            DateTime         @default(now())
  updatedAt            DateTime         @updatedAt
  uploadType           UploadType
  uploadPayload        Json
  contextPath          String
  storageReference     String? // If using S3, this would be the storage key used
  totalSize            Int?
  totalFiles           Int?
  totalDirs            Int?
  proccessingStartTime DateTime?
  processingEndTime    DateTime?
  processingState      ProcessingState?
  nodeId               Int
  userId               Int
  node                 Node             @relation(fields: [nodeId], references: [id])
  user                 User             @relation(fields: [userId], references: [id])
}

model DocumentStore {
  key   String @id
  value Bytes
}

model DraftNodeTree {
  id        Int      @id @default(autoincrement())
  createdAt DateTime @default(now())
  updatedAt DateTime @updatedAt
  path      String
  cid       String
  directory Boolean
  size      Int
  external  Boolean
  nodeId    Int
  // userId    Int
  node      Node     @relation(fields: [nodeId], references: [id])
  // user      User     @relation(fields: [userId], references: [id])

  @@unique([nodeId, path])
}

// create a model for Node UUIDs, titles, dates, authors, and abstracts
// NodeFeedItem: Cached entry of a dpid
model NodeFeedItem {
  id                      Int                       @id @default(autoincrement())
  createdAt               DateTime                  @default(now())
  updatedAt               DateTime                  @updatedAt
  nodeUuid                String
  nodeUuidHex             String
  nodeDpid10              String                    @unique
  manifestCid             String
  title                   String
  date                    DateTime
  authors                 String
  abstract                String
  nodeFeedItemEndorsement NodeFeedItemEndorsement[]
}

//NodeFeedItemEndorsement: An endorsement of a node feed item from a community
model NodeFeedItemEndorsement {
  id               Int            @id @default(autoincrement())
  createdAt        DateTime       @default(now())
  updatedAt        DateTime       @updatedAt
  nodeDpid10       String
  type             String
  userId           Int
  nodeFeedItemId   Int
  desciCommunityId Int
  user             User           @relation(fields: [userId], references: [id])
  nodeFeedItem     NodeFeedItem   @relation(fields: [nodeFeedItemId], references: [id])
  desciCommunity   DesciCommunity @relation(fields: [desciCommunityId], references: [id])
}

// an organization that endorses work and has members
model DesciCommunity {
  id                        Int                         @id @default(autoincrement())
  createdAt                 DateTime                    @default(now())
  updatedAt                 DateTime                    @updatedAt
  name                      String                      @unique
  slug                      String?                     @unique
  image_url                 String?
  subtitle                  String? // short description
  description               String
  keywords                  String[]
  memberString              String[] // string list of member names
  links                     String[] // string list of links
  hidden                    Boolean                     @default(false)
  members                   User[]
  endorsements              NodeFeedItemEndorsement[]
  CommunityMember           CommunityMember[]
  Attestation               Attestation[]
  NodeAttestation           NodeAttestation[]
  AttestationTemplate       AttestationTemplate[]
  CommunityEntryAttestation CommunityEntryAttestation[]
}

model CommunityMember {
  id          Int                     @id @default(autoincrement())
  communityId Int
  userId      Int
  role        CommunityMembershipRole
  user        User                    @relation(fields: [userId], references: [id])
  community   DesciCommunity          @relation(fields: [communityId], references: [id])

  @@unique([userId, communityId])
}

// Templates for creating a new attestation
model AttestationTemplate {
  id               Int             @id @default(autoincrement())
  name             String          @unique
  description      String
  image_url        String
  createdAt        DateTime        @default(now())
  updatedAt        DateTime        @updatedAt
  Attestation      Attestation[]
  DesciCommunity   DesciCommunity? @relation(fields: [desciCommunityId], references: [id])
  desciCommunityId Int?
}

// A factory attestation, these are the base attestations that can be assigned to nodes
model Attestation {
  id                        Int                         @id @default(autoincrement())
  name                      String
  communityId               Int
  description               String
  image_url                 String
  verified_image_url        String?
  templateId                Int?
  protected                 Boolean                     @default(false)
  createdAt                 DateTime                    @default(now())
  updatedAt                 DateTime                    @updatedAt
  canMintDoi                Boolean                     @default(false)
  canUpdateOrcid            Boolean                     @default(false)
  community                 DesciCommunity              @relation(fields: [communityId], references: [id])
  template                  AttestationTemplate?        @relation(fields: [templateId], references: [id])
  AttestationVersion        AttestationVersion[]
  NodeAttestation           NodeAttestation[]
  CommunityEntryAttestation CommunityEntryAttestation[]
  DeferredEmails            DeferredEmails[]

  @@unique([name, communityId])
}

model AttestationVersion {
  id                        Int                         @id @default(autoincrement())
  name                      String
  attestationId             Int
  description               String
  image_url                 String
  createdAt                 DateTime                    @default(now())
  updatedAt                 DateTime                    @updatedAt
  attestation               Attestation                 @relation(fields: [attestationId], references: [id])
  NodeAttestation           NodeAttestation[]
  CommunityEntryAttestation CommunityEntryAttestation[]
  DeferredEmails            DeferredEmails[]
}

// A communities selected attestations, these appear in their radar.
model CommunityEntryAttestation {
  id                   Int                @id @default(autoincrement())
  desciCommunityId     Int
  desciCommunity       DesciCommunity     @relation(fields: [desciCommunityId], references: [id])
  attestationId        Int
  attestationVersionId Int
  required             Boolean
  attestation          Attestation        @relation(fields: [attestationId], references: [id])
  attestationVersion   AttestationVersion @relation(fields: [attestationVersionId], references: [id])
  createdAt            DateTime           @default(now())
  updatedAt            DateTime           @updatedAt

  @@unique([attestationId, attestationVersionId, desciCommunityId])
}

//An attestation assigned to a node
model NodeAttestation {
  id                          Int                           @id @default(autoincrement())
  attestationId               Int
  attestation                 Attestation                   @relation(fields: [attestationId], references: [id])
  attestationVersionId        Int
  attestationVersion          AttestationVersion            @relation(fields: [attestationVersionId], references: [id])
  desciCommunityId            Int
  community                   DesciCommunity                @relation(fields: [desciCommunityId], references: [id])
  claimedById                 Int
  claimedBy                   User                          @relation(fields: [claimedById], references: [id])
  nodeDpid10                  String?
  nodeUuid                    String
  node                        Node                          @relation(fields: [nodeUuid], references: [uuid])
  nodeVersion                 Int
  claimedAt                   DateTime                      @default(now())
  revoked                     Boolean                       @default(false)
  revokedAt                   DateTime?
  Annotation                  Annotation[]
  NodeAttestationVerification NodeAttestationVerification[]
  NodeAttestationReaction     NodeAttestationReaction[]
  OrcidPutCodes               OrcidPutCodes[]

  @@unique([nodeUuid, nodeVersion, attestationId, attestationVersionId])
}

// Deferred emails are usually used when a published node is required, e.g. unpublished attestation claims, emails are deferred until node is published.
model DeferredEmails {
  id                   Int                 @id @default(autoincrement())
  nodeUuid             String
  emailType            EmailType
  attestationVersionId Int?
  attestationId        Int?
  attestation          Attestation?        @relation(fields: [attestationId], references: [id])
  node                 Node                @relation(fields: [nodeUuid], references: [uuid])
  User                 User?               @relation(fields: [userId], references: [id])
  userId               Int?
  AttestationVersion   AttestationVersion? @relation(fields: [attestationVersionId], references: [id])
}

enum EmailType {
  PROTECTED_ATTESTATION
}

//Comments on attestations
model Annotation {
  id                Int              @id @default(autoincrement())
  type              AnnotationType
  body              String
  highlights        Json[]           @default([])
  links             String[]         @default([])
  authorId          Int
  author            User             @relation(fields: [authorId], references: [id])
  nodeAttestationId Int?
  attestation       NodeAttestation? @relation(fields: [nodeAttestationId], references: [id])
  deferredEmailsId  Int?
  uuid              String?
  node              Node?            @relation(fields: [uuid], references: [uuid])
  visible           Boolean          @default(true)
}

//An emoji reaction to a node
model NodeAttestationReaction {
  id                Int             @id @default(autoincrement())
  reaction          String
  authorId          Int
  author            User            @relation(fields: [authorId], references: [id])
  nodeAttestationId Int
  attestation       NodeAttestation @relation(fields: [nodeAttestationId], references: [id])
  deferredEmailsId  Int?
}

// More prevalent reaction, reputation is staked
model NodeAttestationVerification {
  id                Int             @id @default(autoincrement())
  userId            Int
  user              User            @relation(fields: [userId], references: [id])
  nodeAttestationId Int
  nodeAttestation   NodeAttestation @relation(fields: [nodeAttestationId], references: [id])
  createdAt         DateTime        @default(now())
  updatedAt         DateTime        @updatedAt
  deferredEmailsId  Int?

  @@unique([nodeAttestationId, userId])
}

model PublishTaskQueue {
  id            Int                    @id @default(autoincrement())
  ceramicStream String
  commitId      String
  cid           String
  dpid          String?
  userId        Int
  transactionId String                 @unique
  uuid          String
  status        PublishTaskQueueStatus
  createdAt     DateTime               @default(now())
  updatedAt     DateTime               @updatedAt
  node          Node                   @relation(fields: [uuid], references: [uuid])
  user          User                   @relation(fields: [userId], references: [id])
}

model OrcidPutCodes {
  id        Int              @id @default(autoincrement())
  orcid     String
  putcode   String?
  reference PutcodeReference @default(PREPRINT)
  claimId   Int?
  record    ORCIDRecord
  userId    Int
  uuid      String
  claim     NodeAttestation? @relation(fields: [claimId], references: [id])
  user      User             @relation(fields: [userId], references: [id])
  Node      Node             @relation(fields: [uuid], references: [uuid])

  @@unique([orcid, uuid, reference])
}

model DoiRecord {
  id            Int                  @id @default(autoincrement())
  doi           String               @unique
  dpid          String               @unique
  // add dpid or resource path the doi is registered for
  uuid          String
  node          Node                 @relation(fields: [uuid], references: [uuid])
  createdAt     DateTime             @default(now())
  updatedAt     DateTime             @updatedAt
  DoiSubmission DoiSubmissionQueue[]
}

model DoiSubmissionQueue {
  id           Int        @id @default(autoincrement())
  batchId      String     @unique
  createdAt    DateTime   @default(now())
  dpid         String
  doiRecordId  Int?
  doi          DoiRecord? @relation(fields: [doiRecordId], references: [id])
  notification Json?
  status       DoiStatus  @default(PENDING)
  uniqueDoi    String     @unique
  uuid         String
  node         Node       @relation(fields: [uuid], references: [uuid])
  updatedAt    DateTime   @updatedAt
}

model UserNotifications {
  id        Int              @id @default(autoincrement())
  createdAt DateTime         @default(now())
  updatedAt DateTime         @updatedAt
  userId    Int
  nodeUuid  String?
  type      NotificationType
  title     String
  message   String
  payload   Json? // E.g. hyperlinks, DPID, DOI, frontend handles.
  dismissed Boolean          @default(false)
  node      Node?            @relation(fields: [nodeUuid], references: [uuid])
  user      User             @relation(fields: [userId], references: [id])
}

<<<<<<< HEAD
model PublishStatus {
  id                     Int          @id @default(autoincrement())
  createdAt              DateTime     @default(now())
  updatedAt              DateTime     @updatedAt
  nodeUuid               String
  version                Int
  versionId              Int?
  commitId               String?      @unique
  manifestCid            String?
  ceramicCommit          Boolean?
  assignDpid             Boolean?
  handleNodeVersionEntry Boolean?
  createPdr              Boolean?
  fireDeferredEmails     Boolean?
  fireNotifications      Boolean?
  updateAttestations     Boolean?
  transformDraftComments Boolean?
  triggerDoiMint         Boolean?
  nodeVersion            NodeVersion? @relation(fields: [versionId], references: [id])
  node                   Node         @relation(fields: [nodeUuid], references: [uuid])

  @@unique([nodeUuid, version])
  @@index([nodeUuid])
=======
model ExternalPublications {
  id          Int      @id @default(autoincrement())
  uuid        String
  node        Node     @relation(fields: [uuid], references: [uuid])
  score       Float
  doi         String
  publisher   String
  publishYear String
  sourceUrl   String
  createdAt   DateTime @default(now())
  updatedAt   DateTime @updatedAt

  // @@unique([uuid, publisher])
>>>>>>> d2534e60
}

enum ORCIDRecord {
  WORK
  QUALIFICATION
  EDUCATION
  EMPLOYMENT
}

enum PutcodeReference {
  DATASET
  SOFTWARE
  PREPRINT
}

enum CommunityMembershipRole {
  ADMIN
  MEMBER
}

enum AnnotationType {
  COMMENT
  HIGHLIGHT
}

enum UploadType {
  REGULAR
  EXTERNAL_URL
  EXTERNAL_CID
}

enum ProcessingState {
  STARTED
  FAILED
  COMPLETED
}

enum FriendReferralStatus {
  PENDING
  ACCEPTED
}

// datasetId Int?
// dataset   Dataset? @relation(fields: [datasetId], references: [id])

enum ActionType {
  ORCID_RETRIEVE
  USER_LOGIN
  USER_WALLET_ASSOCIATE
  USER_WALLET_CONNECT
  USER_NODE_VOTE
  WAITLIST_ADD
  RETRIEVE_URL
  RETRIEVE_URL_FAIL
  RETREIVE_URL_SUCCESS
  USER_TERMS_CONSENT
  PUBLISH_NODE
  PUBLISH_NODE_CID_SUCCESS
  PUBLISH_NODE_CID_FAIL
  PUBLISH_NODE_RESEARCH_OBJECT_SUCCESS
  PUBLISH_NODE_RESEARCH_OBJECT_FAIL
  USER_ACTION
  NEW_REFERRAL
  ACCEPTED_REFERRAL
  USER_PUBLISH_CONSENT
  CLAIM_ATTESTATION
  REVOKE_CLAIM
  CLAIM_ENTRY_ATTESTATIONS
  ADD_COMMENT
  REMOVE_COMMENT
  VERIFY_ATTESTATION
  UNVERIFY_ATTESTATION
  UPDATE_ORCID_RECORD
  REMOVE_ORCID_WORK_RECORD
  ORCID_API_ERROR
  // AUTOMATE_METADATA
}

enum ChainTransactionType {
  NODE_MINT
  NODE_UPDATE
  NODE_VOTE
}

enum NodeState {
  NEW
  PENDING_DAO_APPROVAL
  DAO_APPROVED
  PENDING_VALIDATION
  VALIDATED
  WITHDRAWN
}

enum DataType {
  DATA_BUCKET
  MANIFEST
  UNKNOWN
  DATASET
  IMAGES
  VIDEOS
  CODE_REPOS
  DOCUMENT
}

enum PublishState {
  WAITING
  PENDING
  SUCCESS
  FAILED
}

enum PublishTaskQueueStatus {
  WAITING
  PENDING
  FAILED
}

enum AuthTokenSource {
  ORCID
}

enum DoiStatus {
  PENDING
  FAILED
  SUCCESS
}

enum NotificationType {
  PUBLISH
  COMMENTS
  CONTRIBUTOR_INVITE
  DOI_ISSUANCE_STATUS
  ATTESTATION_VALIDATION
}

enum BookmarkType {
  NODE
  DOI
  OA
}<|MERGE_RESOLUTION|>--- conflicted
+++ resolved
@@ -9,53 +9,6 @@
 }
 
 model Node {
-<<<<<<< HEAD
-  id                  Int                   @id @default(autoincrement())
-  createdAt           DateTime              @default(now())
-  updatedAt           DateTime              @updatedAt
-  title               String
-  cid                 String                @default("")
-  state               NodeState             @default(NEW)
-  isFeatured          Boolean               @default(false)
-  manifestUrl         String
-  restBody            Json                  @default("{}")
-  replicationFactor   Int
-  ownerId             Int
-  uuid                String?               @unique @default(uuid())
-  manifestDocumentId  String                @default("")
-  owner               User                  @relation(fields: [ownerId], references: [id])
-  authorInvites       AuthorInvite[]
-  transactions        ChainTransaction[]
-  interactionLogs     InteractionLog[]
-  authors             NodeAuthor[]
-  versions            NodeVersion[]
-  votes               NodeVote[]
-  DataReference       DataReference[]
-  PublicDataReference PublicDataReference[]
-  CidPruneList        CidPruneList[]
-  NodeCover           NodeCover[]
-  isDeleted           Boolean               @default(false)
-  deletedAt           DateTime?
-  UploadJobs          UploadJobs[]
-  DraftNodeTree       DraftNodeTree[]
-  ceramicStream       String?
-  NodeAttestation     NodeAttestation[]
-  NodeThumbnails      NodeThumbnails[]
-  PublishTaskQueue    PublishTaskQueue[]
-  NodeContribution    NodeContribution[]
-  PrivateShare        PrivateShare[]
-  OrcidPutCodes       OrcidPutCodes[]
-  DistributionPdfs    DistributionPdfs[]
-  PdfPreviews         PdfPreviews[]
-  DoiRecord           DoiRecord[]
-  dpidAlias           Int?
-  DoiSubmissionQueue  DoiSubmissionQueue[]
-  BookmarkedNode      BookmarkedNode[]
-  DeferredEmails      DeferredEmails[]
-  UserNotifications   UserNotifications[]
-  Annotation          Annotation[]
-  PublishStatus       PublishStatus[]
-=======
   id                   Int                    @id @default(autoincrement())
   createdAt            DateTime               @default(now())
   updatedAt            DateTime               @updatedAt
@@ -100,8 +53,8 @@
   DeferredEmails       DeferredEmails[]
   UserNotifications    UserNotifications[]
   Annotation           Annotation[]
+  PublishStatus        PublishStatus[]
   ExternalPublications ExternalPublications[]
->>>>>>> d2534e60
 
   @@index([ownerId])
   @@index([uuid])
@@ -986,7 +939,6 @@
   user      User             @relation(fields: [userId], references: [id])
 }
 
-<<<<<<< HEAD
 model PublishStatus {
   id                     Int          @id @default(autoincrement())
   createdAt              DateTime     @default(now())
@@ -1010,7 +962,8 @@
 
   @@unique([nodeUuid, version])
   @@index([nodeUuid])
-=======
+}
+
 model ExternalPublications {
   id          Int      @id @default(autoincrement())
   uuid        String
@@ -1024,7 +977,6 @@
   updatedAt   DateTime @updatedAt
 
   // @@unique([uuid, publisher])
->>>>>>> d2534e60
 }
 
 enum ORCIDRecord {
