--- conflicted
+++ resolved
@@ -142,7 +142,6 @@
   orcid                       String?                       @unique
   // rorPid                     String[]              @default([])
   // organization               String[]              @default([])
-<<<<<<< HEAD
   isAdmin                     Boolean                       @default(false)
   isVerified                  Boolean                       @default(false)
   verificationCode            String                        @default("")
@@ -181,41 +180,7 @@
   Annotation                  Annotation[]
   NodeAttestationVerification NodeAttestationVerification[]
   NodeAttestationReaction     NodeAttestationReaction[]
-=======
-  isAdmin                    Boolean                   @default(false)
-  isVerified                 Boolean                   @default(false)
-  verificationCode           String                    @default("")
-  siweNonce                  String                    @default("")
-  authTokens                 AuthToken[]
-  authorInvitesReceived      AuthorInvite[]            @relation("ReceivedAuthorInvites")
-  authorInvitesSent          AuthorInvite[]            @relation("SentAuthorInvites")
-  receivedTransactions       ChainTransaction[]        @relation("ReceivedTransactions")
-  sentTransactions           ChainTransaction[]        @relation("SentTransactions")
-  interactionLogs            InteractionLog[]
-  invitesReceived            Invite[]                  @relation("ReceivedInvites")
-  invitesSent                Invite[]                  @relation("SentInvites")
-  ownedNodes                 Node[]
-  authoredNodes              NodeAuthor[]
-  nodeVotes                  NodeVote[]
-  accessGrants               OauthAccessGrant[]
-  accessTokens               OauthAccessToken[]
-  identities                 UserIdentity[]
-  Waitlist                   Waitlist[]
-  wallets                    Wallet[]
-  canRunCode                 Boolean?                  @default(false)
-  DataReference              DataReference[]
-  CidPruneList               CidPruneList[]
-  PublicDataReference        PublicDataReference[]
-  FriendReferral             FriendReferral[]
-  currentDriveStorageLimitGb Int                       @default(100)
-  maxDriveStorageLimitGb     Int                       @default(500)
-  userOrganizations          UserOrganizations[]
-  NodeFeedItemEndorsement    NodeFeedItemEndorsement[]
-  DesciCommunity             DesciCommunity?           @relation(fields: [desciCommunityId], references: [id])
-  desciCommunityId           Int?
-  ApiKey                     ApiKey[]
-  UploadJobs                 UploadJobs[]
->>>>>>> 266f460e
+  ApiKey                      ApiKey[]
 
   @@index([orcid])
   @@index([walletAddress])
@@ -233,7 +198,7 @@
   lastUsedIp String?
   userId     Int
   user       User      @relation(fields: [userId], references: [id])
-  
+
   // @@unique([memo, userId])
   @@index([userId])
 }
