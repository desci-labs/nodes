generator client {
  provider        = "prisma-client-js"
  previewFeatures = ["tracing"]
}

datasource db {
  provider = "postgresql"
  url      = env("DATABASE_URL")
}

model Node {
  id                  Int                   @id @default(autoincrement())
  createdAt           DateTime              @default(now())
  updatedAt           DateTime              @updatedAt
  title               String
  cid                 String                @default("")
  state               NodeState             @default(NEW)
  isFeatured          Boolean               @default(false)
  manifestUrl         String
  restBody            Json                  @default("{}")
  replicationFactor   Int
  ownerId             Int
  uuid                String?               @unique @default(uuid())
  manifestDocumentId  String                @default("")
  owner               User                  @relation(fields: [ownerId], references: [id])
  authorInvites       AuthorInvite[]
  transactions        ChainTransaction[]
  interactionLogs     InteractionLog[]
  authors             NodeAuthor[]
  versions            NodeVersion[]
  votes               NodeVote[]
  DataReference       DataReference[]
  PublicDataReference PublicDataReference[]
  CidPruneList        CidPruneList[]
  NodeCover           NodeCover[]
  isDeleted           Boolean               @default(false)
  deletedAt           DateTime?
  UploadJobs          UploadJobs[]
  DraftNodeTree       DraftNodeTree[]
  ceramicStream       String?
  NodeAttestation     NodeAttestation[]
  NodeThumbnails      NodeThumbnails[]
  PublishTaskQueue    PublishTaskQueue[]
  NodeContribution    NodeContribution[]
  PrivateShare        PrivateShare[]
  OrcidPutCodes       OrcidPutCodes[]
  DistributionPdfs    DistributionPdfs[]
  PdfPreviews         PdfPreviews[]
  DoiRecord           DoiRecord[]
  dpidAlias           Int?
  DoiSubmissionQueue  DoiSubmissionQueue[]
  BookmarkedNode      BookmarkedNode[]
  DeferredEmails      DeferredEmails[]
<<<<<<< HEAD
  UserNotifications   UserNotifications[]
=======
  Annotation          Annotation[]
>>>>>>> 0d59f245

  @@index([ownerId])
  @@index([uuid])
}

model NodeVersion {
  id                  Int                   @id @default(autoincrement())
  createdAt           DateTime              @default(now())
  updatedAt           DateTime              @updatedAt
  manifestUrl         String
  cid                 String                @default("")
  transactionId       String?
  commitId            String?
  nodeId              Int?
  node                Node?                 @relation(fields: [nodeId], references: [id])
  PublicDataReference PublicDataReference[]
  DataReference       DataReference[]
}

model InteractionLog {
  id         Int         @id @default(autoincrement())
  createdAt  DateTime    @default(now())
  updatedAt  DateTime    @updatedAt
  ip         String?
  userAgent  String?
  extra      String?
  action     ActionType?
  userId     Int?
  rep        Int?
  nodeId     Int?
  waitlistId Int?
  node       Node?       @relation(fields: [nodeId], references: [id])
  user       User?       @relation(fields: [userId], references: [id])
  waitlist   Waitlist?   @relation(fields: [waitlistId], references: [id])
}

model Session {
  id        String   @id
  sid       String   @unique
  data      String
  expiresAt DateTime
}

model AuthToken {
  id           Int              @id @default(autoincrement())
  createdAt    DateTime         @default(now())
  updatedAt    DateTime         @updatedAt
  accessToken  String?
  refreshToken String?
  expiresIn    Int?
  tokenId      String?
  source       AuthTokenSource?
  userId       Int
  user         User             @relation(fields: [userId], references: [id])
}

model Waitlist {
  id              Int              @id @default(autoincrement())
  createdAt       DateTime         @default(now())
  updatedAt       DateTime         @updatedAt
  email           String           @unique
  userId          Int?
  user            User?            @relation(fields: [userId], references: [id])
  interactionLogs InteractionLog[]
}

model Wallet {
  id              Int      @id @default(autoincrement())
  createdAt       DateTime @default(now())
  updatedAt       DateTime @updatedAt
  address         String
  network         String?
  chainId         String?
  msgSignature    String?
  msgPlain        String?
  userId          Int?
  nickname        String?
  giftTransaction String?
  usedFaucet      Boolean? @default(false)
  user            User?    @relation(fields: [userId], references: [id])

  @@index([address])
  @@index([userId])
}

model User {
  id                          Int                           @id @default(autoincrement())
  createdAt                   DateTime                      @default(now())
  updatedAt                   DateTime                      @updatedAt
  email                       String                        @unique
  phoneNumber                 String?                       @unique
  name                        String?
  website                     String?
  googleScholarUrl            String?
  researchInterests           String?
  gitcoinPassport             String?                       @unique
  walletAddress               String?                       @unique
  isPatron                    Boolean                       @default(false)
  isWarden                    Boolean                       @default(false)
  isKeeper                    Boolean                       @default(false)
  pseudonym                   String?                       @unique
  orcid                       String?                       @unique
  notificationSettings        Json?
  // rorPid                     String[]              @default([])
  // organization               String[]              @default([])
  isAdmin                     Boolean                       @default(false)
  isVerified                  Boolean                       @default(false)
  verificationCode            String                        @default("")
  siweNonce                   String                        @default("")
  authTokens                  AuthToken[]
  authorInvitesReceived       AuthorInvite[]                @relation("ReceivedAuthorInvites")
  authorInvitesSent           AuthorInvite[]                @relation("SentAuthorInvites")
  receivedTransactions        ChainTransaction[]            @relation("ReceivedTransactions")
  sentTransactions            ChainTransaction[]            @relation("SentTransactions")
  interactionLogs             InteractionLog[]
  invitesReceived             Invite[]                      @relation("ReceivedInvites")
  invitesSent                 Invite[]                      @relation("SentInvites")
  ownedNodes                  Node[]
  authoredNodes               NodeAuthor[]
  nodeVotes                   NodeVote[]
  accessGrants                OauthAccessGrant[]
  accessTokens                OauthAccessToken[]
  identities                  UserIdentity[]
  Waitlist                    Waitlist[]
  wallets                     Wallet[]
  canRunCode                  Boolean?                      @default(false)
  DataReference               DataReference[]
  CidPruneList                CidPruneList[]
  PublicDataReference         PublicDataReference[]
  FriendReferral              FriendReferral[]
  currentDriveStorageLimitGb  Int                           @default(100)
  maxDriveStorageLimitGb      Int                           @default(500)
  userOrganizations           UserOrganizations[]
  UploadJobs                  UploadJobs[]
  NodeFeedItemEndorsement     NodeFeedItemEndorsement[]
  DesciCommunity              DesciCommunity?               @relation(fields: [desciCommunityId], references: [id])
  desciCommunityId            Int?
  CommunityMember             CommunityMember[]
  NodeAttestation             NodeAttestation[]
  Annotation                  Annotation[]
  NodeAttestationVerification NodeAttestationVerification[]
  NodeAttestationReaction     NodeAttestationReaction[]
  ApiKey                      ApiKey[]
  PublishTaskQueue            PublishTaskQueue[]
  NodeContribution            NodeContribution[]
  OrcidPutCodes               OrcidPutCodes[]
  BookmarkedNode              BookmarkedNode[]
  DeferredEmails              DeferredEmails[]
  UserNotifications           UserNotifications[]

  @@index([orcid])
  @@index([walletAddress])
  @@index([pseudonym])
}

model ApiKey {
  id         Int       @id @default(autoincrement())
  keyHashed  String    @unique
  memo       String
  createdAt  DateTime  @default(now())
  lastUsed   DateTime? @updatedAt
  isActive   Boolean   @default(true)
  createdIp  String
  lastUsedIp String?
  userId     Int
  user       User      @relation(fields: [userId], references: [id])

  // @@unique([memo, userId])
  @@index([userId])
}

model Invite {
  id          Int      @id @default(autoincrement())
  createdAt   DateTime @default(now())
  updatedAt   DateTime @updatedAt
  email       String?
  phoneNumber String?
  senderId    Int
  receiverId  Int?
  inviteCode  String?  @default("desci")
  expired     Boolean  @default(false)
  expiredAt   DateTime @default(dbgenerated("'2001-01-01 00:00:00'::timestamp without time zone"))
  receiver    User?    @relation("ReceivedInvites", fields: [receiverId], references: [id])
  sender      User     @relation("SentInvites", fields: [senderId], references: [id])
}

model AuthorInvite {
  id          Int      @id @default(autoincrement())
  createdAt   DateTime @default(now())
  updatedAt   DateTime @updatedAt
  email       String   @unique
  phoneNumber String   @unique
  senderId    Int
  receiverId  Int
  nodeId      Int
  node        Node     @relation(fields: [nodeId], references: [id])
  receiver    User     @relation("ReceivedAuthorInvites", fields: [receiverId], references: [id])
  sender      User     @relation("SentAuthorInvites", fields: [senderId], references: [id])
}

model NodeAuthor {
  createdAt DateTime @default(now())
  updatedAt DateTime @updatedAt
  shares    Int
  userId    Int
  nodeId    Int
  node      Node     @relation(fields: [nodeId], references: [id])
  user      User     @relation(fields: [userId], references: [id])

  @@id([userId, nodeId])
}

model NodeVote {
  id          Int               @id @default(autoincrement())
  createdAt   DateTime          @default(now())
  updatedAt   DateTime          @updatedAt
  voteWeight  Int
  userId      Int
  nodeId      Int
  node        Node              @relation(fields: [nodeId], references: [id])
  user        User              @relation(fields: [userId], references: [id])
  transaction ChainTransaction?
}

model ChainTransaction {
  id           Int                  @id @default(autoincrement())
  createdAt    DateTime             @default(now())
  updatedAt    DateTime             @updatedAt
  hash         String
  type         ChainTransactionType
  userId       Int?
  targetUserId Int?
  nodeId       Int?
  nodeVoteId   Int?                 @unique
  node         Node?                @relation(fields: [nodeId], references: [id])
  nodeVote     NodeVote?            @relation(fields: [nodeVoteId], references: [id])
  targetUser   User?                @relation("ReceivedTransactions", fields: [targetUserId], references: [id])
  user         User?                @relation("SentTransactions", fields: [userId], references: [id])
}

model MagicLink {
  id             Int      @id @default(autoincrement())
  createdAt      DateTime @default(now())
  updatedAt      DateTime @updatedAt
  expiresAt      DateTime @default(dbgenerated("(now() + '01:00:00'::interval)"))
  failedAttempts Int      @default(0)
  token          String
  email          String
}

model OauthAccessToken {
  id                    String           @id
  userId                Int
  applicationId         String
  token                 String           @unique
  refreshToken          String?          @unique
  tokenExpiresAt        DateTime?
  refreshTokenExpiresAt DateTime?
  scopes                Json             @default("[]")
  createdAt             DateTime         @default(now())
  updatedAt             DateTime         @default(now()) @updatedAt
  application           OauthApplication @relation(fields: [applicationId], references: [id])
  user                  User             @relation(fields: [userId], references: [id])

  @@index([applicationId])
  @@index([userId])
}

model OauthAccessGrant {
  id                  String           @id
  userId              Int
  applicationId       String
  token               String           @unique
  expiresAt           DateTime
  redirectUri         String
  codeChallengeMethod String?
  codeChallenge       String?
  scopes              Json             @default("[]")
  createdAt           DateTime         @default(now())
  updatedAt           DateTime         @default(now()) @updatedAt
  application         OauthApplication @relation(fields: [applicationId], references: [id])
  user                User             @relation(fields: [userId], references: [id])

  @@index([applicationId])
  @@index([userId])
}

model OauthApplication {
  id           String             @id
  name         String
  clientId     String             @unique
  clientSecret String
  redirectUris Json               @default("[]")
  scopes       Json               @default("[]")
  createdAt    DateTime           @default(now())
  updatedAt    DateTime           @default(now()) @updatedAt
  grants       Json               @default("[]")
  accessGrants OauthAccessGrant[]
  accessTokens OauthAccessToken[]
}

model UserIdentity {
  id        String   @id
  userId    Int
  provider  String
  uid       String
  name      String?
  email     String?
  createdAt DateTime @default(now())
  updatedAt DateTime @default(now()) @updatedAt
  user      User     @relation(fields: [userId], references: [id])

  @@unique([provider, uid])
  @@index([userId])
}

model DataReference {
  id          Int          @id @default(autoincrement())
  createdAt   DateTime     @default(now())
  updatedAt   DateTime     @updatedAt
  name        String?
  description String?
  cid         String
  root        Boolean
  rootCid     String?
  path        String?
  directory   Boolean
  size        Int
  type        DataType
  external    Boolean?
  nodeId      Int
  userId      Int
  versionId   Int?
  node        Node         @relation(fields: [nodeId], references: [id])
  user        User         @relation(fields: [userId], references: [id])
  nodeVersion NodeVersion? @relation(fields: [versionId], references: [id])
}

model CidPruneList {
  id          Int      @id @default(autoincrement())
  createdAt   DateTime @default(now())
  updatedAt   DateTime @updatedAt
  description String
  cid         String
  size        Int
  type        DataType
  duration    Int      @default(30)
  deleted     Boolean  @default(false)
  directory   Boolean
  nodeId      Int
  userId      Int
  node        Node     @relation(fields: [nodeId], references: [id])
  user        User     @relation(fields: [userId], references: [id])
}

model PublicDataReference {
  id          Int                               @id @default(autoincrement())
  createdAt   DateTime                          @default(now())
  updatedAt   DateTime                          @updatedAt
  name        String?
  description String?
  cid         String
  root        Boolean
  rootCid     String?
  path        String?
  directory   Boolean
  size        Int
  type        DataType
  nodeId      Int
  userId      Int?
  versionId   Int?
  external    Boolean?
  mirrors     PublicDataReferenceOnIpfsMirror[]
  node        Node                              @relation(fields: [nodeId], references: [id])
  user        User?                             @relation(fields: [userId], references: [id])
  nodeVersion NodeVersion?                      @relation(fields: [versionId], references: [id])

  @@unique([path, versionId])
}

model IpfsMirror {
  id                  Int                               @id @default(autoincrement())
  createdAt           DateTime                          @default(now())
  updatedAt           DateTime                          @updatedAt
  name                String                            @unique
  description         String?
  website             String
  PublicDataReference PublicDataReferenceOnIpfsMirror[]
}

model PublicDataReferenceOnIpfsMirror {
  dataReferenceId     Int
  PublicDataReference PublicDataReference @relation(fields: [dataReferenceId], references: [id])
  mirrorId            Int
  mirror              IpfsMirror          @relation(fields: [mirrorId], references: [id])
  status              PublishState        @default(WAITING)
  retryCount          Int                 @default(0)
  providerCount       Int                 @default(0)

  @@id([dataReferenceId, mirrorId])
}

model PrivateShare {
  id             Int              @id @default(autoincrement())
  shareId        String           @unique
  nodeUUID       String
  memo           String?
  node           Node             @relation(fields: [nodeUUID], references: [uuid])
  createdAt      DateTime         @default(now())
  updatedAt      DateTime         @updatedAt
  BookmarkedNode BookmarkedNode[]

  @@index([nodeUUID])
  @@index([shareId])
}

model BookmarkedNode {
  id           Int           @id @default(autoincrement())
  userId       Int
  nodeUuid     String
  shareId      String?
  privateShare PrivateShare? @relation(fields: [shareId], references: [shareId])
  node         Node          @relation(fields: [nodeUuid], references: [uuid])
  user         User          @relation(fields: [userId], references: [id])
  createdAt    DateTime      @default(now())
  updatedAt    DateTime      @updatedAt

  @@unique([userId, nodeUuid])
}

model NodeCover {
  id       Int     @id @default(autoincrement())
  url      String
  nodeUuid String
  cid      String?
  version  Int?    @default(0)
  name     String?
  node     Node    @relation(fields: [nodeUuid], references: [uuid])

  @@unique([nodeUuid, version])
}

model NodeThumbnails {
  id           Int    @id @default(autoincrement())
  componentCid String
  nodeUuid     String
  thumbnails   Json
  node         Node   @relation(fields: [nodeUuid], references: [uuid])

  @@unique([nodeUuid, componentCid])
}

// PDFs generated in prepub flow
model DistributionPdfs {
  id                        Int     @id @default(autoincrement())
  originalPdfCid            String
  manifestCid               String
  nodeUuid                  String
  distPdfCid                String
  contentPagePreviewCid     String?
  frontmatterPagePreviewCid String?
  node                      Node    @relation(fields: [nodeUuid], references: [uuid])

  @@unique([nodeUuid, originalPdfCid, manifestCid])
}

// Preview images of distribution PDFs created in prepub flow (first and second pages)
model PdfPreviews {
  id         Int    @id @default(autoincrement())
  nodeUuid   String
  pdfCid     String @unique
  previewMap Json
  node       Node   @relation(fields: [nodeUuid], references: [uuid])

  @@unique([nodeUuid, pdfCid])
}

// The glue between a manifest contributor entry and a nodes profile
model NodeContribution {
  id            Int       @id @default(autoincrement())
  createdAt     DateTime  @default(now())
  updatedAt     DateTime  @updatedAt
  contributorId String    @unique
  nodeId        Int
  userId        Int?
  verified      Boolean   @default(false)
  denied        Boolean   @default(false)
  email         String?
  orcid         String?
  deleted       Boolean   @default(false)
  deletedAt     DateTime?
  inviteSent    Boolean   @default(false)
  node          Node      @relation(fields: [nodeId], references: [id])
  user          User?     @relation(fields: [userId], references: [id])

  @@unique([contributorId, nodeId, userId])
}

model FriendReferral {
  id                     Int                  @id @default(autoincrement())
  uuid                   String               @unique @default(uuid())
  createdAt              DateTime             @default(now())
  updatedAt              DateTime             @updatedAt
  senderUserId           Int
  senderUser             User?                @relation(fields: [senderUserId], references: [id])
  receiverEmail          String
  status                 FriendReferralStatus
  awardedStorage         Boolean              @default(false)
  amountAwardedStorageGb Int                  @default(0)
}

model ResearchFields {
  id   Int    @id @default(autoincrement())
  name String @unique
}

model Organization {
  id                String              @unique
  name              String
  userOrganizations UserOrganizations[]

  @@id([id])
}

model UserOrganizations {
  organizationId String
  organization   Organization @relation(fields: [organizationId], references: [id])
  userId         Int
  user           User         @relation(fields: [userId], references: [id])

  @@id([userId, organizationId])
}

model OrcidProfile {
  id        Int      @id @default(autoincrement())
  orcidId   String   @unique
  updatedAt DateTime @updatedAt
  expiresIn DateTime
  profile   Json

  @@index([orcidId])
}

model UploadJobs {
  id                   Int              @id @default(autoincrement())
  createdAt            DateTime         @default(now())
  updatedAt            DateTime         @updatedAt
  uploadType           UploadType
  uploadPayload        Json
  contextPath          String
  storageReference     String? // If using S3, this would be the storage key used
  totalSize            Int?
  totalFiles           Int?
  totalDirs            Int?
  proccessingStartTime DateTime?
  processingEndTime    DateTime?
  processingState      ProcessingState?
  nodeId               Int
  userId               Int
  node                 Node             @relation(fields: [nodeId], references: [id])
  user                 User             @relation(fields: [userId], references: [id])
}

model DocumentStore {
  key   String @id
  value Bytes
}

model DraftNodeTree {
  id        Int      @id @default(autoincrement())
  createdAt DateTime @default(now())
  updatedAt DateTime @updatedAt
  path      String
  cid       String
  directory Boolean
  size      Int
  external  Boolean
  nodeId    Int
  // userId    Int
  node      Node     @relation(fields: [nodeId], references: [id])
  // user      User     @relation(fields: [userId], references: [id])

  @@unique([nodeId, path])
}

// create a model for Node UUIDs, titles, dates, authors, and abstracts
// NodeFeedItem: Cached entry of a dpid
model NodeFeedItem {
  id                      Int                       @id @default(autoincrement())
  createdAt               DateTime                  @default(now())
  updatedAt               DateTime                  @updatedAt
  nodeUuid                String
  nodeUuidHex             String
  nodeDpid10              String                    @unique
  manifestCid             String
  title                   String
  date                    DateTime
  authors                 String
  abstract                String
  nodeFeedItemEndorsement NodeFeedItemEndorsement[]
}

//NodeFeedItemEndorsement: An endorsement of a node feed item from a community
model NodeFeedItemEndorsement {
  id               Int            @id @default(autoincrement())
  createdAt        DateTime       @default(now())
  updatedAt        DateTime       @updatedAt
  nodeDpid10       String
  type             String
  userId           Int
  nodeFeedItemId   Int
  desciCommunityId Int
  user             User           @relation(fields: [userId], references: [id])
  nodeFeedItem     NodeFeedItem   @relation(fields: [nodeFeedItemId], references: [id])
  desciCommunity   DesciCommunity @relation(fields: [desciCommunityId], references: [id])
}

// an organization that endorses work and has members
model DesciCommunity {
  id                        Int                         @id @default(autoincrement())
  createdAt                 DateTime                    @default(now())
  updatedAt                 DateTime                    @updatedAt
  name                      String                      @unique
  slug                      String?                     @unique
  image_url                 String?
  subtitle                  String? // short description
  description               String
  keywords                  String[]
  memberString              String[] // string list of member names
  links                     String[] // string list of links
  hidden                    Boolean                     @default(false)
  members                   User[]
  endorsements              NodeFeedItemEndorsement[]
  CommunityMember           CommunityMember[]
  Attestation               Attestation[]
  NodeAttestation           NodeAttestation[]
  AttestationTemplate       AttestationTemplate[]
  CommunityEntryAttestation CommunityEntryAttestation[]
}

model CommunityMember {
  id          Int                     @id @default(autoincrement())
  communityId Int
  userId      Int
  role        CommunityMembershipRole
  user        User                    @relation(fields: [userId], references: [id])
  community   DesciCommunity          @relation(fields: [communityId], references: [id])

  @@unique([userId, communityId])
}

// Templates for creating a new attestation
model AttestationTemplate {
  id               Int             @id @default(autoincrement())
  name             String          @unique
  description      String
  image_url        String
  createdAt        DateTime        @default(now())
  updatedAt        DateTime        @updatedAt
  Attestation      Attestation[]
  DesciCommunity   DesciCommunity? @relation(fields: [desciCommunityId], references: [id])
  desciCommunityId Int?
}

// A factory attestation, these are the base attestations that can be assigned to nodes
model Attestation {
  id                        Int                         @id @default(autoincrement())
  name                      String
  communityId               Int
  description               String
  image_url                 String
  verified_image_url        String?
  templateId                Int?
  protected                 Boolean                     @default(false)
  createdAt                 DateTime                    @default(now())
  updatedAt                 DateTime                    @updatedAt
  community                 DesciCommunity              @relation(fields: [communityId], references: [id])
  template                  AttestationTemplate?        @relation(fields: [templateId], references: [id])
  AttestationVersion        AttestationVersion[]
  NodeAttestation           NodeAttestation[]
  CommunityEntryAttestation CommunityEntryAttestation[]
  DeferredEmails            DeferredEmails[]

  @@unique([name, communityId])
}

model AttestationVersion {
  id                        Int                         @id @default(autoincrement())
  name                      String
  attestationId             Int
  description               String
  image_url                 String
  createdAt                 DateTime                    @default(now())
  updatedAt                 DateTime                    @updatedAt
  attestation               Attestation                 @relation(fields: [attestationId], references: [id])
  NodeAttestation           NodeAttestation[]
  CommunityEntryAttestation CommunityEntryAttestation[]
  DeferredEmails            DeferredEmails[]
}

// A communities selected attestations, these appear in their radar.
model CommunityEntryAttestation {
  id                   Int                @id @default(autoincrement())
  desciCommunityId     Int
  desciCommunity       DesciCommunity     @relation(fields: [desciCommunityId], references: [id])
  attestationId        Int
  attestationVersionId Int
  required             Boolean
  attestation          Attestation        @relation(fields: [attestationId], references: [id])
  attestationVersion   AttestationVersion @relation(fields: [attestationVersionId], references: [id])
  createdAt            DateTime           @default(now())
  updatedAt            DateTime           @updatedAt

  @@unique([attestationId, attestationVersionId, desciCommunityId])
}

//An attestation assigned to a node
model NodeAttestation {
  id                          Int                           @id @default(autoincrement())
  attestationId               Int
  attestation                 Attestation                   @relation(fields: [attestationId], references: [id])
  attestationVersionId        Int
  attestationVersion          AttestationVersion            @relation(fields: [attestationVersionId], references: [id])
  desciCommunityId            Int
  community                   DesciCommunity                @relation(fields: [desciCommunityId], references: [id])
  claimedById                 Int
  claimedBy                   User                          @relation(fields: [claimedById], references: [id])
  nodeDpid10                  String?
  nodeUuid                    String
  node                        Node                          @relation(fields: [nodeUuid], references: [uuid])
  nodeVersion                 Int
  claimedAt                   DateTime                      @default(now())
  revoked                     Boolean                       @default(false)
  revokedAt                   DateTime?
  Annotation                  Annotation[]
  NodeAttestationVerification NodeAttestationVerification[]
  NodeAttestationReaction     NodeAttestationReaction[]
  OrcidPutCodes               OrcidPutCodes[]

  @@unique([nodeUuid, nodeVersion, attestationId, attestationVersionId])
}

// Deferred emails are usually used when a published node is required, e.g. unpublished attestation claims, emails are deferred until node is published.
model DeferredEmails {
  id                   Int                 @id @default(autoincrement())
  nodeUuid             String
  emailType            EmailType
  attestationVersionId Int?
  attestationId        Int?
  attestation          Attestation?        @relation(fields: [attestationId], references: [id])
  node                 Node                @relation(fields: [nodeUuid], references: [uuid])
  User                 User?               @relation(fields: [userId], references: [id])
  userId               Int?
  AttestationVersion   AttestationVersion? @relation(fields: [attestationVersionId], references: [id])
}

enum EmailType {
  PROTECTED_ATTESTATION
}

//Comments on attestations
model Annotation {
  id                Int              @id @default(autoincrement())
  type              AnnotationType
  body              String
  highlights        Json[]           @default([])
  links             String[]         @default([])
  authorId          Int
  author            User             @relation(fields: [authorId], references: [id])
  nodeAttestationId Int?
  attestation       NodeAttestation? @relation(fields: [nodeAttestationId], references: [id])
  deferredEmailsId  Int?
  uuid              String?
  node              Node?            @relation(fields: [uuid], references: [uuid])
  visible           Boolean          @default(true)
}

//An emoji reaction to a node
model NodeAttestationReaction {
  id                Int             @id @default(autoincrement())
  reaction          String
  authorId          Int
  author            User            @relation(fields: [authorId], references: [id])
  nodeAttestationId Int
  attestation       NodeAttestation @relation(fields: [nodeAttestationId], references: [id])
  deferredEmailsId  Int?
}

// More prevalent reaction, reputation is staked
model NodeAttestationVerification {
  id                Int             @id @default(autoincrement())
  userId            Int
  user              User            @relation(fields: [userId], references: [id])
  nodeAttestationId Int
  nodeAttestation   NodeAttestation @relation(fields: [nodeAttestationId], references: [id])
  createdAt         DateTime        @default(now())
  updatedAt         DateTime        @updatedAt
  deferredEmailsId  Int?

  @@unique([nodeAttestationId, userId])
}

model PublishTaskQueue {
  id            Int                    @id @default(autoincrement())
  ceramicStream String
  commitId      String
  cid           String
  dpid          String?
  userId        Int
  transactionId String                 @unique
  uuid          String
  status        PublishTaskQueueStatus
  createdAt     DateTime               @default(now())
  updatedAt     DateTime               @updatedAt
  node          Node                   @relation(fields: [uuid], references: [uuid])
  user          User                   @relation(fields: [userId], references: [id])
}

model OrcidPutCodes {
  id        Int              @id @default(autoincrement())
  orcid     String
  putcode   String?
  reference PutcodeReference @default(PREPRINT)
  claimId   Int?
  record    ORCIDRecord
  userId    Int
  uuid      String
  claim     NodeAttestation? @relation(fields: [claimId], references: [id])
  user      User             @relation(fields: [userId], references: [id])
  Node      Node             @relation(fields: [uuid], references: [uuid])

  @@unique([orcid, uuid, reference])
}

model DoiRecord {
  id            Int                  @id @default(autoincrement())
  doi           String               @unique
  dpid          String               @unique
  // add dpid or resource path the doi is registered for
  uuid          String
  node          Node                 @relation(fields: [uuid], references: [uuid])
  createdAt     DateTime             @default(now())
  updatedAt     DateTime             @updatedAt
  DoiSubmission DoiSubmissionQueue[]
}

model DoiSubmissionQueue {
  id           Int        @id @default(autoincrement())
  batchId      String     @unique
  createdAt    DateTime   @default(now())
  dpid         String
  doiRecordId  Int?
  doi          DoiRecord? @relation(fields: [doiRecordId], references: [id])
  notification Json?
  status       DoiStatus  @default(PENDING)
  uniqueDoi    String     @unique
  uuid         String
  node         Node       @relation(fields: [uuid], references: [uuid])
  updatedAt    DateTime   @updatedAt
}

model UserNotifications {
  id        Int              @id @default(autoincrement())
  createdAt DateTime         @default(now())
  updatedAt DateTime         @updatedAt
  userId    Int
  nodeUuid  String?
  type      NotificationType
  title     String
  message   String
  payload   Json? // E.g. hyperlinks, DPID, DOI, frontend handles.
  dismissed Boolean          @default(false)
  node      Node?            @relation(fields: [nodeUuid], references: [uuid])
  user      User             @relation(fields: [userId], references: [id])
}

enum ORCIDRecord {
  WORK
  QUALIFICATION
  EDUCATION
  EMPLOYMENT
}

enum PutcodeReference {
  DATASET
  SOFTWARE
  PREPRINT
}

enum CommunityMembershipRole {
  ADMIN
  MEMBER
}

enum AnnotationType {
  COMMENT
  HIGHLIGHT
}

enum UploadType {
  REGULAR
  EXTERNAL_URL
  EXTERNAL_CID
}

enum ProcessingState {
  STARTED
  FAILED
  COMPLETED
}

enum FriendReferralStatus {
  PENDING
  ACCEPTED
}

// datasetId Int?
// dataset   Dataset? @relation(fields: [datasetId], references: [id])

enum ActionType {
  ORCID_RETRIEVE
  USER_LOGIN
  USER_WALLET_ASSOCIATE
  USER_WALLET_CONNECT
  USER_NODE_VOTE
  WAITLIST_ADD
  RETRIEVE_URL
  RETRIEVE_URL_FAIL
  RETREIVE_URL_SUCCESS
  USER_TERMS_CONSENT
  PUBLISH_NODE
  PUBLISH_NODE_CID_SUCCESS
  PUBLISH_NODE_CID_FAIL
  PUBLISH_NODE_RESEARCH_OBJECT_SUCCESS
  PUBLISH_NODE_RESEARCH_OBJECT_FAIL
  USER_ACTION
  NEW_REFERRAL
  ACCEPTED_REFERRAL
  USER_PUBLISH_CONSENT
  CLAIM_ATTESTATION
  REVOKE_CLAIM
  CLAIM_ENTRY_ATTESTATIONS
  ADD_COMMENT
  REMOVE_COMMENT
  VERIFY_ATTESTATION
  UNVERIFY_ATTESTATION
  UPDATE_ORCID_RECORD
  REMOVE_ORCID_WORK_RECORD
  ORCID_API_ERROR
  // AUTOMATE_METADATA
}

enum ChainTransactionType {
  NODE_MINT
  NODE_UPDATE
  NODE_VOTE
}

enum NodeState {
  NEW
  PENDING_DAO_APPROVAL
  DAO_APPROVED
  PENDING_VALIDATION
  VALIDATED
  WITHDRAWN
}

enum DataType {
  DATA_BUCKET
  MANIFEST
  UNKNOWN
  DATASET
  IMAGES
  VIDEOS
  CODE_REPOS
  DOCUMENT
}

enum PublishState {
  WAITING
  PENDING
  SUCCESS
  FAILED
}

enum PublishTaskQueueStatus {
  WAITING
  PENDING
  FAILED
}

enum AuthTokenSource {
  ORCID
}

enum DoiStatus {
  PENDING
  FAILED
  SUCCESS
}

enum NotificationType {
  PUBLISH
}<|MERGE_RESOLUTION|>--- conflicted
+++ resolved
@@ -51,11 +51,8 @@
   DoiSubmissionQueue  DoiSubmissionQueue[]
   BookmarkedNode      BookmarkedNode[]
   DeferredEmails      DeferredEmails[]
-<<<<<<< HEAD
   UserNotifications   UserNotifications[]
-=======
   Annotation          Annotation[]
->>>>>>> 0d59f245
 
   @@index([ownerId])
   @@index([uuid])
