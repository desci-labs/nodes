--- conflicted
+++ resolved
@@ -495,11 +495,10 @@
   user                 User             @relation(fields: [userId], references: [id])
 }
 
-<<<<<<< HEAD
 model DocumentStore {
   key   String @id
   value Bytes
-=======
+}
 model DraftNodeTree {
   id        Int      @id @default(autoincrement())
   createdAt DateTime @default(now())
@@ -515,7 +514,6 @@
   // user      User     @relation(fields: [userId], references: [id])
 
   @@unique([nodeId, path])
->>>>>>> 3e7539cb
 }
 
 enum UploadType {
