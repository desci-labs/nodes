generator client {
  provider        = "prisma-client-js"
  previewFeatures = ["tracing"]
}

datasource db {
  provider = "postgresql"
  url      = env("DATABASE_URL")
}

model Node {
  id                   Int                    @id @default(autoincrement())
  createdAt            DateTime               @default(now())
  updatedAt            DateTime               @updatedAt
  title                String
  cid                  String                 @default("")
  state                NodeState              @default(NEW)
  isFeatured           Boolean                @default(false)
  manifestUrl          String
  restBody             Json                   @default("{}")
  replicationFactor    Int
  ownerId              Int
  uuid                 String?                @unique @default(uuid())
  manifestDocumentId   String                 @default("")
  owner                User                   @relation(fields: [ownerId], references: [id])
  noveltyScoreConfig   Json?
  authorInvites        AuthorInvite[]
  transactions         ChainTransaction[]
  interactionLogs      InteractionLog[]
  authors              NodeAuthor[]
  versions             NodeVersion[]
  votes                NodeVote[]
  DataReference        DataReference[]
  PublicDataReference  PublicDataReference[]
  CidPruneList         CidPruneList[]
  NodeCover            NodeCover[]
  isDeleted            Boolean                @default(false)
  deletedAt            DateTime?
  UploadJobs           UploadJobs[]
  DraftNodeTree        DraftNodeTree[]
  ceramicStream        String?
  NodeAttestation      NodeAttestation[]
  NodeThumbnails       NodeThumbnails[]
  PublishTaskQueue     PublishTaskQueue[]
  NodeContribution     NodeContribution[]
  PrivateShare         PrivateShare[]
  OrcidPutCodes        OrcidPutCodes[]
  DistributionPdfs     DistributionPdfs[]
  PdfPreviews          PdfPreviews[]
  DoiRecord            DoiRecord[]
  dpidAlias            Int?                   @unique
  legacyDpid           Int? // for backwards compatibility prior to ceramic
  DoiSubmissionQueue   DoiSubmissionQueue[]
  BookmarkedNode       BookmarkedNode[]
  DeferredEmails       DeferredEmails[]
  UserNotifications    UserNotifications[]
  Annotation           Annotation[]
  PublishStatus        PublishStatus[]
  ExternalPublications ExternalPublications[]
  CommunityRadarEntry  CommunityRadarEntry[]
  NodeLike             NodeLike[]
  CommunitySubmission  CommunitySubmission[]
  PublishedWallet      PublishedWallet[]
  GuestDataReference   GuestDataReference[]
  DataMigration        DataMigration[]
  dataMigrationId      Int?
  JournalSubmission    JournalSubmission[]

  @@index([ownerId])
  @@index([uuid])
}

model NodeVersion {
  id                  Int                   @id @default(autoincrement())
  createdAt           DateTime              @default(now())
  updatedAt           DateTime              @updatedAt
  manifestUrl         String
  cid                 String                @default("")
  transactionId       String?
  commitId            String?
  nodeId              Int?
  node                Node?                 @relation(fields: [nodeId], references: [id])
  PublicDataReference PublicDataReference[]
  DataReference       DataReference[]
  PublishStatus       PublishStatus[]
}

model InteractionLog {
  id         Int         @id @default(autoincrement())
  createdAt  DateTime    @default(now())
  updatedAt  DateTime    @updatedAt
  ip         String?
  userAgent  String?
  extra      String?
  action     ActionType?
  userId     Int?
  isGuest    Boolean? // True = Guest, False = User, Null = Not logged
  rep        Int?
  nodeId     Int?
  waitlistId Int?
  node       Node?       @relation(fields: [nodeId], references: [id])
  user       User?       @relation(fields: [userId], references: [id])
  waitlist   Waitlist?   @relation(fields: [waitlistId], references: [id])
}

model Session {
  id        String   @id
  sid       String   @unique
  data      String
  expiresAt DateTime
}

model AuthToken {
  id           Int              @id @default(autoincrement())
  createdAt    DateTime         @default(now())
  updatedAt    DateTime         @updatedAt
  accessToken  String?
  refreshToken String?
  expiresIn    Int?
  tokenId      String?
  source       AuthTokenSource?
  userId       Int
  user         User             @relation(fields: [userId], references: [id])
}

model Waitlist {
  id              Int              @id @default(autoincrement())
  createdAt       DateTime         @default(now())
  updatedAt       DateTime         @updatedAt
  email           String           @unique
  userId          Int?
  user            User?            @relation(fields: [userId], references: [id])
  interactionLogs InteractionLog[]
}

model Wallet {
  id              Int      @id @default(autoincrement())
  createdAt       DateTime @default(now())
  updatedAt       DateTime @updatedAt
  address         String
  network         String?
  chainId         String?
  msgSignature    String?
  msgPlain        String?
  userId          Int?
  nickname        String?
  giftTransaction String?
  usedFaucet      Boolean? @default(false)
  user            User?    @relation(fields: [userId], references: [id])

  @@index([address])
  @@index([userId])
}

// This table is used to store the public key of the wallet that was used to publish a node,
// it does not focus on associated wallets, just any wallet that was used to publish a node,
// to help users figure out which method they used to publish a node in the past.
model PublishedWallet {
  id        Int            @id @default(autoincrement())
  createdAt DateTime       @default(now())
  updatedAt DateTime       @updatedAt
  pubKey    String
  userId    Int
  nodeUuid  String
  provider  WalletProvider
  user      User           @relation(fields: [userId], references: [id])
  node      Node           @relation(fields: [nodeUuid], references: [uuid])

  @@unique([pubKey, nodeUuid, provider])
  @@index([userId])
  @@index([nodeUuid])
}

model User {
  id                          Int                           @id @default(autoincrement())
  createdAt                   DateTime                      @default(now())
  updatedAt                   DateTime                      @updatedAt
  isGuest                     Boolean                       @default(false)
  email                       String                        @unique
  phoneNumber                 String?                       @unique
  name                        String?
  website                     String?
  googleScholarUrl            String?
  researchInterests           String?
  gitcoinPassport             String?                       @unique
  walletAddress               String?                       @unique
  isPatron                    Boolean                       @default(false)
  isWarden                    Boolean                       @default(false)
  isKeeper                    Boolean                       @default(false)
  pseudonym                   String?                       @unique
  orcid                       String?                       @unique
  notificationSettings        Json?
  unseenNotificationCount     Int                           @default(0)
  convertedGuest              Boolean                       @default(false)
  mergedIntoAt                DateTime[] // Timestamps for when a guest was merged into this existing user.
  // rorPid                     String[]              @default([])
  // organization               String[]              @default([])
  isAdmin                     Boolean                       @default(false)
  isVerified                  Boolean                       @default(false)
  verificationCode            String                        @default("")
  siweNonce                   String                        @default("")
  authTokens                  AuthToken[]
  authorInvitesReceived       AuthorInvite[]                @relation("ReceivedAuthorInvites")
  authorInvitesSent           AuthorInvite[]                @relation("SentAuthorInvites")
  receivedTransactions        ChainTransaction[]            @relation("ReceivedTransactions")
  sentTransactions            ChainTransaction[]            @relation("SentTransactions")
  interactionLogs             InteractionLog[]
  invitesReceived             Invite[]                      @relation("ReceivedInvites")
  invitesSent                 Invite[]                      @relation("SentInvites")
  ownedNodes                  Node[]
  authoredNodes               NodeAuthor[]
  nodeVotes                   NodeVote[]
  accessGrants                OauthAccessGrant[]
  accessTokens                OauthAccessToken[]
  identities                  UserIdentity[]
  Waitlist                    Waitlist[]
  wallets                     Wallet[]
  canRunCode                  Boolean?                      @default(false)
  DataReference               DataReference[]
  CidPruneList                CidPruneList[]
  PublicDataReference         PublicDataReference[]
  FriendReferral              FriendReferral[]
  currentDriveStorageLimitGb  Int                           @default(100)
  maxDriveStorageLimitGb      Int                           @default(500)
  userOrganizations           UserOrganizations[]
  UploadJobs                  UploadJobs[]
  NodeFeedItemEndorsement     NodeFeedItemEndorsement[]
  DesciCommunity              DesciCommunity?               @relation(fields: [desciCommunityId], references: [id])
  desciCommunityId            Int?
  CommunityMember             CommunityMember[]
  NodeAttestation             NodeAttestation[]
  Annotation                  Annotation[]
  NodeAttestationVerification NodeAttestationVerification[]
  NodeAttestationReaction     NodeAttestationReaction[]
  ApiKey                      ApiKey[]
  PublishTaskQueue            PublishTaskQueue[]
  NodeContribution            NodeContribution[]
  OrcidPutCodes               OrcidPutCodes[]
  BookmarkedNode              BookmarkedNode[]
  DeferredEmails              DeferredEmails[]
  UserNotifications           UserNotifications[]
  CommentVote                 CommentVote[]
  NodeLike                    NodeLike[]
  CommunitySubmission         CommunitySubmission[]
  PublishedWallet             PublishedWallet[]
  GuestDataReference          GuestDataReference[]
  DataMigration               DataMigration[]

  // Relationships
  editorRoles            JournalEditor[] // User as editor
  authoredSubmissions    JournalSubmission[]   @relation("AuthorSubmission")
  assignedSubmissions    JournalSubmission[]   @relation("EditorSubmission")
  refereeAssignments     RefereeAssignment[]
  invitedEditors         JournalEditor[]       @relation("InviterRelation")
  inviteCredits          Int                   @default(0)
  JournalEventLogs       JournalEventLog[]
  EditorInvite           EditorInvite[]
  // messagesSent        Message[]           @relation("MessageSender")
  // messagesReceived    Message[]           @relation("MessageReceiver")
  // Message             Message[]
  // JournalSubmissionMessage JournalSubmissionMessage[]
  refereeInvitesSent     RefereeInvite[]       @relation("InvitedBy")
  refereeInvitesReceived RefereeInvite[]       @relation("RefereeUser")
  journalFormTemplates   JournalFormTemplate[]

  @@index([orcid])
  @@index([walletAddress])
  @@index([pseudonym])
}

model ApiKey {
  id         Int       @id @default(autoincrement())
  keyHashed  String    @unique
  memo       String
  createdAt  DateTime  @default(now())
  lastUsed   DateTime? @updatedAt
  isActive   Boolean   @default(true)
  createdIp  String
  lastUsedIp String?
  userId     Int
  user       User      @relation(fields: [userId], references: [id])

  // @@unique([memo, userId])
  @@index([userId])
}

// Seems unused
model Invite {
  id          Int      @id @default(autoincrement())
  createdAt   DateTime @default(now())
  updatedAt   DateTime @updatedAt
  email       String?
  phoneNumber String?
  senderId    Int
  receiverId  Int?
  inviteCode  String?  @default("desci")
  expired     Boolean  @default(false)
  expiredAt   DateTime @default(dbgenerated("'2001-01-01 00:00:00'::timestamp without time zone"))
  receiver    User?    @relation("ReceivedInvites", fields: [receiverId], references: [id])
  sender      User     @relation("SentInvites", fields: [senderId], references: [id])
}

// Seems unused
model AuthorInvite {
  id          Int      @id @default(autoincrement())
  createdAt   DateTime @default(now())
  updatedAt   DateTime @updatedAt
  email       String   @unique
  phoneNumber String   @unique
  senderId    Int
  receiverId  Int
  nodeId      Int
  node        Node     @relation(fields: [nodeId], references: [id])
  receiver    User     @relation("ReceivedAuthorInvites", fields: [receiverId], references: [id])
  sender      User     @relation("SentAuthorInvites", fields: [senderId], references: [id])
}

// Seems unused
model NodeAuthor {
  createdAt DateTime @default(now())
  updatedAt DateTime @updatedAt
  shares    Int
  userId    Int
  nodeId    Int
  node      Node     @relation(fields: [nodeId], references: [id])
  user      User     @relation(fields: [userId], references: [id])

  @@id([userId, nodeId])
}

// Seems unused
model NodeVote {
  id          Int               @id @default(autoincrement())
  createdAt   DateTime          @default(now())
  updatedAt   DateTime          @updatedAt
  voteWeight  Int
  userId      Int
  nodeId      Int
  node        Node              @relation(fields: [nodeId], references: [id])
  user        User              @relation(fields: [userId], references: [id])
  transaction ChainTransaction?
}

// Seems unused
model ChainTransaction {
  id           Int                  @id @default(autoincrement())
  createdAt    DateTime             @default(now())
  updatedAt    DateTime             @updatedAt
  hash         String
  type         ChainTransactionType
  userId       Int?
  targetUserId Int?
  nodeId       Int?
  nodeVoteId   Int?                 @unique
  node         Node?                @relation(fields: [nodeId], references: [id])
  nodeVote     NodeVote?            @relation(fields: [nodeVoteId], references: [id])
  targetUser   User?                @relation("ReceivedTransactions", fields: [targetUserId], references: [id])
  user         User?                @relation("SentTransactions", fields: [userId], references: [id])
}

model MagicLink {
  id             Int      @id @default(autoincrement())
  createdAt      DateTime @default(now())
  updatedAt      DateTime @updatedAt
  expiresAt      DateTime @default(dbgenerated("(now() + '01:00:00'::interval)"))
  failedAttempts Int      @default(0)
  token          String
  email          String
}

// Seems unused
model OauthAccessToken {
  id                    String           @id
  userId                Int
  applicationId         String
  token                 String           @unique
  refreshToken          String?          @unique
  tokenExpiresAt        DateTime?
  refreshTokenExpiresAt DateTime?
  scopes                Json             @default("[]")
  createdAt             DateTime         @default(now())
  updatedAt             DateTime         @default(now()) @updatedAt
  application           OauthApplication @relation(fields: [applicationId], references: [id])
  user                  User             @relation(fields: [userId], references: [id])

  @@index([applicationId])
  @@index([userId])
}

// Seems unused
model OauthAccessGrant {
  id                  String           @id
  userId              Int
  applicationId       String
  token               String           @unique
  expiresAt           DateTime
  redirectUri         String
  codeChallengeMethod String?
  codeChallenge       String?
  scopes              Json             @default("[]")
  createdAt           DateTime         @default(now())
  updatedAt           DateTime         @default(now()) @updatedAt
  application         OauthApplication @relation(fields: [applicationId], references: [id])
  user                User             @relation(fields: [userId], references: [id])

  @@index([applicationId])
  @@index([userId])
}

// Seems unused
model OauthApplication {
  id           String             @id
  name         String
  clientId     String             @unique
  clientSecret String
  redirectUris Json               @default("[]")
  scopes       Json               @default("[]")
  createdAt    DateTime           @default(now())
  updatedAt    DateTime           @default(now()) @updatedAt
  grants       Json               @default("[]")
  accessGrants OauthAccessGrant[]
  accessTokens OauthAccessToken[]
}

model UserIdentity {
  id        String   @id @default(uuid())
  userId    Int
  provider  String
  uid       String
  name      String?
  email     String?
  createdAt DateTime @default(now())
  updatedAt DateTime @default(now()) @updatedAt
  user      User     @relation(fields: [userId], references: [id])

  @@unique([provider, uid])
  @@index([userId])
}

model DataReference {
  id          Int          @id @default(autoincrement())
  createdAt   DateTime     @default(now())
  updatedAt   DateTime     @updatedAt
  name        String?
  description String?
  cid         String
  root        Boolean
  rootCid     String?
  path        String?
  directory   Boolean
  size        Int
  type        DataType
  external    Boolean?
  nodeId      Int
  userId      Int
  versionId   Int?
  node        Node         @relation(fields: [nodeId], references: [id])
  user        User         @relation(fields: [userId], references: [id])
  nodeVersion NodeVersion? @relation(fields: [versionId], references: [id])
}

model GuestDataReference {
  id         Int      @id @default(autoincrement())
  createdAt  DateTime @default(now())
  updatedAt  DateTime @updatedAt
  cid        String
  root       Boolean
  rootCid    String?
  path       String?
  directory  Boolean
  size       Int
  type       DataType
  external   Boolean?
  nodeId     Int
  userId     Int
  loggedData Json?
  node       Node     @relation(fields: [nodeId], references: [id])
  user       User     @relation(fields: [userId], references: [id])
}

model CidPruneList {
  id          Int      @id @default(autoincrement())
  createdAt   DateTime @default(now())
  updatedAt   DateTime @updatedAt
  description String
  cid         String
  size        Int
  type        DataType
  duration    Int      @default(30)
  deleted     Boolean  @default(false)
  directory   Boolean
  nodeId      Int
  userId      Int
  node        Node     @relation(fields: [nodeId], references: [id])
  user        User     @relation(fields: [userId], references: [id])
}

model PublicDataReference {
  id          Int                               @id @default(autoincrement())
  createdAt   DateTime                          @default(now())
  updatedAt   DateTime                          @updatedAt
  name        String?
  cid         String
  root        Boolean
  rootCid     String?
  path        String?
  directory   Boolean
  size        Int
  type        DataType
  nodeId      Int
  userId      Int?
  versionId   Int?
  external    Boolean?
  mirrors     PublicDataReferenceOnIpfsMirror[]
  node        Node                              @relation(fields: [nodeId], references: [id])
  user        User?                             @relation(fields: [userId], references: [id])
  nodeVersion NodeVersion?                      @relation(fields: [versionId], references: [id])

  @@unique([path, versionId])
}

model IpfsMirror {
  id                  Int                               @id @default(autoincrement())
  createdAt           DateTime                          @default(now())
  updatedAt           DateTime                          @updatedAt
  name                String                            @unique
  description         String?
  website             String
  PublicDataReference PublicDataReferenceOnIpfsMirror[]
}

model PublicDataReferenceOnIpfsMirror {
  dataReferenceId     Int
  PublicDataReference PublicDataReference @relation(fields: [dataReferenceId], references: [id])
  mirrorId            Int
  mirror              IpfsMirror          @relation(fields: [mirrorId], references: [id])
  status              PublishState        @default(WAITING)
  retryCount          Int                 @default(0)
  providerCount       Int                 @default(0)

  @@id([dataReferenceId, mirrorId])
}

model PrivateShare {
  id             Int              @id @default(autoincrement())
  shareId        String           @unique
  nodeUUID       String
  memo           String?
  node           Node             @relation(fields: [nodeUUID], references: [uuid])
  createdAt      DateTime         @default(now())
  updatedAt      DateTime         @updatedAt
  BookmarkedNode BookmarkedNode[]

  @@index([nodeUUID])
  @@index([shareId])
}

model BookmarkedNode {
  id           Int           @id @default(autoincrement())
  userId       Int
  nodeUuid     String?
  title        String?
  doi          String?
  oaWorkId     String?
  type         BookmarkType  @default(NODE) // Default for existing records
  shareId      String?
  privateShare PrivateShare? @relation(fields: [shareId], references: [shareId])
  node         Node?         @relation(fields: [nodeUuid], references: [uuid])
  user         User          @relation(fields: [userId], references: [id])
  createdAt    DateTime      @default(now())
  updatedAt    DateTime      @updatedAt

  @@unique([userId, type, nodeUuid, doi, oaWorkId])
}

model NodeCover {
  id       Int     @id @default(autoincrement())
  url      String
  nodeUuid String
  cid      String?
  version  Int?    @default(0)
  name     String?
  node     Node    @relation(fields: [nodeUuid], references: [uuid])

  @@unique([nodeUuid, version])
}

model NodeThumbnails {
  id           Int    @id @default(autoincrement())
  componentCid String
  nodeUuid     String
  thumbnails   Json
  node         Node   @relation(fields: [nodeUuid], references: [uuid])

  @@unique([nodeUuid, componentCid])
}

// PDFs generated in prepub flow
model DistributionPdfs {
  id                        Int     @id @default(autoincrement())
  originalPdfCid            String
  manifestCid               String
  nodeUuid                  String
  distPdfCid                String
  contentPagePreviewCid     String?
  frontmatterPagePreviewCid String?
  node                      Node    @relation(fields: [nodeUuid], references: [uuid])

  @@unique([nodeUuid, originalPdfCid, manifestCid])
}

// Preview images of distribution PDFs created in prepub flow (first and second pages)
model PdfPreviews {
  id         Int    @id @default(autoincrement())
  nodeUuid   String
  pdfCid     String @unique
  previewMap Json
  node       Node   @relation(fields: [nodeUuid], references: [uuid])

  @@unique([nodeUuid, pdfCid])
}

// The glue between a manifest contributor entry and a nodes profile
model NodeContribution {
  id            Int       @id @default(autoincrement())
  createdAt     DateTime  @default(now())
  updatedAt     DateTime  @updatedAt
  contributorId String    @unique
  nodeId        Int
  userId        Int? // Target contributor user id
  verified      Boolean   @default(false)
  denied        Boolean   @default(false)
  email         String?
  orcid         String?
  deleted       Boolean   @default(false)
  deletedAt     DateTime?
  inviteSent    Boolean   @default(false)
  node          Node      @relation(fields: [nodeId], references: [id])
  user          User?     @relation(fields: [userId], references: [id])

  @@unique([contributorId, nodeId, userId])
}

model FriendReferral {
  id                     Int                  @id @default(autoincrement())
  uuid                   String               @unique @default(uuid())
  createdAt              DateTime             @default(now())
  updatedAt              DateTime             @updatedAt
  senderUserId           Int
  senderUser             User?                @relation(fields: [senderUserId], references: [id])
  receiverEmail          String
  status                 FriendReferralStatus
  awardedStorage         Boolean              @default(false)
  amountAwardedStorageGb Int                  @default(0)
}

model ResearchFields {
  id   Int    @id @default(autoincrement())
  name String @unique
}

model Organization {
  id                String              @unique
  name              String
  userOrganizations UserOrganizations[]

  @@id([id])
}

model UserOrganizations {
  organizationId String
  organization   Organization @relation(fields: [organizationId], references: [id])
  userId         Int
  user           User         @relation(fields: [userId], references: [id])

  @@id([userId, organizationId])
}

model OrcidProfile {
  id        Int      @id @default(autoincrement())
  orcidId   String   @unique
  updatedAt DateTime @updatedAt
  expiresIn DateTime
  profile   Json

  @@index([orcidId])
}

model UploadJobs {
  id                   Int              @id @default(autoincrement())
  createdAt            DateTime         @default(now())
  updatedAt            DateTime         @updatedAt
  uploadType           UploadType
  uploadPayload        Json
  contextPath          String
  storageReference     String? // If using S3, this would be the storage key used
  totalSize            Int?
  totalFiles           Int?
  totalDirs            Int?
  proccessingStartTime DateTime?
  processingEndTime    DateTime?
  processingState      ProcessingState?
  nodeId               Int
  userId               Int
  node                 Node             @relation(fields: [nodeId], references: [id])
  user                 User             @relation(fields: [userId], references: [id])
}

model DocumentStore {
  key   String @id
  value Bytes
}

model DraftNodeTree {
  id        Int      @id @default(autoincrement())
  createdAt DateTime @default(now())
  updatedAt DateTime @updatedAt
  path      String
  cid       String
  directory Boolean
  size      Int
  external  Boolean
  nodeId    Int
  // userId    Int
  node      Node     @relation(fields: [nodeId], references: [id])
  // user      User     @relation(fields: [userId], references: [id])

  @@unique([nodeId, path])
}

// create a model for Node UUIDs, titles, dates, authors, and abstracts
// NodeFeedItem: Cached entry of a dpid
model NodeFeedItem {
  id                      Int                       @id @default(autoincrement())
  createdAt               DateTime                  @default(now())
  updatedAt               DateTime                  @updatedAt
  nodeUuid                String
  nodeUuidHex             String
  nodeDpid10              String                    @unique
  manifestCid             String
  title                   String
  date                    DateTime
  authors                 String
  abstract                String
  nodeFeedItemEndorsement NodeFeedItemEndorsement[]
}

//NodeFeedItemEndorsement: An endorsement of a node feed item from a community
model NodeFeedItemEndorsement {
  id               Int            @id @default(autoincrement())
  createdAt        DateTime       @default(now())
  updatedAt        DateTime       @updatedAt
  nodeDpid10       String
  type             String
  userId           Int
  nodeFeedItemId   Int
  desciCommunityId Int
  user             User           @relation(fields: [userId], references: [id])
  nodeFeedItem     NodeFeedItem   @relation(fields: [nodeFeedItemId], references: [id])
  desciCommunity   DesciCommunity @relation(fields: [desciCommunityId], references: [id])
}

// an organization that endorses work and has members
model DesciCommunity {
  id                        Int                         @id @default(autoincrement())
  createdAt                 DateTime                    @default(now())
  updatedAt                 DateTime                    @updatedAt
  name                      String                      @unique
  slug                      String?                     @unique
  image_url                 String?
  subtitle                  String? // short description
  description               String
  keywords                  String[]
  memberString              String[] // string list of member names
  links                     String[] // string list of links
  hidden                    Boolean                     @default(false)
  members                   User[]
  endorsements              NodeFeedItemEndorsement[]
  CommunityMember           CommunityMember[]
  Attestation               Attestation[]
  NodeAttestation           NodeAttestation[]
  AttestationTemplate       AttestationTemplate[]
  CommunityEntryAttestation CommunityEntryAttestation[]
  CommunityRadarEntry       CommunityRadarEntry[]
  CommunitySubmission       CommunitySubmission[]
}

model CommunityMember {
  id          Int                     @id @default(autoincrement())
  communityId Int
  userId      Int
  role        CommunityMembershipRole
  user        User                    @relation(fields: [userId], references: [id])
  community   DesciCommunity          @relation(fields: [communityId], references: [id])

  @@unique([userId, communityId])
}

// Templates for creating a new attestation
model AttestationTemplate {
  id               Int             @id @default(autoincrement())
  name             String          @unique
  description      String
  image_url        String
  createdAt        DateTime        @default(now())
  updatedAt        DateTime        @updatedAt
  Attestation      Attestation[]
  DesciCommunity   DesciCommunity? @relation(fields: [desciCommunityId], references: [id])
  desciCommunityId Int?
}

// A factory attestation, these are the base attestations that can be assigned to nodes
model Attestation {
  id                        Int                         @id @default(autoincrement())
  name                      String
  communityId               Int
  description               String
  image_url                 String
  verified_image_url        String?
  templateId                Int?
  protected                 Boolean                     @default(false)
  createdAt                 DateTime                    @default(now())
  updatedAt                 DateTime                    @updatedAt
  canMintDoi                Boolean                     @default(false)
  canUpdateOrcid            Boolean                     @default(false)
  community                 DesciCommunity              @relation(fields: [communityId], references: [id])
  template                  AttestationTemplate?        @relation(fields: [templateId], references: [id])
  AttestationVersion        AttestationVersion[]
  NodeAttestation           NodeAttestation[]
  CommunityEntryAttestation CommunityEntryAttestation[]
  DeferredEmails            DeferredEmails[]

  @@unique([name, communityId])
}

model AttestationVersion {
  id                        Int                         @id @default(autoincrement())
  name                      String
  attestationId             Int
  description               String
  image_url                 String
  createdAt                 DateTime                    @default(now())
  updatedAt                 DateTime                    @updatedAt
  attestation               Attestation                 @relation(fields: [attestationId], references: [id])
  NodeAttestation           NodeAttestation[]
  CommunityEntryAttestation CommunityEntryAttestation[]
  DeferredEmails            DeferredEmails[]
}

// A communities selected attestations, these appear in their radar.
model CommunityEntryAttestation {
  id                   Int                @id @default(autoincrement())
  desciCommunityId     Int
  desciCommunity       DesciCommunity     @relation(fields: [desciCommunityId], references: [id])
  attestationId        Int
  attestationVersionId Int
  required             Boolean
  attestation          Attestation        @relation(fields: [attestationId], references: [id])
  attestationVersion   AttestationVersion @relation(fields: [attestationVersionId], references: [id])
  createdAt            DateTime           @default(now())
  updatedAt            DateTime           @updatedAt

  @@unique([attestationId, attestationVersionId, desciCommunityId])
}

//An attestation assigned to a node
model NodeAttestation {
  id                          Int                           @id @default(autoincrement())
  attestationId               Int
  attestation                 Attestation                   @relation(fields: [attestationId], references: [id])
  attestationVersionId        Int
  attestationVersion          AttestationVersion            @relation(fields: [attestationVersionId], references: [id])
  desciCommunityId            Int
  community                   DesciCommunity                @relation(fields: [desciCommunityId], references: [id])
  claimedById                 Int
  claimedBy                   User                          @relation(fields: [claimedById], references: [id])
  nodeDpid10                  String?
  nodeUuid                    String
  node                        Node                          @relation(fields: [nodeUuid], references: [uuid])
  nodeVersion                 Int
  claimedAt                   DateTime                      @default(now())
  revoked                     Boolean                       @default(false)
  revokedAt                   DateTime?
  Annotation                  Annotation[]
  NodeAttestationVerification NodeAttestationVerification[]
  NodeAttestationReaction     NodeAttestationReaction[]
  OrcidPutCodes               OrcidPutCodes[]
  CommunityRadarEntry         CommunityRadarEntry?          @relation(fields: [communityRadarEntryId], references: [id])
  communityRadarEntryId       Int?

  @@unique([nodeUuid, nodeVersion, attestationId, attestationVersionId])
}

model CommunityRadarEntry {
  id               Int               @id @default(autoincrement())
  desciCommunityId Int
  community        DesciCommunity    @relation(fields: [desciCommunityId], references: [id])
  nodeUuid         String
  node             Node              @relation(fields: [nodeUuid], references: [uuid])
  nodeAttestations NodeAttestation[]
  createdAt        DateTime          @default(now())
  updatedAt        DateTime          @updatedAt

  @@unique([nodeUuid, desciCommunityId])
}

model CommunitySubmission {
  id              Int              @id @default(autoincrement())
  communityId     Int
  community       DesciCommunity   @relation(fields: [communityId], references: [id])
  nodeId          String
  node            Node             @relation(fields: [nodeId], references: [uuid])
  nodeVersion     Int?
  userId          Int
  user            User             @relation(fields: [userId], references: [id])
  status          Submissionstatus @default(PENDING)
  rejectionReason String?
  acceptedAt      DateTime?
  rejectedAt      DateTime?
  createdAt       DateTime         @default(now())
  updatedAt       DateTime         @updatedAt

  @@unique([nodeId, communityId])
}

// Deferred emails are usually used when a published node is required, e.g. unpublished attestation claims, emails are deferred until node is published.
model DeferredEmails {
  id                   Int                 @id @default(autoincrement())
  nodeUuid             String
  emailType            EmailType
  attestationVersionId Int?
  attestationId        Int?
  attestation          Attestation?        @relation(fields: [attestationId], references: [id])
  node                 Node                @relation(fields: [nodeUuid], references: [uuid])
  User                 User?               @relation(fields: [userId], references: [id])
  userId               Int?
  AttestationVersion   AttestationVersion? @relation(fields: [attestationVersionId], references: [id])
}

enum EmailType {
  PROTECTED_ATTESTATION
}

//Comments on attestations
model Annotation {
  id                Int              @id @default(autoincrement())
  type              AnnotationType
  body              String
  highlights        Json[]           @default([])
  links             String[]         @default([])
  authorId          Int
  author            User             @relation(fields: [authorId], references: [id])
  nodeAttestationId Int?
  attestation       NodeAttestation? @relation(fields: [nodeAttestationId], references: [id])
  deferredEmailsId  Int?
  uuid              String?
  node              Node?            @relation(fields: [uuid], references: [uuid])
  visible           Boolean          @default(true)
  createdAt         DateTime?
  updatedAt         DateTime?        @updatedAt
  CommentVote       CommentVote[]
  replies           Annotation[]     @relation("CommentReply")
  replyTo           Annotation?      @relation("CommentReply", fields: [replyToId], references: [id])
  replyToId         Int?
}

//An emoji reaction to a node
model NodeAttestationReaction {
  id                Int             @id @default(autoincrement())
  reaction          String
  authorId          Int
  author            User            @relation(fields: [authorId], references: [id])
  nodeAttestationId Int
  attestation       NodeAttestation @relation(fields: [nodeAttestationId], references: [id])
  deferredEmailsId  Int?
}

// More prevalent reaction, reputation is staked
model NodeAttestationVerification {
  id                Int             @id @default(autoincrement())
  userId            Int
  user              User            @relation(fields: [userId], references: [id])
  nodeAttestationId Int
  nodeAttestation   NodeAttestation @relation(fields: [nodeAttestationId], references: [id])
  createdAt         DateTime        @default(now())
  updatedAt         DateTime        @updatedAt
  deferredEmailsId  Int?

  @@unique([nodeAttestationId, userId])
}

model PublishTaskQueue {
  id            Int                    @id @default(autoincrement())
  ceramicStream String
  commitId      String
  cid           String
  dpid          String?
  userId        Int
  transactionId String                 @unique
  uuid          String
  status        PublishTaskQueueStatus
  createdAt     DateTime               @default(now())
  updatedAt     DateTime               @updatedAt
  node          Node                   @relation(fields: [uuid], references: [uuid])
  user          User                   @relation(fields: [userId], references: [id])
}

model OrcidPutCodes {
  id        Int              @id @default(autoincrement())
  orcid     String
  putcode   String?
  reference PutcodeReference @default(PREPRINT)
  claimId   Int?
  record    ORCIDRecord
  userId    Int
  uuid      String
  claim     NodeAttestation? @relation(fields: [claimId], references: [id])
  user      User             @relation(fields: [userId], references: [id])
  Node      Node             @relation(fields: [uuid], references: [uuid])

  @@unique([orcid, uuid, reference])
}

model DoiRecord {
  id            Int                  @id @default(autoincrement())
  doi           String               @unique
  dpid          String               @unique
  // add dpid or resource path the doi is registered for
  uuid          String
  node          Node                 @relation(fields: [uuid], references: [uuid])
  createdAt     DateTime             @default(now())
  updatedAt     DateTime             @updatedAt
  DoiSubmission DoiSubmissionQueue[]
}

model DoiSubmissionQueue {
  id           Int        @id @default(autoincrement())
  batchId      String     @unique
  createdAt    DateTime   @default(now())
  dpid         String
  doiRecordId  Int?
  doi          DoiRecord? @relation(fields: [doiRecordId], references: [id])
  notification Json?
  status       DoiStatus  @default(PENDING)
  attempts     Int?       @default(0)
  uniqueDoi    String     @unique
  uuid         String
  node         Node       @relation(fields: [uuid], references: [uuid])
  updatedAt    DateTime   @updatedAt
}

model UserNotifications {
  id        Int                  @id @default(autoincrement())
  createdAt DateTime             @default(now())
  updatedAt DateTime             @updatedAt
  userId    Int
  nodeUuid  String?
  type      NotificationType
  category  NotificationCategory @default(DESCI_PUBLISH)
  title     String
  message   String
  payload   Json? // E.g. hyperlinks, DPID, DOI, frontend handles.
  dismissed Boolean              @default(false)
  node      Node?                @relation(fields: [nodeUuid], references: [uuid])
  user      User                 @relation(fields: [userId], references: [id])
}

model PublishStatus {
  id                     Int          @id @default(autoincrement())
  createdAt              DateTime     @default(now())
  updatedAt              DateTime     @updatedAt
  nodeUuid               String
  version                Int
  versionId              Int?
  commitId               String?      @unique
  manifestCid            String?
  ceramicCommit          Boolean?
  assignDpid             Boolean?
  handleNodeVersionEntry Boolean?
  createPdr              Boolean?
  fireDeferredEmails     Boolean?
  fireNotifications      Boolean?
  updateAttestations     Boolean?
  transformDraftComments Boolean?
  triggerDoiMint         Boolean?
  nodeVersion            NodeVersion? @relation(fields: [versionId], references: [id])
  node                   Node         @relation(fields: [nodeUuid], references: [uuid])

  @@unique([nodeUuid, version])
  @@index([nodeUuid])
}

model ExternalPublications {
  id          Int       @id @default(autoincrement())
  uuid        String
  node        Node      @relation(fields: [uuid], references: [uuid])
  score       Float
  doi         String
  publisher   String
  publishYear String
  sourceUrl   String
  isVerified  Boolean   @default(true)
  verifiedAt  DateTime?
  createdAt   DateTime  @default(now())
  updatedAt   DateTime  @updatedAt

  // @@unique([uuid, publisher])
}

model CommentVote {
  id           Int        @id @default(autoincrement())
  type         VoteType
  userId       Int
  user         User       @relation(fields: [userId], references: [id])
  annotationId Int
  annotation   Annotation @relation(fields: [annotationId], references: [id])
  createdAt    DateTime   @default(now())
  updatedAt    DateTime   @updatedAt

  @@unique([userId, annotationId])
}

model NodeLike {
  id        Int      @id @default(autoincrement())
  userId    Int
  user      User     @relation(fields: [userId], references: [id])
  nodeUuid  String
  node      Node     @relation(fields: [nodeUuid], references: [uuid])
  createdAt DateTime @default(now())
  updatedAt DateTime @updatedAt

  @@unique([nodeUuid, userId])
}

model DataMigration {
  id              Int                    @id @default(autoincrement())
  createdAt       DateTime               @default(now())
  updatedAt       DateTime               @updatedAt
  migrationType   MigrationType
  migrationStatus MigrationStatus
  migrationError  String?
  migrationData   Json
  cleanupStatus   MigrationCleanupStatus @default(NOT_REQUESTED)
  nodes           Node[]
  userId          Int
  user            User                   @relation(fields: [userId], references: [id])
}

model Journal {
  id           Int      @id @default(autoincrement())
  name         String
  description  String?
  iconCid      String? // URL to icon
  createdAt    DateTime @default(now())
  updatedAt    DateTime @updatedAt
  isCommercial Boolean  @default(false)

  // Relationships
  editors                   JournalEditor[]
  submissions               JournalSubmission[]
  EditorInvite              EditorInvite[]
  // JournalEmailTemplate JournalEmailTemplate[]
  JournalBilling            JournalBilling?
  JournalEventLog           JournalEventLog[]
  RefereeAssignment         RefereeAssignment[]
  JournalSubmissionReview   JournalSubmissionReview[]
  JournalSubmissionRevision JournalSubmissionRevision[]
  formTemplates             JournalFormTemplate[]
}

model JournalEditor {
  id          Int        @id @default(autoincrement())
  journalId   Int
  userId      Int
  role        EditorRole
  expertise   String[] // OpenAlex topics
  inviterId   Int?
  invitedAt   DateTime   @default(now())
  acceptedAt  DateTime?
  maxWorkload Int        @default(10) // Maximum number of submissions an editor is comfortable handling.

  // Relationships
  journal Journal @relation(fields: [journalId], references: [id])
  user    User    @relation(fields: [userId], references: [id])
  inviter User?   @relation("InviterRelation", fields: [inviterId], references: [id])

  @@unique([userId, journalId])
}

model JournalSubmission {
  id               Int              @id @default(autoincrement())
  journalId        Int
  authorId         Int
  dpid             Int // Node dPID
  version          Int // Node version
  status           SubmissionStatus @default(SUBMITTED)
  assignedEditorId Int?
  submittedAt      DateTime         @default(now())
  acceptedAt       DateTime?
  rejectedAt       DateTime?
  doiMintedAt      DateTime?
  doi              String? // Minted DOI

  // Relationships
  journal             Journal                     @relation(fields: [journalId], references: [id])
  author              User                        @relation("AuthorSubmission", fields: [authorId], references: [id])
  assignedEditor      User?                       @relation("EditorSubmission", fields: [assignedEditorId], references: [id])
  revisions           JournalSubmissionRevision[]
  refereeAssignments  RefereeAssignment[]
  reviews             JournalSubmissionReview[]
  eventLogs           JournalEventLog[]
  RefereeInvite       RefereeInvite[]
  node                Node                        @relation(fields: [dpid], references: [dpidAlias])
  JournalFormResponse JournalFormResponse[]
}

model JournalSubmissionRevision {
  id           Int                   @id @default(autoincrement())
  journalId    Int
  submissionId Int
  dpid         Int // New Node dPID
  version      Int // New Node version
  status       JournalRevisionStatus @default(PENDING)
  submittedAt  DateTime              @default(now())
  comments     String?
  acceptedAt   DateTime?
  rejectedAt   DateTime?

  // Relationships
  submission JournalSubmission @relation(fields: [submissionId], references: [id])
  journal    Journal           @relation(fields: [journalId], references: [id])
}

model RefereeAssignment {
<<<<<<< HEAD
  id                  Int       @id @default(autoincrement())
  submissionId        Int
  userId              Int
  assignedById        Int // Editor who assigned
  assignedAt          DateTime  @default(now())
  reassignedAt        DateTime? // Would show if the assignment is a reassignment.
  dueDate             DateTime?
  completedAssignment Boolean? // Only false if the referee drops out.
  completedAt         DateTime?
  journalId           Int

  // Relationships
  submission JournalSubmission         @relation(fields: [submissionId], references: [id])
  referee    User                      @relation(fields: [userId], references: [id])
  reviews    JournalSubmissionReview[]
  journal    Journal                   @relation(fields: [journalId], references: [id])
=======
  id                      Int       @id @default(autoincrement())
  submissionId            Int
  refereeId               Int
  assignedById            Int // Editor who assigned
  assignedAt              DateTime  @default(now())
  reassignedAt            DateTime? // Would show if the assignment is a reassignment.
  dueDate                 DateTime?
  completedAssignment     Boolean? // Only false if the referee drops out.
  completedAt             DateTime?
  journalId               Int
  expectedFormTemplateIds Int[]     @default([]) // Array of JournalFormTemplate IDs that the referee is expected to complete

  // Relationships
  submission          JournalSubmission         @relation(fields: [submissionId], references: [id])
  referee             User                      @relation(fields: [refereeId], references: [id])
  reviews             JournalSubmissionReview[]
  journal             Journal                   @relation(fields: [journalId], references: [id])
  JournalFormResponse JournalFormResponse[]
>>>>>>> ec7df519

  @@unique([submissionId, userId])
}

model JournalSubmissionReview {
  id                  Int             @id @default(autoincrement())
  submissionId        Int
  journalId           Int
  refereeAssignmentId Int
  recommendation      ReviewDecision?
  submittedAt         DateTime?
  editorFeedback      String?
  authorFeedback      String?
  review              Json            @default("[]")
  createdAt           DateTime        @default(now())
  updatedAt           DateTime        @updatedAt

  // Relationships
  journal           Journal              @relation(fields: [journalId], references: [id])
  submission        JournalSubmission    @relation(fields: [submissionId], references: [id])
  refereeAssignment RefereeAssignment    @relation(fields: [refereeAssignmentId], references: [id])
  formResponse      JournalFormResponse?
}

model JournalEventLog {
  id           Int                   @id @default(autoincrement())
  submissionId Int? // Made optional to support events that aren't tied to a submission, e.g. assigining an associate editor.
  journalId    Int
  userId       Int? // Optional for unauthed actions, i.e. decline an invite.
  action       JournalEventLogAction
  details      Json?
  timestamp    DateTime              @default(now())

  // Relationships
  submission JournalSubmission? @relation(fields: [submissionId], references: [id])
  journal    Journal            @relation(fields: [journalId], references: [id])
  user       User?              @relation(fields: [userId], references: [id])
}

model EditorInvite {
  id         Int        @id @default(autoincrement())
  email      String
  journalId  Int
  role       EditorRole
  inviterId  Int
  createdAt  DateTime   @default(now())
  expiresAt  DateTime
  decisionAt DateTime?
  token      String     @unique
  accepted   Boolean?

  // Relationships
  journal Journal @relation(fields: [journalId], references: [id])
  inviter User    @relation(fields: [inviterId], references: [id])
}

model RefereeInvite {
  id                      Int       @id @default(autoincrement())
  email                   String
  userId                  Int?
  submissionId            Int
  invitedById             Int
  token                   String    @unique
  createdAt               DateTime  @default(now())
  expiresAt               DateTime
  accepted                Boolean   @default(false)
  acceptedAt              DateTime?
  declined                Boolean   @default(false)
  declinedAt              DateTime?
  relativeDueDateHrs      Int? // Proposed review deadline in hours, relative to the time of invite acceptance.
  expectedFormTemplateIds Int[]     @default([]) // Array of JournalFormTemplate IDs that the referee is expected to complete

  // suggestedReferees String[] @default([])   - We don't know the type of this yet TBD

  // Relationships
  submission JournalSubmission @relation(fields: [submissionId], references: [id])
  invitedBy  User              @relation("InvitedBy", fields: [invitedById], references: [id])
  user       User?             @relation("RefereeUser", fields: [userId], references: [id])
}

// model JournalSubmissionMessage {
//   id           Int       @id @default(autoincrement())
//   submissionId Int
//   senderId     Int
//   receiverId   Int
//   message      String
//   createdAt    DateTime  @default(now())
//   readAt       DateTime?

//   // Relationships
//   submission JournalSubmission @relation(fields: [submissionId], references: [id])
//   sender     User              @relation("MessageSender", fields: [senderId], references: [id])
//   receiver   User              @relation("MessageReceiver", fields: [receiverId], references: [id])
//   User       User?             @relation(fields: [userId], references: [id])
//   userId     Int?
// }

// model JournalEmailTemplate { 
//   id        Int               @id @default(autoincrement())
//   journalId Int
//   type      EmailTemplateType
//   subject   String
//   body      String     // Don't think this can be expressed in a string in a useful way, maybe a JSON Object, lets deal with this during implementation.

//   // Relationships
//   journal Journal @relation(fields: [journalId], references: [id])
// }

model JournalBilling {
  id                Int       @id @default(autoincrement())
  journalId         Int       @unique
  invoicingEmail    String?
  billingAddress    String?
  totalDoisMinted   Int       @default(0)
  totalAmountBilled Float     @default(0)
  lastInvoiceDate   DateTime?

  // Relationships
  journal  Journal          @relation(fields: [journalId], references: [id])
  invoices JournalInvoice[]
}

model JournalInvoice {
  id            Int           @id @default(autoincrement())
  billingId     Int
  invoiceNumber String
  amount        Float
  doisMinted    Int
  periodStart   DateTime
  periodEnd     DateTime
  issueDate     DateTime
  paidDate      DateTime?
  status        InvoiceStatus @default(PENDING)

  // Relationships
  billing JournalBilling @relation(fields: [billingId], references: [id])
}

model JournalFormTemplate {
  id          Int      @id @default(autoincrement())
  journalId   Int
  name        String
  description String?
  version     Int      @default(1)
  isActive    Boolean  @default(true)
  structure   Json // Contains sections and fields structure
  createdById Int
  createdAt   DateTime @default(now())
  updatedAt   DateTime @updatedAt

  // Relationships
  journal   Journal               @relation(fields: [journalId], references: [id])
  createdBy User                  @relation(fields: [createdById], references: [id])
  responses JournalFormResponse[]

  @@unique([journalId, name, version])
}

model JournalFormResponse {
  id          Int                @id @default(autoincrement())
  templateId  Int
  reviewId    Int?               @unique
  status      FormResponseStatus @default(DRAFT)
  formData    Json // Object containing all field responses
  startedAt   DateTime           @default(now())
  submittedAt DateTime?
  updatedAt   DateTime           @updatedAt

  // Relationships
  template            JournalFormTemplate      @relation(fields: [templateId], references: [id])
  review              JournalSubmissionReview? @relation(fields: [reviewId], references: [id])
  JournalSubmission   JournalSubmission?       @relation(fields: [journalSubmissionId], references: [id])
  journalSubmissionId Int?
  RefereeAssignment   RefereeAssignment?       @relation(fields: [refereeAssignmentId], references: [id])
  refereeAssignmentId Int?
}

enum MigrationType {
  PRIVATE_TO_PUBLIC
  GUEST_TO_PRIVATE
}

enum MigrationStatus {
  PENDING
  IN_PROGRESS
  COMPLETED
  FAILED
}

enum MigrationCleanupStatus {
  NOT_REQUESTED
  PENDING
  IN_PROGRESS
  COMPLETED
  FAILED
}

enum VoteType {
  Yes
  No
}

enum ORCIDRecord {
  WORK
  QUALIFICATION
  EDUCATION
  EMPLOYMENT
}

enum WalletProvider {
  GOOGLE
  ORCID
  DID
}

enum PutcodeReference {
  DATASET
  SOFTWARE
  PREPRINT
}

enum CommunityMembershipRole {
  ADMIN
  MEMBER
}

enum AnnotationType {
  COMMENT
  HIGHLIGHT
}

enum UploadType {
  REGULAR
  EXTERNAL_URL
  EXTERNAL_CID
}

enum ProcessingState {
  STARTED
  FAILED
  COMPLETED
}

enum FriendReferralStatus {
  PENDING
  ACCEPTED
}

// datasetId Int?
// dataset   Dataset? @relation(fields: [datasetId], references: [id])

enum ActionType {
  ORCID_RETRIEVE
  USER_LOGIN
  USER_WALLET_ASSOCIATE
  USER_WALLET_CONNECT
  USER_NODE_VOTE
  WAITLIST_ADD
  RETRIEVE_URL
  RETRIEVE_URL_FAIL
  RETREIVE_URL_SUCCESS
  USER_TERMS_CONSENT
  PUBLISH_NODE
  PUBLISH_NODE_CID_SUCCESS
  PUBLISH_NODE_CID_FAIL
  PUBLISH_NODE_RESEARCH_OBJECT_SUCCESS
  PUBLISH_NODE_RESEARCH_OBJECT_FAIL
  USER_ACTION
  NEW_REFERRAL
  ACCEPTED_REFERRAL
  USER_PUBLISH_CONSENT
  CLAIM_ATTESTATION
  REVOKE_CLAIM
  CLAIM_ENTRY_ATTESTATIONS
  ADD_COMMENT
  REMOVE_COMMENT
  VERIFY_ATTESTATION
  UNVERIFY_ATTESTATION
  UPDATE_ORCID_RECORD
  REMOVE_ORCID_WORK_RECORD
  ORCID_API_ERROR
  EDIT_COMMENT
  GUEST_USER_CONVERSION
  USER_SIGNUP_SUCCESS
  MERGE_GUEST_INTO_EXISTING_USER_ATTEMPT
  MERGE_GUEST_INTO_EXISTING_USER_SUCCESS
  MERGE_GUEST_INTO_EXISTING_USER_FAIL
  SUBMIT_QUESTIONNAIRE
}

enum ChainTransactionType {
  NODE_MINT
  NODE_UPDATE
  NODE_VOTE
}

enum NodeState {
  NEW
  PENDING_DAO_APPROVAL
  DAO_APPROVED
  PENDING_VALIDATION
  VALIDATED
  WITHDRAWN
}

enum DataType {
  DATA_BUCKET
  MANIFEST
  UNKNOWN
  DATASET
  IMAGES
  VIDEOS
  CODE_REPOS
  DOCUMENT
  SUBMISSION_PACKAGE
  SUBMISSION_PACKAGE_PREVIEW
  THUMBNAIL
}

enum PublishState {
  WAITING
  PENDING
  SUCCESS
  FAILED
}

enum PublishTaskQueueStatus {
  WAITING
  PENDING
  FAILED
}

enum AuthTokenSource {
  ORCID
}

enum DoiStatus {
  PENDING
  FAILED
  SUCCESS
}

enum NotificationType {
  PUBLISH
  COMMENTS
  CONTRIBUTOR_INVITE
  DOI_ISSUANCE_STATUS
  ATTESTATION_VALIDATION
  JOURNAL_EDITOR_INVITE
  SUBMISSION_ASSIGNED_TO_EDITOR
  SUBMISSION_REASSIGNED_TO_EDITOR
  REFEREE_INVITE
  REFEREE_REASSIGNED
  REFEREE_ACCEPTED
  REFEREE_DECLINED
  REFEREE_REVIEW_REMINDER
  MAJOR_REVISION_REQUESTED
  MINOR_REVISION_REQUESTED
  REVISION_SUBMITTED
  SUBMISSION_DESK_REJECTION
  SUBMISSION_FINAL_REJECTION
  SUBMISSION_ACCEPTED
  SUBMISSION_OVERDUE_EDITOR_REMINDER
}

enum NotificationCategory {
  DESCI_PUBLISH
  DESCI_JOURNALS
}

enum BookmarkType {
  NODE
  DOI
  OA
}

enum Submissionstatus {
  PENDING
  ACCEPTED
  REJECTED
}

enum EditorRole {
  CHIEF_EDITOR
  ASSOCIATE_EDITOR
}

enum SubmissionStatus {
  SUBMITTED
  UNDER_REVIEW
  REVISION_REQUESTED
  ACCEPTED
  REJECTED
}

enum JournalRevisionStatus {
  PENDING
  ACCEPTED
  REJECTED
}

enum ReviewDecision {
  ACCEPT
  MINOR_REVISION
  MAJOR_REVISION
  REJECT
}

enum JournalEventLogAction {
  JOURNAL_CREATED
  JOURNAL_UPDATED
  SUBMISSION_CREATED
  EDITOR_ASSIGNED
  EDITOR_INVITED
  EDITOR_ACCEPTED_INVITE
  EDITOR_DECLINED_INVITE
  EDITOR_REMOVED
  EDITOR_UPDATED
  EDITOR_ROLE_CHANGED
  SUBMISSION_ACCEPTED
  SUBMISSION_REJECTED
  REVISION_REQUESTED
  REVISION_SUBMITTED
  REVISION_ACCEPTED
  REVISION_REJECTED
  DOI_MINTED
  REFEREE_INVITED
  REFEREE_ACCEPTED
  REFEREE_DECLINED
  REFEREE_REASSIGNED
  REFEREE_ASSIGNMENT_DROPPED
  REVIEW_CREATED
  REVIEW_UPDATED
  REVIEW_SUBMITTED
  STATUS_CHANGED
  SUBMISSION_DOI_REQUESTED
  SUBMISSION_DOI_MINTED
  SUBMISSION_DOI_MINTING_FAILED
}

enum EmailTemplateType {
  EDITOR_INVITE
  REFEREE_INVITE
  SUBMISSION_STATUS_UPDATE
  REVISION_REQUEST
  DECISION_NOTIFICATION
  DOI_MINTED
}

enum InvoiceStatus {
  PENDING
  PAID
  OVERDUE
  CANCELED
}

enum FormResponseStatus {
  DRAFT // In progress
  SUBMITTED // Completed and submitted
}<|MERGE_RESOLUTION|>--- conflicted
+++ resolved
@@ -1232,27 +1232,9 @@
 }
 
 model RefereeAssignment {
-<<<<<<< HEAD
-  id                  Int       @id @default(autoincrement())
-  submissionId        Int
-  userId              Int
-  assignedById        Int // Editor who assigned
-  assignedAt          DateTime  @default(now())
-  reassignedAt        DateTime? // Would show if the assignment is a reassignment.
-  dueDate             DateTime?
-  completedAssignment Boolean? // Only false if the referee drops out.
-  completedAt         DateTime?
-  journalId           Int
-
-  // Relationships
-  submission JournalSubmission         @relation(fields: [submissionId], references: [id])
-  referee    User                      @relation(fields: [userId], references: [id])
-  reviews    JournalSubmissionReview[]
-  journal    Journal                   @relation(fields: [journalId], references: [id])
-=======
   id                      Int       @id @default(autoincrement())
   submissionId            Int
-  refereeId               Int
+  userId                  Int
   assignedById            Int // Editor who assigned
   assignedAt              DateTime  @default(now())
   reassignedAt            DateTime? // Would show if the assignment is a reassignment.
@@ -1264,11 +1246,10 @@
 
   // Relationships
   submission          JournalSubmission         @relation(fields: [submissionId], references: [id])
-  referee             User                      @relation(fields: [refereeId], references: [id])
+  referee             User                      @relation(fields: [userId], references: [id])
   reviews             JournalSubmissionReview[]
   journal             Journal                   @relation(fields: [journalId], references: [id])
   JournalFormResponse JournalFormResponse[]
->>>>>>> ec7df519
 
   @@unique([submissionId, userId])
 }
