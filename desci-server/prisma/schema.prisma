generator client {
  provider        = "prisma-client-js"
  previewFeatures = ["tracing"]
}

datasource db {
  provider = "postgresql"
  url      = env("DATABASE_URL")
}

model Node {
  id                   Int                    @id @default(autoincrement())
  createdAt            DateTime               @default(now())
  updatedAt            DateTime               @updatedAt
  title                String
  cid                  String                 @default("")
  state                NodeState              @default(NEW)
  isFeatured           Boolean                @default(false)
  manifestUrl          String
  restBody             Json                   @default("{}")
  replicationFactor    Int
  ownerId              Int
  uuid                 String?                @unique @default(uuid())
  manifestDocumentId   String                 @default("")
  owner                User                   @relation(fields: [ownerId], references: [id])
  noveltyScoreConfig   Json?
  authorInvites        AuthorInvite[]
  transactions         ChainTransaction[]
  interactionLogs      InteractionLog[]
  authors              NodeAuthor[]
  versions             NodeVersion[]
  votes                NodeVote[]
  DataReference        DataReference[]
  PublicDataReference  PublicDataReference[]
  CidPruneList         CidPruneList[]
  NodeCover            NodeCover[]
  isDeleted            Boolean                @default(false)
  deletedAt            DateTime?
  UploadJobs           UploadJobs[]
  DraftNodeTree        DraftNodeTree[]
  ceramicStream        String?
  NodeAttestation      NodeAttestation[]
  NodeThumbnails       NodeThumbnails[]
  PublishTaskQueue     PublishTaskQueue[]
  NodeContribution     NodeContribution[]
  PrivateShare         PrivateShare[]
  OrcidPutCodes        OrcidPutCodes[]
  DistributionPdfs     DistributionPdfs[]
  PdfPreviews          PdfPreviews[]
  DoiRecord            DoiRecord[]
<<<<<<< HEAD
  dpidAlias            Int?                   @unique
=======
  dpidAlias            Int?
  legacyDpid           Int? // for backwards compatibility prior to ceramic
>>>>>>> 95a69089
  DoiSubmissionQueue   DoiSubmissionQueue[]
  BookmarkedNode       BookmarkedNode[]
  DeferredEmails       DeferredEmails[]
  UserNotifications    UserNotifications[]
  Annotation           Annotation[]
  PublishStatus        PublishStatus[]
  ExternalPublications ExternalPublications[]
  CommunityRadarEntry  CommunityRadarEntry[]
  NodeLike             NodeLike[]
  CommunitySubmission  CommunitySubmission[]
  PublishedWallet      PublishedWallet[]
  GuestDataReference   GuestDataReference[]
  DataMigration        DataMigration[]
  dataMigrationId      Int?
  JournalSubmission    JournalSubmission[]

  @@index([ownerId])
  @@index([uuid])
}

model NodeVersion {
  id                  Int                   @id @default(autoincrement())
  createdAt           DateTime              @default(now())
  updatedAt           DateTime              @updatedAt
  manifestUrl         String
  cid                 String                @default("")
  transactionId       String?
  commitId            String?
  nodeId              Int?
  node                Node?                 @relation(fields: [nodeId], references: [id])
  PublicDataReference PublicDataReference[]
  DataReference       DataReference[]
  PublishStatus       PublishStatus[]
}

model InteractionLog {
  id         Int         @id @default(autoincrement())
  createdAt  DateTime    @default(now())
  updatedAt  DateTime    @updatedAt
  ip         String?
  userAgent  String?
  extra      String?
  action     ActionType?
  userId     Int?
  isGuest    Boolean? // True = Guest, False = User, Null = Not logged
  rep        Int?
  nodeId     Int?
  waitlistId Int?
  node       Node?       @relation(fields: [nodeId], references: [id])
  user       User?       @relation(fields: [userId], references: [id])
  waitlist   Waitlist?   @relation(fields: [waitlistId], references: [id])
}

model Session {
  id        String   @id
  sid       String   @unique
  data      String
  expiresAt DateTime
}

model AuthToken {
  id           Int              @id @default(autoincrement())
  createdAt    DateTime         @default(now())
  updatedAt    DateTime         @updatedAt
  accessToken  String?
  refreshToken String?
  expiresIn    Int?
  tokenId      String?
  source       AuthTokenSource?
  userId       Int
  user         User             @relation(fields: [userId], references: [id])
}

model Waitlist {
  id              Int              @id @default(autoincrement())
  createdAt       DateTime         @default(now())
  updatedAt       DateTime         @updatedAt
  email           String           @unique
  userId          Int?
  user            User?            @relation(fields: [userId], references: [id])
  interactionLogs InteractionLog[]
}

model Wallet {
  id              Int      @id @default(autoincrement())
  createdAt       DateTime @default(now())
  updatedAt       DateTime @updatedAt
  address         String
  network         String?
  chainId         String?
  msgSignature    String?
  msgPlain        String?
  userId          Int?
  nickname        String?
  giftTransaction String?
  usedFaucet      Boolean? @default(false)
  user            User?    @relation(fields: [userId], references: [id])

  @@index([address])
  @@index([userId])
}

// This table is used to store the public key of the wallet that was used to publish a node,
// it does not focus on associated wallets, just any wallet that was used to publish a node,
// to help users figure out which method they used to publish a node in the past.
model PublishedWallet {
  id        Int            @id @default(autoincrement())
  createdAt DateTime       @default(now())
  updatedAt DateTime       @updatedAt
  pubKey    String
  userId    Int
  nodeUuid  String
  provider  WalletProvider
  user      User           @relation(fields: [userId], references: [id])
  node      Node           @relation(fields: [nodeUuid], references: [uuid])

  @@unique([pubKey, nodeUuid, provider])
  @@index([userId])
  @@index([nodeUuid])
}

model User {
  id                          Int                           @id @default(autoincrement())
  createdAt                   DateTime                      @default(now())
  updatedAt                   DateTime                      @updatedAt
  isGuest                     Boolean                       @default(false)
  email                       String                        @unique
  phoneNumber                 String?                       @unique
  name                        String?
  website                     String?
  googleScholarUrl            String?
  researchInterests           String?
  gitcoinPassport             String?                       @unique
  walletAddress               String?                       @unique
  isPatron                    Boolean                       @default(false)
  isWarden                    Boolean                       @default(false)
  isKeeper                    Boolean                       @default(false)
  pseudonym                   String?                       @unique
  orcid                       String?                       @unique
  notificationSettings        Json?
  unseenNotificationCount     Int                           @default(0)
  convertedGuest              Boolean                       @default(false)
  mergedIntoAt                DateTime[] // Timestamps for when a guest was merged into this existing user.
  // rorPid                     String[]              @default([])
  // organization               String[]              @default([])
  isAdmin                     Boolean                       @default(false)
  isVerified                  Boolean                       @default(false)
  verificationCode            String                        @default("")
  siweNonce                   String                        @default("")
  authTokens                  AuthToken[]
  authorInvitesReceived       AuthorInvite[]                @relation("ReceivedAuthorInvites")
  authorInvitesSent           AuthorInvite[]                @relation("SentAuthorInvites")
  receivedTransactions        ChainTransaction[]            @relation("ReceivedTransactions")
  sentTransactions            ChainTransaction[]            @relation("SentTransactions")
  interactionLogs             InteractionLog[]
  invitesReceived             Invite[]                      @relation("ReceivedInvites")
  invitesSent                 Invite[]                      @relation("SentInvites")
  ownedNodes                  Node[]
  authoredNodes               NodeAuthor[]
  nodeVotes                   NodeVote[]
  accessGrants                OauthAccessGrant[]
  accessTokens                OauthAccessToken[]
  identities                  UserIdentity[]
  Waitlist                    Waitlist[]
  wallets                     Wallet[]
  canRunCode                  Boolean?                      @default(false)
  DataReference               DataReference[]
  CidPruneList                CidPruneList[]
  PublicDataReference         PublicDataReference[]
  FriendReferral              FriendReferral[]
  currentDriveStorageLimitGb  Int                           @default(100)
  maxDriveStorageLimitGb      Int                           @default(500)
  userOrganizations           UserOrganizations[]
  UploadJobs                  UploadJobs[]
  NodeFeedItemEndorsement     NodeFeedItemEndorsement[]
  DesciCommunity              DesciCommunity?               @relation(fields: [desciCommunityId], references: [id])
  desciCommunityId            Int?
  CommunityMember             CommunityMember[]
  NodeAttestation             NodeAttestation[]
  Annotation                  Annotation[]
  NodeAttestationVerification NodeAttestationVerification[]
  NodeAttestationReaction     NodeAttestationReaction[]
  ApiKey                      ApiKey[]
  PublishTaskQueue            PublishTaskQueue[]
  NodeContribution            NodeContribution[]
  OrcidPutCodes               OrcidPutCodes[]
  BookmarkedNode              BookmarkedNode[]
  DeferredEmails              DeferredEmails[]
  UserNotifications           UserNotifications[]
  CommentVote                 CommentVote[]
  NodeLike                    NodeLike[]
  CommunitySubmission         CommunitySubmission[]
  PublishedWallet             PublishedWallet[]
  GuestDataReference          GuestDataReference[]
  DataMigration               DataMigration[]

  // Relationships
  editorRoles         JournalEditor[] // User as editor
  authoredSubmissions JournalSubmission[] @relation("AuthorSubmission")
  assignedSubmissions JournalSubmission[] @relation("EditorSubmission")
  refereeAssignments  RefereeAssignment[]
  invitedEditors      JournalEditor[]     @relation("InviterRelation")
  inviteCredits       Int                 @default(0)
  JournalEventLogs    JournalEventLog[]
  JournalSubmissions  JournalSubmission[]
  EditorInvite        EditorInvite[]
  RefereeInvite       RefereeInvite[]
  // messagesSent        Message[]           @relation("MessageSender")
  // messagesReceived    Message[]           @relation("MessageReceiver")
  // Message             Message[]
  // JournalSubmissionMessage JournalSubmissionMessage[]
  // JournalSubmissionMessage JournalSubmissionMessage[]
  // JournalSubmissionMessage JournalSubmissionMessage[]

  @@index([orcid])
  @@index([walletAddress])
  @@index([pseudonym])
}

model ApiKey {
  id         Int       @id @default(autoincrement())
  keyHashed  String    @unique
  memo       String
  createdAt  DateTime  @default(now())
  lastUsed   DateTime? @updatedAt
  isActive   Boolean   @default(true)
  createdIp  String
  lastUsedIp String?
  userId     Int
  user       User      @relation(fields: [userId], references: [id])

  // @@unique([memo, userId])
  @@index([userId])
}

// Seems unused
model Invite {
  id          Int      @id @default(autoincrement())
  createdAt   DateTime @default(now())
  updatedAt   DateTime @updatedAt
  email       String?
  phoneNumber String?
  senderId    Int
  receiverId  Int?
  inviteCode  String?  @default("desci")
  expired     Boolean  @default(false)
  expiredAt   DateTime @default(dbgenerated("'2001-01-01 00:00:00'::timestamp without time zone"))
  receiver    User?    @relation("ReceivedInvites", fields: [receiverId], references: [id])
  sender      User     @relation("SentInvites", fields: [senderId], references: [id])
}

// Seems unused
model AuthorInvite {
  id          Int      @id @default(autoincrement())
  createdAt   DateTime @default(now())
  updatedAt   DateTime @updatedAt
  email       String   @unique
  phoneNumber String   @unique
  senderId    Int
  receiverId  Int
  nodeId      Int
  node        Node     @relation(fields: [nodeId], references: [id])
  receiver    User     @relation("ReceivedAuthorInvites", fields: [receiverId], references: [id])
  sender      User     @relation("SentAuthorInvites", fields: [senderId], references: [id])
}

// Seems unused
model NodeAuthor {
  createdAt DateTime @default(now())
  updatedAt DateTime @updatedAt
  shares    Int
  userId    Int
  nodeId    Int
  node      Node     @relation(fields: [nodeId], references: [id])
  user      User     @relation(fields: [userId], references: [id])

  @@id([userId, nodeId])
}

// Seems unused
model NodeVote {
  id          Int               @id @default(autoincrement())
  createdAt   DateTime          @default(now())
  updatedAt   DateTime          @updatedAt
  voteWeight  Int
  userId      Int
  nodeId      Int
  node        Node              @relation(fields: [nodeId], references: [id])
  user        User              @relation(fields: [userId], references: [id])
  transaction ChainTransaction?
}

// Seems unused
model ChainTransaction {
  id           Int                  @id @default(autoincrement())
  createdAt    DateTime             @default(now())
  updatedAt    DateTime             @updatedAt
  hash         String
  type         ChainTransactionType
  userId       Int?
  targetUserId Int?
  nodeId       Int?
  nodeVoteId   Int?                 @unique
  node         Node?                @relation(fields: [nodeId], references: [id])
  nodeVote     NodeVote?            @relation(fields: [nodeVoteId], references: [id])
  targetUser   User?                @relation("ReceivedTransactions", fields: [targetUserId], references: [id])
  user         User?                @relation("SentTransactions", fields: [userId], references: [id])
}

model MagicLink {
  id             Int      @id @default(autoincrement())
  createdAt      DateTime @default(now())
  updatedAt      DateTime @updatedAt
  expiresAt      DateTime @default(dbgenerated("(now() + '01:00:00'::interval)"))
  failedAttempts Int      @default(0)
  token          String
  email          String
}

// Seems unused
model OauthAccessToken {
  id                    String           @id
  userId                Int
  applicationId         String
  token                 String           @unique
  refreshToken          String?          @unique
  tokenExpiresAt        DateTime?
  refreshTokenExpiresAt DateTime?
  scopes                Json             @default("[]")
  createdAt             DateTime         @default(now())
  updatedAt             DateTime         @default(now()) @updatedAt
  application           OauthApplication @relation(fields: [applicationId], references: [id])
  user                  User             @relation(fields: [userId], references: [id])

  @@index([applicationId])
  @@index([userId])
}

// Seems unused
model OauthAccessGrant {
  id                  String           @id
  userId              Int
  applicationId       String
  token               String           @unique
  expiresAt           DateTime
  redirectUri         String
  codeChallengeMethod String?
  codeChallenge       String?
  scopes              Json             @default("[]")
  createdAt           DateTime         @default(now())
  updatedAt           DateTime         @default(now()) @updatedAt
  application         OauthApplication @relation(fields: [applicationId], references: [id])
  user                User             @relation(fields: [userId], references: [id])

  @@index([applicationId])
  @@index([userId])
}

// Seems unused
model OauthApplication {
  id           String             @id
  name         String
  clientId     String             @unique
  clientSecret String
  redirectUris Json               @default("[]")
  scopes       Json               @default("[]")
  createdAt    DateTime           @default(now())
  updatedAt    DateTime           @default(now()) @updatedAt
  grants       Json               @default("[]")
  accessGrants OauthAccessGrant[]
  accessTokens OauthAccessToken[]
}

model UserIdentity {
  id        String   @id @default(uuid())
  userId    Int
  provider  String
  uid       String
  name      String?
  email     String?
  createdAt DateTime @default(now())
  updatedAt DateTime @default(now()) @updatedAt
  user      User     @relation(fields: [userId], references: [id])

  @@unique([provider, uid])
  @@index([userId])
}

model DataReference {
  id          Int          @id @default(autoincrement())
  createdAt   DateTime     @default(now())
  updatedAt   DateTime     @updatedAt
  name        String?
  description String?
  cid         String
  root        Boolean
  rootCid     String?
  path        String?
  directory   Boolean
  size        Int
  type        DataType
  external    Boolean?
  nodeId      Int
  userId      Int
  versionId   Int?
  node        Node         @relation(fields: [nodeId], references: [id])
  user        User         @relation(fields: [userId], references: [id])
  nodeVersion NodeVersion? @relation(fields: [versionId], references: [id])
}

model GuestDataReference {
  id         Int      @id @default(autoincrement())
  createdAt  DateTime @default(now())
  updatedAt  DateTime @updatedAt
  cid        String
  root       Boolean
  rootCid    String?
  path       String?
  directory  Boolean
  size       Int
  type       DataType
  external   Boolean?
  nodeId     Int
  userId     Int
  loggedData Json?
  node       Node     @relation(fields: [nodeId], references: [id])
  user       User     @relation(fields: [userId], references: [id])
}

model CidPruneList {
  id          Int      @id @default(autoincrement())
  createdAt   DateTime @default(now())
  updatedAt   DateTime @updatedAt
  description String
  cid         String
  size        Int
  type        DataType
  duration    Int      @default(30)
  deleted     Boolean  @default(false)
  directory   Boolean
  nodeId      Int
  userId      Int
  node        Node     @relation(fields: [nodeId], references: [id])
  user        User     @relation(fields: [userId], references: [id])
}

model PublicDataReference {
  id          Int                               @id @default(autoincrement())
  createdAt   DateTime                          @default(now())
  updatedAt   DateTime                          @updatedAt
  name        String?
  cid         String
  root        Boolean
  rootCid     String?
  path        String?
  directory   Boolean
  size        Int
  type        DataType
  nodeId      Int
  userId      Int?
  versionId   Int?
  external    Boolean?
  mirrors     PublicDataReferenceOnIpfsMirror[]
  node        Node                              @relation(fields: [nodeId], references: [id])
  user        User?                             @relation(fields: [userId], references: [id])
  nodeVersion NodeVersion?                      @relation(fields: [versionId], references: [id])

  @@unique([path, versionId])
}

model IpfsMirror {
  id                  Int                               @id @default(autoincrement())
  createdAt           DateTime                          @default(now())
  updatedAt           DateTime                          @updatedAt
  name                String                            @unique
  description         String?
  website             String
  PublicDataReference PublicDataReferenceOnIpfsMirror[]
}

model PublicDataReferenceOnIpfsMirror {
  dataReferenceId     Int
  PublicDataReference PublicDataReference @relation(fields: [dataReferenceId], references: [id])
  mirrorId            Int
  mirror              IpfsMirror          @relation(fields: [mirrorId], references: [id])
  status              PublishState        @default(WAITING)
  retryCount          Int                 @default(0)
  providerCount       Int                 @default(0)

  @@id([dataReferenceId, mirrorId])
}

model PrivateShare {
  id             Int              @id @default(autoincrement())
  shareId        String           @unique
  nodeUUID       String
  memo           String?
  node           Node             @relation(fields: [nodeUUID], references: [uuid])
  createdAt      DateTime         @default(now())
  updatedAt      DateTime         @updatedAt
  BookmarkedNode BookmarkedNode[]

  @@index([nodeUUID])
  @@index([shareId])
}

model BookmarkedNode {
  id           Int           @id @default(autoincrement())
  userId       Int
  nodeUuid     String?
  title        String?
  doi          String?
  oaWorkId     String?
  type         BookmarkType  @default(NODE) // Default for existing records
  shareId      String?
  privateShare PrivateShare? @relation(fields: [shareId], references: [shareId])
  node         Node?         @relation(fields: [nodeUuid], references: [uuid])
  user         User          @relation(fields: [userId], references: [id])
  createdAt    DateTime      @default(now())
  updatedAt    DateTime      @updatedAt

  @@unique([userId, type, nodeUuid, doi, oaWorkId])
}

model NodeCover {
  id       Int     @id @default(autoincrement())
  url      String
  nodeUuid String
  cid      String?
  version  Int?    @default(0)
  name     String?
  node     Node    @relation(fields: [nodeUuid], references: [uuid])

  @@unique([nodeUuid, version])
}

model NodeThumbnails {
  id           Int    @id @default(autoincrement())
  componentCid String
  nodeUuid     String
  thumbnails   Json
  node         Node   @relation(fields: [nodeUuid], references: [uuid])

  @@unique([nodeUuid, componentCid])
}

// PDFs generated in prepub flow
model DistributionPdfs {
  id                        Int     @id @default(autoincrement())
  originalPdfCid            String
  manifestCid               String
  nodeUuid                  String
  distPdfCid                String
  contentPagePreviewCid     String?
  frontmatterPagePreviewCid String?
  node                      Node    @relation(fields: [nodeUuid], references: [uuid])

  @@unique([nodeUuid, originalPdfCid, manifestCid])
}

// Preview images of distribution PDFs created in prepub flow (first and second pages)
model PdfPreviews {
  id         Int    @id @default(autoincrement())
  nodeUuid   String
  pdfCid     String @unique
  previewMap Json
  node       Node   @relation(fields: [nodeUuid], references: [uuid])

  @@unique([nodeUuid, pdfCid])
}

// The glue between a manifest contributor entry and a nodes profile
model NodeContribution {
  id            Int       @id @default(autoincrement())
  createdAt     DateTime  @default(now())
  updatedAt     DateTime  @updatedAt
  contributorId String    @unique
  nodeId        Int
  userId        Int? // Target contributor user id
  verified      Boolean   @default(false)
  denied        Boolean   @default(false)
  email         String?
  orcid         String?
  deleted       Boolean   @default(false)
  deletedAt     DateTime?
  inviteSent    Boolean   @default(false)
  node          Node      @relation(fields: [nodeId], references: [id])
  user          User?     @relation(fields: [userId], references: [id])

  @@unique([contributorId, nodeId, userId])
}

model FriendReferral {
  id                     Int                  @id @default(autoincrement())
  uuid                   String               @unique @default(uuid())
  createdAt              DateTime             @default(now())
  updatedAt              DateTime             @updatedAt
  senderUserId           Int
  senderUser             User?                @relation(fields: [senderUserId], references: [id])
  receiverEmail          String
  status                 FriendReferralStatus
  awardedStorage         Boolean              @default(false)
  amountAwardedStorageGb Int                  @default(0)
}

model ResearchFields {
  id   Int    @id @default(autoincrement())
  name String @unique
}

model Organization {
  id                String              @unique
  name              String
  userOrganizations UserOrganizations[]

  @@id([id])
}

model UserOrganizations {
  organizationId String
  organization   Organization @relation(fields: [organizationId], references: [id])
  userId         Int
  user           User         @relation(fields: [userId], references: [id])

  @@id([userId, organizationId])
}

model OrcidProfile {
  id        Int      @id @default(autoincrement())
  orcidId   String   @unique
  updatedAt DateTime @updatedAt
  expiresIn DateTime
  profile   Json

  @@index([orcidId])
}

model UploadJobs {
  id                   Int              @id @default(autoincrement())
  createdAt            DateTime         @default(now())
  updatedAt            DateTime         @updatedAt
  uploadType           UploadType
  uploadPayload        Json
  contextPath          String
  storageReference     String? // If using S3, this would be the storage key used
  totalSize            Int?
  totalFiles           Int?
  totalDirs            Int?
  proccessingStartTime DateTime?
  processingEndTime    DateTime?
  processingState      ProcessingState?
  nodeId               Int
  userId               Int
  node                 Node             @relation(fields: [nodeId], references: [id])
  user                 User             @relation(fields: [userId], references: [id])
}

model DocumentStore {
  key   String @id
  value Bytes
}

model DraftNodeTree {
  id        Int      @id @default(autoincrement())
  createdAt DateTime @default(now())
  updatedAt DateTime @updatedAt
  path      String
  cid       String
  directory Boolean
  size      Int
  external  Boolean
  nodeId    Int
  // userId    Int
  node      Node     @relation(fields: [nodeId], references: [id])
  // user      User     @relation(fields: [userId], references: [id])

  @@unique([nodeId, path])
}

// create a model for Node UUIDs, titles, dates, authors, and abstracts
// NodeFeedItem: Cached entry of a dpid
model NodeFeedItem {
  id                      Int                       @id @default(autoincrement())
  createdAt               DateTime                  @default(now())
  updatedAt               DateTime                  @updatedAt
  nodeUuid                String
  nodeUuidHex             String
  nodeDpid10              String                    @unique
  manifestCid             String
  title                   String
  date                    DateTime
  authors                 String
  abstract                String
  nodeFeedItemEndorsement NodeFeedItemEndorsement[]
}

//NodeFeedItemEndorsement: An endorsement of a node feed item from a community
model NodeFeedItemEndorsement {
  id               Int            @id @default(autoincrement())
  createdAt        DateTime       @default(now())
  updatedAt        DateTime       @updatedAt
  nodeDpid10       String
  type             String
  userId           Int
  nodeFeedItemId   Int
  desciCommunityId Int
  user             User           @relation(fields: [userId], references: [id])
  nodeFeedItem     NodeFeedItem   @relation(fields: [nodeFeedItemId], references: [id])
  desciCommunity   DesciCommunity @relation(fields: [desciCommunityId], references: [id])
}

// an organization that endorses work and has members
model DesciCommunity {
  id                        Int                         @id @default(autoincrement())
  createdAt                 DateTime                    @default(now())
  updatedAt                 DateTime                    @updatedAt
  name                      String                      @unique
  slug                      String?                     @unique
  image_url                 String?
  subtitle                  String? // short description
  description               String
  keywords                  String[]
  memberString              String[] // string list of member names
  links                     String[] // string list of links
  hidden                    Boolean                     @default(false)
  members                   User[]
  endorsements              NodeFeedItemEndorsement[]
  CommunityMember           CommunityMember[]
  Attestation               Attestation[]
  NodeAttestation           NodeAttestation[]
  AttestationTemplate       AttestationTemplate[]
  CommunityEntryAttestation CommunityEntryAttestation[]
  CommunityRadarEntry       CommunityRadarEntry[]
  CommunitySubmission       CommunitySubmission[]
}

model CommunityMember {
  id          Int                     @id @default(autoincrement())
  communityId Int
  userId      Int
  role        CommunityMembershipRole
  user        User                    @relation(fields: [userId], references: [id])
  community   DesciCommunity          @relation(fields: [communityId], references: [id])

  @@unique([userId, communityId])
}

// Templates for creating a new attestation
model AttestationTemplate {
  id               Int             @id @default(autoincrement())
  name             String          @unique
  description      String
  image_url        String
  createdAt        DateTime        @default(now())
  updatedAt        DateTime        @updatedAt
  Attestation      Attestation[]
  DesciCommunity   DesciCommunity? @relation(fields: [desciCommunityId], references: [id])
  desciCommunityId Int?
}

// A factory attestation, these are the base attestations that can be assigned to nodes
model Attestation {
  id                        Int                         @id @default(autoincrement())
  name                      String
  communityId               Int
  description               String
  image_url                 String
  verified_image_url        String?
  templateId                Int?
  protected                 Boolean                     @default(false)
  createdAt                 DateTime                    @default(now())
  updatedAt                 DateTime                    @updatedAt
  canMintDoi                Boolean                     @default(false)
  canUpdateOrcid            Boolean                     @default(false)
  community                 DesciCommunity              @relation(fields: [communityId], references: [id])
  template                  AttestationTemplate?        @relation(fields: [templateId], references: [id])
  AttestationVersion        AttestationVersion[]
  NodeAttestation           NodeAttestation[]
  CommunityEntryAttestation CommunityEntryAttestation[]
  DeferredEmails            DeferredEmails[]

  @@unique([name, communityId])
}

model AttestationVersion {
  id                        Int                         @id @default(autoincrement())
  name                      String
  attestationId             Int
  description               String
  image_url                 String
  createdAt                 DateTime                    @default(now())
  updatedAt                 DateTime                    @updatedAt
  attestation               Attestation                 @relation(fields: [attestationId], references: [id])
  NodeAttestation           NodeAttestation[]
  CommunityEntryAttestation CommunityEntryAttestation[]
  DeferredEmails            DeferredEmails[]
}

// A communities selected attestations, these appear in their radar.
model CommunityEntryAttestation {
  id                   Int                @id @default(autoincrement())
  desciCommunityId     Int
  desciCommunity       DesciCommunity     @relation(fields: [desciCommunityId], references: [id])
  attestationId        Int
  attestationVersionId Int
  required             Boolean
  attestation          Attestation        @relation(fields: [attestationId], references: [id])
  attestationVersion   AttestationVersion @relation(fields: [attestationVersionId], references: [id])
  createdAt            DateTime           @default(now())
  updatedAt            DateTime           @updatedAt

  @@unique([attestationId, attestationVersionId, desciCommunityId])
}

//An attestation assigned to a node
model NodeAttestation {
  id                          Int                           @id @default(autoincrement())
  attestationId               Int
  attestation                 Attestation                   @relation(fields: [attestationId], references: [id])
  attestationVersionId        Int
  attestationVersion          AttestationVersion            @relation(fields: [attestationVersionId], references: [id])
  desciCommunityId            Int
  community                   DesciCommunity                @relation(fields: [desciCommunityId], references: [id])
  claimedById                 Int
  claimedBy                   User                          @relation(fields: [claimedById], references: [id])
  nodeDpid10                  String?
  nodeUuid                    String
  node                        Node                          @relation(fields: [nodeUuid], references: [uuid])
  nodeVersion                 Int
  claimedAt                   DateTime                      @default(now())
  revoked                     Boolean                       @default(false)
  revokedAt                   DateTime?
  Annotation                  Annotation[]
  NodeAttestationVerification NodeAttestationVerification[]
  NodeAttestationReaction     NodeAttestationReaction[]
  OrcidPutCodes               OrcidPutCodes[]
  CommunityRadarEntry         CommunityRadarEntry?          @relation(fields: [communityRadarEntryId], references: [id])
  communityRadarEntryId       Int?

  @@unique([nodeUuid, nodeVersion, attestationId, attestationVersionId])
}

model CommunityRadarEntry {
  id               Int               @id @default(autoincrement())
  desciCommunityId Int
  community        DesciCommunity    @relation(fields: [desciCommunityId], references: [id])
  nodeUuid         String
  node             Node              @relation(fields: [nodeUuid], references: [uuid])
  nodeAttestations NodeAttestation[]
  createdAt        DateTime          @default(now())
  updatedAt        DateTime          @updatedAt

  @@unique([nodeUuid, desciCommunityId])
}

model CommunitySubmission {
  id              Int              @id @default(autoincrement())
  communityId     Int
  community       DesciCommunity   @relation(fields: [communityId], references: [id])
  nodeId          String
  node            Node             @relation(fields: [nodeId], references: [uuid])
  nodeVersion     Int?
  userId          Int
  user            User             @relation(fields: [userId], references: [id])
  status          Submissionstatus @default(PENDING)
  rejectionReason String?
  acceptedAt      DateTime?
  rejectedAt      DateTime?
  createdAt       DateTime         @default(now())
  updatedAt       DateTime         @updatedAt

  @@unique([nodeId, communityId])
}

// Deferred emails are usually used when a published node is required, e.g. unpublished attestation claims, emails are deferred until node is published.
model DeferredEmails {
  id                   Int                 @id @default(autoincrement())
  nodeUuid             String
  emailType            EmailType
  attestationVersionId Int?
  attestationId        Int?
  attestation          Attestation?        @relation(fields: [attestationId], references: [id])
  node                 Node                @relation(fields: [nodeUuid], references: [uuid])
  User                 User?               @relation(fields: [userId], references: [id])
  userId               Int?
  AttestationVersion   AttestationVersion? @relation(fields: [attestationVersionId], references: [id])
}

enum EmailType {
  PROTECTED_ATTESTATION
}

//Comments on attestations
model Annotation {
  id                Int              @id @default(autoincrement())
  type              AnnotationType
  body              String
  highlights        Json[]           @default([])
  links             String[]         @default([])
  authorId          Int
  author            User             @relation(fields: [authorId], references: [id])
  nodeAttestationId Int?
  attestation       NodeAttestation? @relation(fields: [nodeAttestationId], references: [id])
  deferredEmailsId  Int?
  uuid              String?
  node              Node?            @relation(fields: [uuid], references: [uuid])
  visible           Boolean          @default(true)
  createdAt         DateTime?
  updatedAt         DateTime?        @updatedAt
  CommentVote       CommentVote[]
  replies           Annotation[]     @relation("CommentReply")
  replyTo           Annotation?      @relation("CommentReply", fields: [replyToId], references: [id])
  replyToId         Int?
}

//An emoji reaction to a node
model NodeAttestationReaction {
  id                Int             @id @default(autoincrement())
  reaction          String
  authorId          Int
  author            User            @relation(fields: [authorId], references: [id])
  nodeAttestationId Int
  attestation       NodeAttestation @relation(fields: [nodeAttestationId], references: [id])
  deferredEmailsId  Int?
}

// More prevalent reaction, reputation is staked
model NodeAttestationVerification {
  id                Int             @id @default(autoincrement())
  userId            Int
  user              User            @relation(fields: [userId], references: [id])
  nodeAttestationId Int
  nodeAttestation   NodeAttestation @relation(fields: [nodeAttestationId], references: [id])
  createdAt         DateTime        @default(now())
  updatedAt         DateTime        @updatedAt
  deferredEmailsId  Int?

  @@unique([nodeAttestationId, userId])
}

model PublishTaskQueue {
  id            Int                    @id @default(autoincrement())
  ceramicStream String
  commitId      String
  cid           String
  dpid          String?
  userId        Int
  transactionId String                 @unique
  uuid          String
  status        PublishTaskQueueStatus
  createdAt     DateTime               @default(now())
  updatedAt     DateTime               @updatedAt
  node          Node                   @relation(fields: [uuid], references: [uuid])
  user          User                   @relation(fields: [userId], references: [id])
}

model OrcidPutCodes {
  id        Int              @id @default(autoincrement())
  orcid     String
  putcode   String?
  reference PutcodeReference @default(PREPRINT)
  claimId   Int?
  record    ORCIDRecord
  userId    Int
  uuid      String
  claim     NodeAttestation? @relation(fields: [claimId], references: [id])
  user      User             @relation(fields: [userId], references: [id])
  Node      Node             @relation(fields: [uuid], references: [uuid])

  @@unique([orcid, uuid, reference])
}

model DoiRecord {
  id            Int                  @id @default(autoincrement())
  doi           String               @unique
  dpid          String               @unique
  // add dpid or resource path the doi is registered for
  uuid          String
  node          Node                 @relation(fields: [uuid], references: [uuid])
  createdAt     DateTime             @default(now())
  updatedAt     DateTime             @updatedAt
  DoiSubmission DoiSubmissionQueue[]
}

model DoiSubmissionQueue {
  id           Int        @id @default(autoincrement())
  batchId      String     @unique
  createdAt    DateTime   @default(now())
  dpid         String
  doiRecordId  Int?
  doi          DoiRecord? @relation(fields: [doiRecordId], references: [id])
  notification Json?
  status       DoiStatus  @default(PENDING)
  attempts     Int?       @default(0)
  uniqueDoi    String     @unique
  uuid         String
  node         Node       @relation(fields: [uuid], references: [uuid])
  updatedAt    DateTime   @updatedAt
}

model UserNotifications {
  id        Int                  @id @default(autoincrement())
  createdAt DateTime             @default(now())
  updatedAt DateTime             @updatedAt
  userId    Int
  nodeUuid  String?
  type      NotificationType
  category  NotificationCategory @default(DESCI_PUBLISH)
  title     String
  message   String
  payload   Json? // E.g. hyperlinks, DPID, DOI, frontend handles.
  dismissed Boolean              @default(false)
  node      Node?                @relation(fields: [nodeUuid], references: [uuid])
  user      User                 @relation(fields: [userId], references: [id])
}

model PublishStatus {
  id                     Int          @id @default(autoincrement())
  createdAt              DateTime     @default(now())
  updatedAt              DateTime     @updatedAt
  nodeUuid               String
  version                Int
  versionId              Int?
  commitId               String?      @unique
  manifestCid            String?
  ceramicCommit          Boolean?
  assignDpid             Boolean?
  handleNodeVersionEntry Boolean?
  createPdr              Boolean?
  fireDeferredEmails     Boolean?
  fireNotifications      Boolean?
  updateAttestations     Boolean?
  transformDraftComments Boolean?
  triggerDoiMint         Boolean?
  nodeVersion            NodeVersion? @relation(fields: [versionId], references: [id])
  node                   Node         @relation(fields: [nodeUuid], references: [uuid])

  @@unique([nodeUuid, version])
  @@index([nodeUuid])
}

model ExternalPublications {
  id          Int       @id @default(autoincrement())
  uuid        String
  node        Node      @relation(fields: [uuid], references: [uuid])
  score       Float
  doi         String
  publisher   String
  publishYear String
  sourceUrl   String
  isVerified  Boolean   @default(true)
  verifiedAt  DateTime?
  createdAt   DateTime  @default(now())
  updatedAt   DateTime  @updatedAt

  // @@unique([uuid, publisher])
}

model CommentVote {
  id           Int        @id @default(autoincrement())
  type         VoteType
  userId       Int
  user         User       @relation(fields: [userId], references: [id])
  annotationId Int
  annotation   Annotation @relation(fields: [annotationId], references: [id])
  createdAt    DateTime   @default(now())
  updatedAt    DateTime   @updatedAt

  @@unique([userId, annotationId])
}

model NodeLike {
  id        Int      @id @default(autoincrement())
  userId    Int
  user      User     @relation(fields: [userId], references: [id])
  nodeUuid  String
  node      Node     @relation(fields: [nodeUuid], references: [uuid])
  createdAt DateTime @default(now())
  updatedAt DateTime @updatedAt

  @@unique([nodeUuid, userId])
}

model DataMigration {
  id              Int                    @id @default(autoincrement())
  createdAt       DateTime               @default(now())
  updatedAt       DateTime               @updatedAt
  migrationType   MigrationType
  migrationStatus MigrationStatus
  migrationError  String?
  migrationData   Json
  cleanupStatus   MigrationCleanupStatus @default(NOT_REQUESTED)
  nodes           Node[]
  userId          Int
  user            User                   @relation(fields: [userId], references: [id])
}

model Journal {
  id           Int      @id @default(autoincrement())
  name         String
  description  String?
  iconCid      String? // URL to icon
  createdAt    DateTime @default(now())
  updatedAt    DateTime @updatedAt
  isCommercial Boolean  @default(false)

  // Relationships
  editors         JournalEditor[]
  submissions     JournalSubmission[]
  EditorInvite    EditorInvite[]
  // JournalEmailTemplate JournalEmailTemplate[]
  JournalBilling  JournalBilling?
  JournalEventLog JournalEventLog[]
}

model JournalEditor {
  id         Int        @id @default(autoincrement())
  journalId  Int
  userId     Int
  role       EditorRole
  expertise  String[] // OpenAlex topics
  inviterId  Int?
  invitedAt  DateTime   @default(now())
  acceptedAt DateTime?

  // Relationships
  journal Journal @relation(fields: [journalId], references: [id])
  user    User    @relation(fields: [userId], references: [id])
  inviter User?   @relation("InviterRelation", fields: [inviterId], references: [id])

  @@unique([userId, journalId])
}

model JournalSubmission {
  id               Int              @id @default(autoincrement())
  journalId        Int
  authorId         Int
  dpid             Int // Node dPID
  version          Int // Node version
  status           SubmissionStatus @default(SUBMITTED)
  assignedEditorId Int?
  submittedAt      DateTime         @default(now())
  acceptedAt       DateTime?
  rejectedAt       DateTime?
  doiMintedAt      DateTime?
  doi              String? // Minted DOI

  // Relationships
  journal            Journal                     @relation(fields: [journalId], references: [id])
  author             User                        @relation("AuthorSubmission", fields: [authorId], references: [id])
  assignedEditor     User?                       @relation("EditorSubmission", fields: [assignedEditorId], references: [id])
  revisions          JournalSubmissionRevision[]
  refereeAssignments RefereeAssignment[]
  reviews            JournalSubmissionReview[]
  eventLogs          JournalEventLog[]
  User               User?                       @relation(fields: [userId], references: [id])
  userId             Int?
  RefereeInvite      RefereeInvite[]
  node               Node                        @relation(fields: [dpid], references: [dpidAlias])
  // Message            Message[]
  // JournalSubmissionMessage JournalSubmissionMessage[]
}

model JournalSubmissionRevision {
  id           Int          @id @default(autoincrement())
  submissionId Int
  dpid         String // New Node dPID
  version      String // New Node version
  type         RevisionType
  requestedAt  DateTime     @default(now())
  submittedAt  DateTime?
  comments     String?

  // Relationships
  submission JournalSubmission @relation(fields: [submissionId], references: [id])
}

model RefereeAssignment {
  id                    Int       @id @default(autoincrement())
  submissionId          Int
  refereeId             Int
  assignedById          Int // Editor who assigned
  assignedAt            DateTime  @default(now())
  inviteAcceptedAt      DateTime?
  inviteDeclinedAt      DateTime?
  // reassignedAt          DateTime? // Probably unused
  dueDate               DateTime?
  suggestedAlternatives String[] // Alternative referees if declined

  // Relationships
  submission JournalSubmission         @relation(fields: [submissionId], references: [id])
  referee    User                      @relation(fields: [refereeId], references: [id])
  reviews    JournalSubmissionReview[]

  @@unique([submissionId, refereeId])
}

model JournalSubmissionReview {
  id                  Int            @id @default(autoincrement())
  submissionId        Int
  refereeAssignmentId Int
  recommendation      ReviewDecision
  // comments             String // Review content        Leaning towards Json type fields here, but lets work this out later.
  submittedAt         DateTime       @default(now())
  // confidentialComments String? // Comments for editor only  Leaning towards Json type fields here, but lets work this out later.

  // Relationships
  submission        JournalSubmission @relation(fields: [submissionId], references: [id])
  refereeAssignment RefereeAssignment @relation(fields: [refereeAssignmentId], references: [id])
}

model JournalEventLog {
  id           Int                   @id @default(autoincrement())
  submissionId Int? // Made optional to support events that aren't tied to a submission, e.g. assigining an associate editor.
  journalId    Int
  userId       Int? // Optional for unauthed actions, i.e. decline an invite.
  action       JournalEventLogAction
  details      Json?
  timestamp    DateTime              @default(now())

  // Relationships
  submission JournalSubmission? @relation(fields: [submissionId], references: [id])
  journal    Journal            @relation(fields: [journalId], references: [id])
  user       User?              @relation(fields: [userId], references: [id])
}

model EditorInvite {
  id         Int        @id @default(autoincrement())
  email      String
  journalId  Int
  role       EditorRole
  inviterId  Int
  createdAt  DateTime   @default(now())
  expiresAt  DateTime
  decisionAt DateTime?
  token      String     @unique
  accepted   Boolean?

  // Relationships
  journal Journal @relation(fields: [journalId], references: [id])
  inviter User    @relation(fields: [inviterId], references: [id])
}

model RefereeInvite {
  id           Int      @id @default(autoincrement())
  email        String
  submissionId Int
  invitedById  Int
  token        String   @unique
  createdAt    DateTime @default(now())
  expiresAt    DateTime
  accepted     Boolean  @default(false)
  declined     Boolean  @default(false)
  // suggestedReferees String[] @default([])   - We don't know the type of this yet TBD

  // Relationships
  submission JournalSubmission @relation(fields: [submissionId], references: [id])
  invitedBy  User              @relation(fields: [invitedById], references: [id])
}

// model JournalSubmissionMessage {
//   id           Int       @id @default(autoincrement())
//   submissionId Int
//   senderId     Int
//   receiverId   Int
//   message      String
//   createdAt    DateTime  @default(now())
//   readAt       DateTime?

//   // Relationships
//   submission JournalSubmission @relation(fields: [submissionId], references: [id])
//   sender     User              @relation("MessageSender", fields: [senderId], references: [id])
//   receiver   User              @relation("MessageReceiver", fields: [receiverId], references: [id])
//   User       User?             @relation(fields: [userId], references: [id])
//   userId     Int?
// }

// model JournalEmailTemplate { 
//   id        Int               @id @default(autoincrement())
//   journalId Int
//   type      EmailTemplateType
//   subject   String
//   body      String     // Don't think this can be expressed in a string in a useful way, maybe a JSON Object, lets deal with this during implementation.

//   // Relationships
//   journal Journal @relation(fields: [journalId], references: [id])
// }

model JournalBilling {
  id                Int       @id @default(autoincrement())
  journalId         Int       @unique
  invoicingEmail    String?
  billingAddress    String?
  totalDoisMinted   Int       @default(0)
  totalAmountBilled Float     @default(0)
  lastInvoiceDate   DateTime?

  // Relationships
  journal  Journal          @relation(fields: [journalId], references: [id])
  invoices JournalInvoice[]
}

model JournalInvoice {
  id            Int           @id @default(autoincrement())
  billingId     Int
  invoiceNumber String
  amount        Float
  doisMinted    Int
  periodStart   DateTime
  periodEnd     DateTime
  issueDate     DateTime
  paidDate      DateTime?
  status        InvoiceStatus @default(PENDING)

  // Relationships
  billing JournalBilling @relation(fields: [billingId], references: [id])
}

enum MigrationType {
  PRIVATE_TO_PUBLIC
  GUEST_TO_PRIVATE
}

enum MigrationStatus {
  PENDING
  IN_PROGRESS
  COMPLETED
  FAILED
}

enum MigrationCleanupStatus {
  NOT_REQUESTED
  PENDING
  IN_PROGRESS
  COMPLETED
  FAILED
}

enum VoteType {
  Yes
  No
}

enum ORCIDRecord {
  WORK
  QUALIFICATION
  EDUCATION
  EMPLOYMENT
}

enum WalletProvider {
  GOOGLE
  ORCID
  DID
}

enum PutcodeReference {
  DATASET
  SOFTWARE
  PREPRINT
}

enum CommunityMembershipRole {
  ADMIN
  MEMBER
}

enum AnnotationType {
  COMMENT
  HIGHLIGHT
}

enum UploadType {
  REGULAR
  EXTERNAL_URL
  EXTERNAL_CID
}

enum ProcessingState {
  STARTED
  FAILED
  COMPLETED
}

enum FriendReferralStatus {
  PENDING
  ACCEPTED
}

// datasetId Int?
// dataset   Dataset? @relation(fields: [datasetId], references: [id])

enum ActionType {
  ORCID_RETRIEVE
  USER_LOGIN
  USER_WALLET_ASSOCIATE
  USER_WALLET_CONNECT
  USER_NODE_VOTE
  WAITLIST_ADD
  RETRIEVE_URL
  RETRIEVE_URL_FAIL
  RETREIVE_URL_SUCCESS
  USER_TERMS_CONSENT
  PUBLISH_NODE
  PUBLISH_NODE_CID_SUCCESS
  PUBLISH_NODE_CID_FAIL
  PUBLISH_NODE_RESEARCH_OBJECT_SUCCESS
  PUBLISH_NODE_RESEARCH_OBJECT_FAIL
  USER_ACTION
  NEW_REFERRAL
  ACCEPTED_REFERRAL
  USER_PUBLISH_CONSENT
  CLAIM_ATTESTATION
  REVOKE_CLAIM
  CLAIM_ENTRY_ATTESTATIONS
  ADD_COMMENT
  REMOVE_COMMENT
  VERIFY_ATTESTATION
  UNVERIFY_ATTESTATION
  UPDATE_ORCID_RECORD
  REMOVE_ORCID_WORK_RECORD
  ORCID_API_ERROR
  EDIT_COMMENT
  GUEST_USER_CONVERSION
  USER_SIGNUP_SUCCESS
  MERGE_GUEST_INTO_EXISTING_USER_ATTEMPT
  MERGE_GUEST_INTO_EXISTING_USER_SUCCESS
  MERGE_GUEST_INTO_EXISTING_USER_FAIL
}

enum ChainTransactionType {
  NODE_MINT
  NODE_UPDATE
  NODE_VOTE
}

enum NodeState {
  NEW
  PENDING_DAO_APPROVAL
  DAO_APPROVED
  PENDING_VALIDATION
  VALIDATED
  WITHDRAWN
}

enum DataType {
  DATA_BUCKET
  MANIFEST
  UNKNOWN
  DATASET
  IMAGES
  VIDEOS
  CODE_REPOS
  DOCUMENT
  SUBMISSION_PACKAGE
  SUBMISSION_PACKAGE_PREVIEW
  THUMBNAIL
}

enum PublishState {
  WAITING
  PENDING
  SUCCESS
  FAILED
}

enum PublishTaskQueueStatus {
  WAITING
  PENDING
  FAILED
}

enum AuthTokenSource {
  ORCID
}

enum DoiStatus {
  PENDING
  FAILED
  SUCCESS
}

enum NotificationType {
  PUBLISH
  COMMENTS
  CONTRIBUTOR_INVITE
  DOI_ISSUANCE_STATUS
  ATTESTATION_VALIDATION
  JOURNAL_EDITOR_INVITE
  SUBMISSION_ASSIGNED_TO_EDITOR
  SUBMISSION_REASSIGNED_TO_EDITOR
  REFEREE_INVITE
  REFEREE_REASSIGNED
  REFEREE_ACCEPTED
  REFEREE_DECLINED
  REFEREE_REVIEW_REMINDER
  MAJOR_REVISION_REQUESTED
  MINOR_REVISION_REQUESTED
  REVISION_SUBMITTED
  SUBMISSION_DESK_REJECTION
  SUBMISSION_FINAL_REJECTION
  SUBMISSION_ACCEPTED
  SUBMISSION_OVERDUE_EDITOR_REMINDER
}

enum NotificationCategory {
  DESCI_PUBLISH
  DESCI_JOURNALS
}

enum BookmarkType {
  NODE
  DOI
  OA
}

enum Submissionstatus {
  PENDING
  ACCEPTED
  REJECTED
}

enum EditorRole {
  CHIEF_EDITOR
  ASSOCIATE_EDITOR
}

enum SubmissionStatus {
  SUBMITTED
  UNDER_REVIEW
  REVISION_REQUESTED
  ACCEPTED
  REJECTED
}

enum RevisionType {
  MINOR
  MAJOR
}

enum ReviewDecision {
  ACCEPT
  MINOR_REVISION
  MAJOR_REVISION
  REJECT
}

enum JournalEventLogAction {
  JOURNAL_CREATED
  JOURNAL_UPDATED
  SUBMISSION_CREATED
  EDITOR_ASSIGNED
  EDITOR_INVITED
  EDITOR_ACCEPTED_INVITE
  EDITOR_DECLINED_INVITE
  EDITOR_REMOVED
  EDITOR_UPDATED
  EDITOR_ROLE_CHANGED
  SUBMISSION_ACCEPTED
  SUBMISSION_REJECTED
  REVISION_REQUESTED
  REVISION_SUBMITTED
  DOI_MINTED
  REFEREE_INVITED
  REFEREE_ACCEPTED
  REFEREE_DECLINED
  REFEREE_REASSIGNED
  REVIEW_SUBMITTED
  STATUS_CHANGED
}

enum EmailTemplateType {
  EDITOR_INVITE
  REFEREE_INVITE
  SUBMISSION_STATUS_UPDATE
  REVISION_REQUEST
  DECISION_NOTIFICATION
  DOI_MINTED
}

enum InvoiceStatus {
  PENDING
  PAID
  OVERDUE
  CANCELED
}<|MERGE_RESOLUTION|>--- conflicted
+++ resolved
@@ -48,12 +48,8 @@
   DistributionPdfs     DistributionPdfs[]
   PdfPreviews          PdfPreviews[]
   DoiRecord            DoiRecord[]
-<<<<<<< HEAD
   dpidAlias            Int?                   @unique
-=======
-  dpidAlias            Int?
   legacyDpid           Int? // for backwards compatibility prior to ceramic
->>>>>>> 95a69089
   DoiSubmissionQueue   DoiSubmissionQueue[]
   BookmarkedNode       BookmarkedNode[]
   DeferredEmails       DeferredEmails[]
