--- conflicted
+++ resolved
@@ -57,11 +57,8 @@
   ExternalPublications ExternalPublications[]
   CommunityRadarEntry  CommunityRadarEntry[]
   NodeLike             NodeLike[]
-<<<<<<< HEAD
   CommunitySubmission  CommunitySubmission[]
-=======
   PublishedWallet      PublishedWallet[]
->>>>>>> 4e1d603e
 
   @@index([ownerId])
   @@index([uuid])
@@ -234,11 +231,8 @@
   UserNotifications           UserNotifications[]
   CommentVote                 CommentVote[]
   NodeLike                    NodeLike[]
-<<<<<<< HEAD
   CommunitySubmission         CommunitySubmission[]
-=======
   PublishedWallet             PublishedWallet[]
->>>>>>> 4e1d603e
 
   @@index([orcid])
   @@index([walletAddress])
